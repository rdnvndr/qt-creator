/****************************************************************************
**
** Copyright (C) 2015 The Qt Company Ltd
** All rights reserved.
** For any questions to The Qt Company, please use contact form at http://www.qt.io/contact-us
**
** This file is part of the Qt Enterprise LicenseChecker Add-on.
**
** Licensees holding valid Qt Enterprise licenses may use this file in
** accordance with the Qt Enterprise License Agreement provided with the
** Software or, alternatively, in accordance with the terms contained in
** a written agreement between you and The Qt Company.
**
** If you have questions regarding the use of this file, please use
** contact form at http://www.qt.io/contact-us
**
****************************************************************************/

#include "clangstaticanalyzertool.h"

#include "clangstaticanalyzerdiagnosticmodel.h"
#include "clangstaticanalyzerdiagnosticview.h"
#include "clangstaticanalyzerruncontrol.h"

#include <analyzerbase/analyzermanager.h>
#include <coreplugin/coreconstants.h>
#include <coreplugin/icore.h>
#include <cpptools/cppmodelmanager.h>
#include <projectexplorer/buildconfiguration.h>
#include <projectexplorer/projectexplorer.h>
#include <projectexplorer/projectexplorerconstants.h>
#include <projectexplorer/session.h>
#include <projectexplorer/target.h>

#include <utils/checkablemessagebox.h>
#include <utils/fancymainwindow.h>

#include <QDockWidget>
#include <QHBoxLayout>
#include <QLabel>
#include <QListView>
#include <QSortFilterProxyModel>
#include <QToolButton>

using namespace Analyzer;
using namespace ProjectExplorer;

namespace ClangStaticAnalyzer {
namespace Internal {

class DummyRunConfiguration : public RunConfiguration
{
    Q_OBJECT

public:
    DummyRunConfiguration(Target *parent)
        : RunConfiguration(parent, "ClangStaticAnalyzer.DummyRunConfig")
    {
        setDefaultDisplayName(tr("Clang Static Analyzer"));
        addExtraAspects();
    }

private:
    QWidget *createConfigurationWidget() { return 0; }
};

ClangStaticAnalyzerTool::ClangStaticAnalyzerTool(QObject *parent)
    : QObject(parent)
    , m_diagnosticModel(0)
    , m_diagnosticFilterModel(0)
    , m_diagnosticView(0)
    , m_goBack(0)
    , m_goNext(0)
    , m_running(false)
{
    setObjectName(QLatin1String("ClangStaticAnalyzerTool"));
}

QWidget *ClangStaticAnalyzerTool::createWidgets()
{
    QTC_ASSERT(!m_diagnosticView, return 0);
    QTC_ASSERT(!m_diagnosticModel, return 0);
    QTC_ASSERT(!m_goBack, return 0);
    QTC_ASSERT(!m_goNext, return 0);

    //
    // Diagnostic View
    //
    m_diagnosticView = new ClangStaticAnalyzerDiagnosticView;
    m_diagnosticView->setObjectName(QLatin1String("ClangStaticAnalyzerIssuesView"));
    m_diagnosticView->setFrameStyle(QFrame::NoFrame);
    m_diagnosticView->setAttribute(Qt::WA_MacShowFocusRect, false);
    m_diagnosticModel = new ClangStaticAnalyzerDiagnosticModel(m_diagnosticView);
    m_diagnosticFilterModel = new ClangStaticAnalyzerDiagnosticFilterModel(m_diagnosticView);
    m_diagnosticFilterModel->setSourceModel(m_diagnosticModel);
    m_diagnosticView->setModel(m_diagnosticFilterModel);
    m_diagnosticView->setVerticalScrollMode(QAbstractItemView::ScrollPerPixel);
    m_diagnosticView->setAutoScroll(false);
    m_diagnosticView->setObjectName(QLatin1String("ClangStaticAnalyzerIssuesView"));
    m_diagnosticView->setWindowTitle(tr("Clang Static Analyzer Issues"));
    foreach (auto * const model,
             QList<QAbstractItemModel *>() << m_diagnosticModel << m_diagnosticFilterModel) {
        connect(model, &QAbstractItemModel::rowsInserted,
                this, &ClangStaticAnalyzerTool::handleStateUpdate);
        connect(model, &QAbstractItemModel::rowsRemoved,
                this, &ClangStaticAnalyzerTool::handleStateUpdate);
        connect(model, &QAbstractItemModel::modelReset,
                this, &ClangStaticAnalyzerTool::handleStateUpdate);
        connect(model, &QAbstractItemModel::layoutChanged, // For QSortFilterProxyModel::invalidate()
                this, &ClangStaticAnalyzerTool::handleStateUpdate);
    }

    QDockWidget *issuesDock = AnalyzerManager::createDockWidget(ClangStaticAnalyzerToolId,
                                                                m_diagnosticView);
    issuesDock->show();
    Utils::FancyMainWindow *mw = AnalyzerManager::mainWindow();
    mw->splitDockWidget(mw->toolBarDockWidget(), issuesDock, Qt::Vertical);

    //
    // Toolbar widget
    //
    QHBoxLayout *layout = new QHBoxLayout;
    layout->setMargin(0);
    layout->setSpacing(0);

    QAction *action = 0;
    QToolButton *button = 0;

    // Go to previous diagnostic
    action = new QAction(this);
    action->setDisabled(true);
    action->setIcon(QIcon(QLatin1String(Core::Constants::ICON_PREV)));
    action->setToolTip(tr("Go to previous bug."));
    connect(action, &QAction::triggered, m_diagnosticView, &DetailedErrorView::goBack);
    button = new QToolButton;
    button->setDefaultAction(action);
    layout->addWidget(button);
    m_goBack = action;

    // Go to next diagnostic
    action = new QAction(this);
    action->setDisabled(true);
    action->setIcon(QIcon(QLatin1String(Core::Constants::ICON_NEXT)));
    action->setToolTip(tr("Go to next bug."));
    connect(action, &QAction::triggered, m_diagnosticView, &DetailedErrorView::goNext);
    button = new QToolButton;
    button->setDefaultAction(action);
    layout->addWidget(button);
    m_goNext = action;

    layout->addStretch();

    QWidget *toolbarWidget = new QWidget;
    toolbarWidget->setObjectName(QLatin1String("ClangStaticAnalyzerToolBarWidget"));
    toolbarWidget->setLayout(layout);
    return toolbarWidget;
}

AnalyzerRunControl *ClangStaticAnalyzerTool::createRunControl(
        const AnalyzerStartParameters &sp,
        ProjectExplorer::RunConfiguration *runConfiguration)
{
    QTC_ASSERT(runConfiguration, return 0);
    QTC_ASSERT(m_projectInfoBeforeBuild.isValid(), return 0);

    // Some projects provides CompilerCallData once a build is finished,
    // so pass on the updated Project Info unless no configuration change
    // (defines/includes/files) happened.
    Project *project = runConfiguration->target()->project();
    QTC_ASSERT(project, return 0);
    const CppTools::ProjectInfo projectInfoAfterBuild
            = CppTools::CppModelManager::instance()->projectInfo(project);
    QTC_ASSERT(!projectInfoAfterBuild.configurationOrFilesChanged(m_projectInfoBeforeBuild),
               return 0);
    m_projectInfoBeforeBuild = CppTools::ProjectInfo();

    ClangStaticAnalyzerRunControl *engine
            = new ClangStaticAnalyzerRunControl(sp, runConfiguration, projectInfoAfterBuild);
    connect(engine, &ClangStaticAnalyzerRunControl::starting,
            this, &ClangStaticAnalyzerTool::onEngineIsStarting);
    connect(engine, &ClangStaticAnalyzerRunControl::newDiagnosticsAvailable,
            this, &ClangStaticAnalyzerTool::onNewDiagnosticsAvailable);
    connect(engine, &ClangStaticAnalyzerRunControl::finished,
            this, &ClangStaticAnalyzerTool::onEngineFinished);
    return engine;
}

static bool dontStartAfterHintForDebugMode(Project *project)
{
    BuildConfiguration::BuildType buildType = BuildConfiguration::Unknown;
    if (project) {
        if (const Target *target = project->activeTarget()) {
            if (const BuildConfiguration *buildConfig = target->activeBuildConfiguration())
                buildType = buildConfig->buildType();
        }
    }

    if (buildType == BuildConfiguration::Release) {
        const QString wrongMode = ClangStaticAnalyzerTool::tr("Release");
        const QString toolName = ClangStaticAnalyzerTool::tr("Clang Static Analyzer");
        const QString title = ClangStaticAnalyzerTool::tr("Run %1 in %2 Mode?").arg(toolName)
                .arg(wrongMode);
        const QString message = ClangStaticAnalyzerTool::tr(
            "<html><head/><body>"
            "<p>You are trying to run the tool \"%1\" on an application in %2 mode. The tool is "
            "designed to be used in Debug mode since enabled assertions can reduce the number of "
            "false positives.</p>"
            "<p>Do you want to continue and run the tool in %2 mode?</p>"
            "</body></html>")
                .arg(toolName).arg(wrongMode);
        if (Utils::CheckableMessageBox::doNotAskAgainQuestion(Core::ICore::mainWindow(),
                title, message, Core::ICore::settings(),
                QLatin1String("ClangStaticAnalyzerCorrectModeWarning")) != QDialogButtonBox::Yes)
            return true;
    }

    return false;
}

void ClangStaticAnalyzerTool::startTool()
{
    AnalyzerManager::showMode();

    Project *project = SessionManager::startupProject();
    QTC_ASSERT(project, return);

    if (dontStartAfterHintForDebugMode(project))
        return;

    m_diagnosticModel->clear();
    setBusyCursor(true);
<<<<<<< HEAD
=======
    Project *project = SessionManager::startupProject();
    QTC_ASSERT(project, emit finished(false); return);
>>>>>>> 59e01e2a
    m_diagnosticFilterModel->setProject(project);
    m_projectInfoBeforeBuild = CppTools::CppModelManager::instance()->projectInfo(project);
    QTC_ASSERT(m_projectInfoBeforeBuild.isValid(), emit finished(false); return);
    m_running = true;
    handleStateUpdate();

    Target * const target = project->activeTarget();
    QTC_ASSERT(target, return);
    DummyRunConfiguration *& rc = m_runConfigs[target];
    if (!rc) {
        rc = new DummyRunConfiguration(target);
        connect(project, &Project::aboutToRemoveTarget, this,
                [this](Target *t) { m_runConfigs.remove(t); });
        const auto onProjectRemoved = [this](Project *p) {
            foreach (Target * const t, p->targets())
                m_runConfigs.remove(t);
        };
        connect(SessionManager::instance(), &SessionManager::aboutToRemoveProject, this,
                onProjectRemoved, Qt::UniqueConnection);
    }
    ProjectExplorerPlugin::runRunConfiguration(rc, ProjectExplorer::ClangStaticAnalyzerMode);
}

CppTools::ProjectInfo ClangStaticAnalyzerTool::projectInfoBeforeBuild() const
{
    return m_projectInfoBeforeBuild;
}

void ClangStaticAnalyzerTool::resetCursorAndProjectInfoBeforeBuild()
{
    setBusyCursor(false);
    m_projectInfoBeforeBuild = CppTools::ProjectInfo();
}

QList<Diagnostic> ClangStaticAnalyzerTool::diagnostics() const
{
    return m_diagnosticModel->diagnostics();
}

void ClangStaticAnalyzerTool::onEngineIsStarting()
{
    QTC_ASSERT(m_diagnosticModel, return);
}

void ClangStaticAnalyzerTool::onNewDiagnosticsAvailable(const QList<Diagnostic> &diagnostics)
{
    QTC_ASSERT(m_diagnosticModel, return);
    m_diagnosticModel->addDiagnostics(diagnostics);
}

void ClangStaticAnalyzerTool::onEngineFinished()
{
    resetCursorAndProjectInfoBeforeBuild();
    m_running = false;
    handleStateUpdate();
    emit finished(static_cast<ClangStaticAnalyzerRunControl *>(sender())->success());
}

void ClangStaticAnalyzerTool::setBusyCursor(bool busy)
{
    QTC_ASSERT(m_diagnosticView, return);
    QCursor cursor(busy ? Qt::BusyCursor : Qt::ArrowCursor);
    m_diagnosticView->setCursor(cursor);
}

void ClangStaticAnalyzerTool::handleStateUpdate()
{
    QTC_ASSERT(m_goBack, return);
    QTC_ASSERT(m_goNext, return);
    QTC_ASSERT(m_diagnosticModel, return);
    QTC_ASSERT(m_diagnosticFilterModel, return);

    const int issuesFound = m_diagnosticModel->rowCount();
    const int issuesVisible = m_diagnosticFilterModel->rowCount();
    m_goBack->setEnabled(issuesVisible > 1);
    m_goNext->setEnabled(issuesVisible > 1);

    QString message = m_running ? tr("Clang Static Analyzer running.")
                                : tr("Clang Static Analyzer finished.");
    message += QLatin1Char(' ');
    if (issuesFound == 0) {
        message += tr("No issues found.");
    } else {
        message += tr("%n issues found (%1 suppressed).", 0, issuesFound)
                .arg(issuesFound - issuesVisible);
    }
    AnalyzerManager::showPermanentStatusMessage(message);
}

} // namespace Internal
} // namespace ClangStaticAnalyzer

#include "clangstaticanalyzertool.moc"<|MERGE_RESOLUTION|>--- conflicted
+++ resolved
@@ -222,18 +222,13 @@
     AnalyzerManager::showMode();
 
     Project *project = SessionManager::startupProject();
-    QTC_ASSERT(project, return);
+    QTC_ASSERT(project, emit finished(false); return);
 
     if (dontStartAfterHintForDebugMode(project))
         return;
 
     m_diagnosticModel->clear();
     setBusyCursor(true);
-<<<<<<< HEAD
-=======
-    Project *project = SessionManager::startupProject();
-    QTC_ASSERT(project, emit finished(false); return);
->>>>>>> 59e01e2a
     m_diagnosticFilterModel->setProject(project);
     m_projectInfoBeforeBuild = CppTools::CppModelManager::instance()->projectInfo(project);
     QTC_ASSERT(m_projectInfoBeforeBuild.isValid(), emit finished(false); return);
