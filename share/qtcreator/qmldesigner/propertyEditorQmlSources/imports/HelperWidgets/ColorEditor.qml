--- conflicted
+++ resolved
@@ -1,34 +1,5 @@
-<<<<<<< HEAD
-
-
 // Copyright (C) 2021 The Qt Company Ltd.
 // SPDX-License-Identifier: LicenseRef-Qt-Commercial OR GPL-3.0 WITH Qt-GPL-exception-1.0
-=======
-/****************************************************************************
-**
-** Copyright (C) 2021 The Qt Company Ltd.
-** Contact: https://www.qt.io/licensing/
-**
-** This file is part of Qt Creator.
-**
-** Commercial License Usage
-** Licensees holding valid commercial Qt licenses may use this file in
-** accordance with the commercial license agreement provided with the
-** Software or, alternatively, in accordance with the terms contained in
-** a written agreement between you and The Qt Company. For licensing terms
-** and conditions see https://www.qt.io/terms-conditions. For further
-** information use the contact form at https://www.qt.io/contact-us.
-**
-** GNU General Public License Usage
-** Alternatively, this file may be used under the terms of the GNU
-** General Public License version 3 as published by the Free Software
-** Foundation with exceptions as appearing in the file LICENSE.GPL3-EXCEPT
-** included in the packaging of this file. Please review the following
-** information to ensure the GNU General Public License requirements will
-** be met: https://www.gnu.org/licenses/gpl-3.0.html.
-**
-****************************************************************************/
->>>>>>> a7c0bffc
 import QtQuick 2.15
 import QtQuick.Layouts 1.15
 import QtQuick.Shapes 1.15
