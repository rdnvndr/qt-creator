--- conflicted
+++ resolved
@@ -5,10 +5,6 @@
 import QtQuick.Layouts
 import QtQuick.Shapes
 import QtQuick.Templates as T
-<<<<<<< HEAD
-import QtQuickDesignerTheme
-=======
->>>>>>> 4e16d1a0
 import StudioTheme as StudioTheme
 import StudioControls as StudioControls
 import QtQuickDesignerColorPalette
@@ -396,13 +392,7 @@
                         }
                     }
                 }
-            }
-
-<<<<<<< HEAD
-            Connections {
-                target: modelNodeBackend
-=======
->>>>>>> 4e16d1a0
+
                 function onSelectionChanged() {
                     root.initEditor()
                 }
