// Copyright (C) 2022 The Qt Company Ltd.
// SPDX-License-Identifier: LicenseRef-Qt-Commercial OR GPL-3.0-only WITH Qt-GPL-exception-1.0

import QtQuick
import QtQuick.Controls
import StudioControls as StudioControls
import StudioTheme as StudioTheme
import AssetsLibraryBackend

StudioControls.Menu {
    id: root

    required property Item assetsView

    property var assetsModel: AssetsLibraryBackend.assetsModel
    property var rootView: AssetsLibraryBackend.rootView

    property bool __isDirectory: false
    property var __fileIndex: null
    property string __dirPath: ""
    property string __dirName: ""
    property var __onFolderCreated: null
    property var __dirIndex: null
    property string __allExpandedState: ""
    property var __selectedAssetPathsList: null
    property bool __showInGraphicalShellEnabled: false

    signal openNewFolderDialog(string dirPath)

    closePolicy: Popup.CloseOnPressOutside | Popup.CloseOnEscape

    function openContextMenuForRoot(rootModelIndex, dirPath, dirName, onFolderCreated)
    {
        root.__showInGraphicalShellEnabled = true

        rootView.updateContextMenuActionsEnableState()

        root.__onFolderCreated = onFolderCreated
        root.__fileIndex = ""
        root.__dirPath = dirPath
        root.__dirName = dirName
        root.__dirIndex = rootModelIndex
        root.__isDirectory = false
        root.popup()
    }

    function openContextMenuForDir(dirModelIndex, dirPath, dirName, allExpandedState, onFolderCreated)
    {
        root.__showInGraphicalShellEnabled = true

        rootView.updateContextMenuActionsEnableState()

        root.__onFolderCreated = onFolderCreated
        root.__dirPath = dirPath
        root.__dirName = dirName
        root.__fileIndex = ""
        root.__dirIndex = dirModelIndex
        root.__isDirectory = true
        root.__allExpandedState = allExpandedState
        root.popup()
    }

    function openContextMenuForFile(fileIndex, dirModelIndex, selectedAssetPathsList, onFolderCreated)
    {
        // check that all assets are in the same folder
        let asset0 = selectedAssetPathsList[0]
        let asset0Folder = asset0.substring(0, asset0.lastIndexOf('/'))

        root.__showInGraphicalShellEnabled = selectedAssetPathsList.every(v => {
            let assetFolder = v.substring(0, v.lastIndexOf('/'))
            return assetFolder === asset0Folder
        })

        if (selectedAssetPathsList.length > 1) {
            deleteFileItem.text = qsTr("Delete Files")
            addTexturesItem.text = qsTr("Add Textures")
        } else {
            deleteFileItem.text = qsTr("Delete File")
            addTexturesItem.text = qsTr("Add Texture")
        }

        rootView.updateContextMenuActionsEnableState()

        root.__onFolderCreated = onFolderCreated
        root.__selectedAssetPathsList = selectedAssetPathsList
        root.__fileIndex = fileIndex
        root.__dirIndex = dirModelIndex
        root.__dirPath = root.assetsModel.filePath(dirModelIndex)
        root.__isDirectory = false
        root.popup()
    }

    function openContextMenuForEmpty(dirPath)
    {
        __showInGraphicalShellEnabled = true

        root.__dirPath = dirPath
        root.__fileIndex = ""
        root.__dirIndex = ""
        root.__isDirectory = false
        root.popup()
    }

    StudioControls.MenuItem {
        text: qsTr("Expand All")
        enabled: root.__allExpandedState !== "all_expanded"
        visible: root.__isDirectory
        height: visible ? implicitHeight : 0
        onTriggered: root.assetsView.expandAll()
    }

    StudioControls.MenuItem {
        text: qsTr("Collapse All")
        enabled: root.__allExpandedState !== "all_collapsed"
        visible: root.__isDirectory
        height: visible ? implicitHeight : 0
        onTriggered: root.assetsView.collapseAll()
    }

    StudioControls.MenuSeparator {
        visible: root.__isDirectory
        height: visible ? StudioTheme.Values.border : 0
    }

    StudioControls.MenuItem {
        id: editInEffectComposerItem
        text: qsTr("Edit in Effect Composer")
        visible: root.__fileIndex && root.__selectedAssetPathsList.length === 1
                 && root.assetsModel.allFilePathsAreComposedEffects(root.__selectedAssetPathsList)
                 && root.rootView.canCreateEffects
        height: editInEffectComposerItem.visible ? editInEffectComposerItem.implicitHeight : 0
        onTriggered: root.rootView.openEffectComposer(root.__selectedAssetPathsList[0])
    }

    StudioControls.MenuItem {
        id: editComponent
        text: qsTr("Edit Component")
        visible: root.__fileIndex && root.__selectedAssetPathsList.length === 1
                 && root.rootView.assetIsImported3d(root.__selectedAssetPathsList[0])
        height: editComponent.visible ? editComponent.implicitHeight : 0
        onTriggered: root.rootView.editAssetComponent(root.__selectedAssetPathsList[0])
<<<<<<< HEAD
=======
    }

    StudioControls.MenuItem {
        id: updateComponent
        text: qsTr("Reimport 3D Asset")
        visible: root.__fileIndex && root.__selectedAssetPathsList.length === 1
                 && root.rootView.assetIsImported3d(root.__selectedAssetPathsList[0])
        height: editComponent.visible ? editComponent.implicitHeight : 0
        onTriggered: root.rootView.updateAssetComponent(root.__selectedAssetPathsList[0])
>>>>>>> 715ce2c3
    }

    StudioControls.MenuItem {
        id: addTexturesItem
        text: qsTr("Add Texture")
        enabled: rootView.hasMaterialLibrary
        visible: root.__fileIndex && root.assetsModel.allFilePathsAreTextures(root.__selectedAssetPathsList)
        height: addTexturesItem.visible ? addTexturesItem.implicitHeight : 0
        onTriggered: root.rootView.addTextures(root.__selectedAssetPathsList)
    }

    StudioControls.MenuItem {
        id: addLightProbes
        text: qsTr("Add Light Probe")
        enabled: rootView.hasMaterialLibrary && rootView.hasSceneEnv
        visible: root.__fileIndex && root.__selectedAssetPathsList.length === 1
                 && root.assetsModel.allFilePathsAreTextures(root.__selectedAssetPathsList)
        height: addLightProbes.visible ? addLightProbes.implicitHeight : 0
        onTriggered: rootView.addLightProbe(root.__selectedAssetPathsList[0])
    }

    StudioControls.MenuItem {
        id: deleteFileItem
        text: qsTr("Delete File")
        visible: root.__fileIndex
        height: deleteFileItem.visible ? deleteFileItem.implicitHeight : 0
        onTriggered: {
            let deleted = root.assetsModel.requestDeleteFiles(root.__selectedAssetPathsList)
            if (!deleted)
                confirmDeleteFiles.open()
        }

        ConfirmDeleteFilesDialog {
            id: confirmDeleteFiles
            parent: root.assetsView
            files: root.__selectedAssetPathsList

            onAccepted: root.assetsView.selectedAssets = {}
        }
    }

    StudioControls.MenuSeparator {
        visible: root.__fileIndex
        height: visible ? StudioTheme.Values.border : 0
    }

    StudioControls.MenuItem {
        text: qsTr("Rename Folder")
        visible: root.__isDirectory
        height: visible ? implicitHeight : 0
        onTriggered: renameFolderDialog.open()

        RenameFolderDialog {
            id: renameFolderDialog
            parent: root.assetsView
            dirPath: root.__dirPath
            dirName: root.__dirName

            onAccepted: root.__onFolderCreated(renameFolderDialog.renamedDirPath)
        }
    }

    StudioControls.MenuItem {
        text: qsTr("New Folder")
        height: visible ? implicitHeight : 0

        onTriggered: root.openNewFolderDialog(root.__dirPath)
    }

    StudioControls.MenuItem {
        text: qsTr("Delete Folder")
        visible: root.__isDirectory
        height: visible ? implicitHeight : 0

        ConfirmDeleteFolderDialog {
            id: confirmDeleteFolderDialog
            parent: root.assetsView
            dirName: root.__dirName
            dirIndex: root.__dirIndex
        }

        onTriggered: {
            if (!root.assetsModel.hasChildren(root.__dirIndex)) {
                // NOTE: the folder may still not be empty -- it doesn't have files visible to the
                // user, but that doesn't mean that there are no other files (e.g. files of unknown
                // types) on disk in this directory.
                root.assetsModel.deleteFolderRecursively(root.__dirIndex)
            } else {
                confirmDeleteFolderDialog.open()
            }
        }
    }

    StudioControls.MenuItem {
        text: qsTr("New Effect")
        visible: root.rootView.canCreateEffects
        height: visible ? implicitHeight : 0

        NewEffectDialog {
            id: newEffectDialog
            parent: root.assetsView.parent
            dirPath: root.__dirPath
        }

        onTriggered: newEffectDialog.open()
    }

    StudioControls.MenuItem {
        text: root.rootView.showInGraphicalShellMsg()

        enabled: root.__showInGraphicalShellEnabled

        onTriggered: {
            if (!root.__fileIndex || root.__selectedAssetPathsList.length > 1)
                root.rootView.showInGraphicalShell(root.__dirPath)
            else
                root.rootView.showInGraphicalShell(root.__selectedAssetPathsList[0])
        }
    }

    StudioControls.MenuItem {
        text: qsTr("Add to Content Library")
        visible: root.__fileIndex && root.assetsModel.allFilePathsAreTextures(root.__selectedAssetPathsList)
        height: visible ? implicitHeight : 0
        onTriggered: root.rootView.addAssetsToContentLibrary(root.__selectedAssetPathsList)
    }
}<|MERGE_RESOLUTION|>--- conflicted
+++ resolved
@@ -139,8 +139,6 @@
                  && root.rootView.assetIsImported3d(root.__selectedAssetPathsList[0])
         height: editComponent.visible ? editComponent.implicitHeight : 0
         onTriggered: root.rootView.editAssetComponent(root.__selectedAssetPathsList[0])
-<<<<<<< HEAD
-=======
     }
 
     StudioControls.MenuItem {
@@ -150,7 +148,6 @@
                  && root.rootView.assetIsImported3d(root.__selectedAssetPathsList[0])
         height: editComponent.visible ? editComponent.implicitHeight : 0
         onTriggered: root.rootView.updateAssetComponent(root.__selectedAssetPathsList[0])
->>>>>>> 715ce2c3
     }
 
     StudioControls.MenuItem {
