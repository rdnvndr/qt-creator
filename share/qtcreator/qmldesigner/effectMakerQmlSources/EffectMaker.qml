--- conflicted
+++ resolved
@@ -16,16 +16,6 @@
     property int moveToIdx: 0
     property bool previewAnimationRunning: false
 
-<<<<<<< HEAD
-    SaveDialog {
-        id: saveDialog
-        compositionName: EffectMakerBackend.effectMakerModel.currentComposition
-        anchors.centerIn: parent
-        onAccepted: {
-            let name = saveDialog.compositionName
-            EffectMakerBackend.effectMakerModel.exportComposition(name)
-            EffectMakerBackend.effectMakerModel.exportResources(name)
-=======
     // Invoked after save changes is done
     property var onSaveChangesCallback: () => {}
 
@@ -65,7 +55,6 @@
 
         onDiscard: {
             root.onSaveChangesCallback()
->>>>>>> dc42b62d
         }
     }
 
@@ -75,9 +64,6 @@
         spacing: 1
 
         EffectMakerTopBar {
-<<<<<<< HEAD
-            onSaveClicked: saveDialog.open()
-=======
             onAddClicked: {
                 root.onSaveChangesCallback = () => { EffectMakerBackend.effectMakerModel.clear() }
 
@@ -101,7 +87,6 @@
             onAssignToSelectedClicked: {
                 EffectMakerBackend.effectMakerModel.assignToSelected()
             }
->>>>>>> dc42b62d
         }
 
         EffectMakerPreview {
@@ -147,11 +132,7 @@
 
                 style: StudioTheme.Values.viewBarButtonStyle
                 buttonIcon: StudioTheme.Constants.code
-<<<<<<< HEAD
-                tooltip: qsTr("Open Shader in Code Editor")
-=======
                 tooltip: qsTr("Open Shader in Code Editor.")
->>>>>>> dc42b62d
                 visible: false // TODO: to be implemented
 
                 onClicked: {} // TODO
