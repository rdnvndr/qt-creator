--- conflicted
+++ resolved
@@ -121,13 +121,8 @@
                     qsTr("To use <b>Content Library</b>, version 6.3 or later of the QtQuick3D module is required.")
                 else if (!ContentLibraryBackend.rootView.hasMaterialLibrary)
                     qsTr("<b>Content Library</b> is disabled inside a non-visual component.")
-<<<<<<< HEAD
-                else if (!root.materialsModel.matBundleExists)
-                    qsTr("No materials available. Make sure you have internet connection.")
-=======
                 else if (!root.materialsModel.bundleExists)
                     qsTr("No materials available. Make sure you have an internet connection.")
->>>>>>> 6068df55
                 else if (!searchBox.isEmpty())
                     qsTr("No match found.")
                 else
