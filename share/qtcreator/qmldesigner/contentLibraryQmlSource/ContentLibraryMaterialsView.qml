// Copyright (C) 2022 The Qt Company Ltd.
// SPDX-License-Identifier: LicenseRef-Qt-Commercial OR GPL-3.0-only WITH Qt-GPL-exception-1.0

import QtQuick
import HelperWidgets as HelperWidgets
import StudioControls as StudioControls
import StudioTheme as StudioTheme
import ContentLibraryBackend

HelperWidgets.ScrollView {
    id: root

    clip: true
    interactive: !ctxMenu.opened && !ContentLibraryBackend.rootView.isDragging
                 && !HelperWidgets.Controller.contextMenuOpened

    property real cellWidth: 100
    property real cellHeight: 120
    property int numColumns: 4

    property int count: 0
    function assignMaxCount() {
        let c = 0
        for (let i = 0; i < categoryRepeater.count; ++i)
            c = Math.max(c, categoryRepeater.itemAt(i)?.count ?? 0)

        root.count = c
    }

    property var materialsModel: ContentLibraryBackend.materialsModel

    required property var searchBox

    signal unimport(var bundleMat)

    function closeContextMenu() {
        ctxMenu.close()
    }

    function expandVisibleSections() {
        for (let i = 0; i < categoryRepeater.count; ++i) {
            let cat = categoryRepeater.itemAt(i)
            if (cat.visible && !cat.expanded)
                cat.expandSection()
        }
    }

    Column {
        ContentLibraryItemContextMenu {
            id: ctxMenu

            onApplyToSelected: (add) => root.materialsModel.applyToSelected(ctxMenu.targetItem, add)

            onUnimport: root.unimport(ctxMenu.targetItem)
            onAddToProject: root.materialsModel.addToProject(ctxMenu.targetItem)
        }

        Repeater {
            id: categoryRepeater

            model: root.materialsModel

            delegate: HelperWidgets.Section {
                id: section

                width: root.width
                leftPadding: StudioTheme.Values.sectionPadding
                rightPadding: StudioTheme.Values.sectionPadding
                topPadding: StudioTheme.Values.sectionPadding
                bottomPadding: StudioTheme.Values.sectionPadding

                caption: bundleCategoryName
                visible: bundleCategoryVisible && !root.materialsModel.isEmpty
                expanded: bundleCategoryExpanded
                expandOnClick: false
                category: "ContentLib_Mat"

                onToggleExpand: bundleCategoryExpanded = !bundleCategoryExpanded
                onExpand: bundleCategoryExpanded = true
                onCollapse: bundleCategoryExpanded = false

                function expandSection() {
                    bundleCategoryExpanded = true
                }

                property alias count: repeater.count

                onCountChanged: root.assignMaxCount()

                Grid {
                    width: section.width - section.leftPadding - section.rightPadding
                    spacing: StudioTheme.Values.sectionGridSpacing
                    columns: root.numColumns

                    Repeater {
                        id: repeater
                        model: bundleCategoryMaterials

                        delegate: ContentLibraryMaterial {
                            width: root.cellWidth
                            height: root.cellHeight

                            onShowContextMenu: ctxMenu.popupMenu(modelData)
                            onAddToProject: root.materialsModel.addToProject(modelData)
                        }

                        onCountChanged: root.assignMaxCount()
                    }
                }
            }
        }

        Text {
            id: infoText

            text: {
                if (!ContentLibraryBackend.rootView.isQt6Project) {
                    qsTr("<b>Content Library</b> materials are not supported in Qt5 projects.")
                } else if (!ContentLibraryBackend.rootView.hasQuick3DImport) {
                    qsTr('To use <b>Content Library</b> materials, add the <b>QtQuick3D</b> module and the <b>View3D</b>
                         component in the <b>Components</b> view, or click
                         <a href=\"#add_import\"><span style=\"text-decoration:none;color:%1\">
                         here</span></a>.').arg(StudioTheme.Values.themeInteraction)
                } else if (!root.materialsModel.hasRequiredQuick3DImport) {
                    qsTr("To use <b>Content Library</b>, version 6.3 or later of the QtQuick3D module is required.")
                } else if (!ContentLibraryBackend.rootView.hasMaterialLibrary) {
                    qsTr("<b>Content Library</b> is disabled inside a non-visual component.")
                } else if (!root.materialsModel.bundleExists) {
                    qsTr("No materials available. Make sure you have an internet connection.")
<<<<<<< HEAD
                } else if (!searchBox.isEmpty()) {
=======
                } else if (!searchBox.isEmpty() && root.materialsModel.isEmpty) {
>>>>>>> 204d5590
                    qsTr("No match found.")
                } else {
                    ""
                }
            }
            textFormat: Text.RichText
            color: StudioTheme.Values.themeTextColor
            font.pixelSize: StudioTheme.Values.baseFontSize
            topPadding: 10
            leftPadding: 10
            rightPadding: 10
            wrapMode: Text.WordWrap
<<<<<<< HEAD
            width: root.width - x
            horizontalAlignment: Text.AlignHCenter

            onLinkActivated: ContentLibraryBackend.rootView.addQtQuick3D()
=======
            width: root.width

            onLinkActivated: ContentLibraryBackend.rootView.addQtQuick3D()

            HoverHandler {
                enabled: infoText.hoveredLink
                cursorShape: Qt.PointingHandCursor
            }
>>>>>>> 204d5590
        }
    }
}<|MERGE_RESOLUTION|>--- conflicted
+++ resolved
@@ -127,11 +127,7 @@
                     qsTr("<b>Content Library</b> is disabled inside a non-visual component.")
                 } else if (!root.materialsModel.bundleExists) {
                     qsTr("No materials available. Make sure you have an internet connection.")
-<<<<<<< HEAD
-                } else if (!searchBox.isEmpty()) {
-=======
                 } else if (!searchBox.isEmpty() && root.materialsModel.isEmpty) {
->>>>>>> 204d5590
                     qsTr("No match found.")
                 } else {
                     ""
@@ -144,12 +140,6 @@
             leftPadding: 10
             rightPadding: 10
             wrapMode: Text.WordWrap
-<<<<<<< HEAD
-            width: root.width - x
-            horizontalAlignment: Text.AlignHCenter
-
-            onLinkActivated: ContentLibraryBackend.rootView.addQtQuick3D()
-=======
             width: root.width
 
             onLinkActivated: ContentLibraryBackend.rootView.addQtQuick3D()
@@ -158,7 +148,6 @@
                 enabled: infoText.hoveredLink
                 cursorShape: Qt.PointingHandCursor
             }
->>>>>>> 204d5590
         }
     }
 }