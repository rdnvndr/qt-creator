--- conflicted
+++ resolved
@@ -1,11 +1,7 @@
 cmake_minimum_required(VERSION 3.21.1)
 
-<<<<<<< HEAD
+option(LINK_INSIGHT "Link Qt Insight Tracker library" ON)
 option(BUILD_QDS_COMPONENTS "Build design studio components" ON)
-=======
-set(BUILD_QDS_COMPONENTS ON CACHE BOOL "Build design studio components")
-option(LINK_INSIGHT "Link Qt Insight Tracker library" ON)
->>>>>>> df7398e2
 
 project(%{ProjectName}App LANGUAGES CXX)
 
@@ -38,20 +34,12 @@
 
 include(${CMAKE_CURRENT_SOURCE_DIR}/qmlmodules)
 
-<<<<<<< HEAD
+if (LINK_INSIGHT)
+    include(${CMAKE_CURRENT_SOURCE_DIR}/insight)
+endif ()
+
 install(TARGETS %{ProjectName}App
     BUNDLE DESTINATION .
     LIBRARY DESTINATION ${CMAKE_INSTALL_LIBDIR}
     RUNTIME DESTINATION ${CMAKE_INSTALL_BINDIR}
-)
-=======
-include(${CMAKE_CURRENT_SOURCE_DIR}/qmlmodules)
-
-if (LINK_INSIGHT)
-    include(${CMAKE_CURRENT_SOURCE_DIR}/insight)
-endif ()
-
-install(TARGETS ${CMAKE_PROJECT_NAME}
-    BUNDLE DESTINATION .
-    LIBRARY DESTINATION ${CMAKE_INSTALL_LIBDIR})
->>>>>>> df7398e2
+)