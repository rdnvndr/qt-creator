// Copyright (C) 2024 The Qt Company Ltd.
// SPDX-License-Identifier: LicenseRef-Qt-Commercial OR GPL-3.0+ OR GPL-3.0 WITH Qt-GPL-exception-1.0

import QtQuick
import QtQuick.Controls
import QtQuick.Layouts
import QtQuick.Templates as T
import Qt.labs.qmlmodels

import QmlDesigner.DesignSystem
import DesignSystemBackend
import DesignSystemControls as DSC

import StudioControls as StudioControls
import StudioTheme as StudioTheme
import StudioQuickUtils

Rectangle {
    id: root

    property string currentCollectionName

    readonly property int cellWidth: 200
    readonly property int cellHeight: 40

    readonly property color textColor: "#ffffff"
    readonly property color iconColor: "#959595"
    readonly property color backgroundColor: "#2c2c2c"
    readonly property color borderColor: "#444444"

    readonly property int borderWidth: 1

    readonly property int textSize: 18
    readonly property int iconSize: 16

    readonly property int leftPadding: 14
    readonly property int rightPadding: 14

    property var customStyle: StudioTheme.ControlStyle {
        border.idle: root.borderColor
    }

    width: 400
    height: 400
    color: StudioTheme.Values.themePanelBackground

    function clearModel() {
        root.currentCollectionName = ""
        tableView.model = null

        topLeftCell.visible = false
        createModeButton.enabled = false
        modelConnections.target = null
    }

    function loadModel(name) {
        if (name === undefined) {
            clearModel()
            return
        }

        root.currentCollectionName = name
        tableView.model = DesignSystemBackend.dsInterface.model(name)

        topLeftCell.visible = tableView.model.columnCount()
        createModeButton.enabled = tableView.model.rowCount()
        modelConnections.target = tableView.model
    }

    function groupString(gt) {
        if (gt === GroupType.Strings)
            return "string"
        if (gt === GroupType.Numbers)
            return "number"
        if (gt === GroupType.Colors)
            return "color"
        if (gt === GroupType.Flags)
            return "bool"

        return "unknow_group"
    }

    function setValue(value: var, row: int, column: int, isBinding: bool): bool {
<<<<<<< HEAD
        console.log("setValue(", value, row, column, isBinding, ")")
        return tableView.model.setData(tableView.index(row, column),
                                       DesignSystemBackend.dsInterface.createThemeProperty("", value, isBinding),
                                       Qt.EditRole)
=======
        let result = tableView.model.setData(tableView.index(row, column),
                                       DesignSystemBackend.dsInterface.createThemeProperty("", value, isBinding),
                                       Qt.EditRole)

        if (!result)
            overlayInvalid.showData(row, column)

        return result
    }

    function dismissInvalidOverlay() {
        overlayInvalid.hide()
        notification.visible = false
    }

    Rectangle {
        id: overlayInvalid

        property Item cellItem

        color: "transparent"
        border {
            width: StudioTheme.Values.border
            color: StudioTheme.Values.themeAmberLight
        }

        visible: false
        z: 112

        function show() {
            overlayInvalid.visible = true
            overlayInvalid.layout()
            notification.visible = true

            notification.forceActiveFocus()
        }

        function showData(row: int, column: int) {
            overlayInvalid.parent = tableView.contentItem
            overlayInvalid.cellItem = tableView.itemAtCell(Qt.point(column, row))

            notification.message = qsTr("Invalid binding. Please use a valid non-cyclic binding.")

            overlayInvalid.show()
        }

        function showHeaderData(section: int, orientation: var) {
            if (orientation === Qt.Horizontal) {
                overlayInvalid.parent = horizontalHeaderView.contentItem
                overlayInvalid.cellItem = horizontalHeaderView.itemAtCell(Qt.point(overlay.section, 0))
            } else {
                overlayInvalid.parent = verticalHeaderView.contentItem
                overlayInvalid.cellItem = verticalHeaderView.itemAtCell(Qt.point(0, overlay.section))
            }

            notification.message = qsTr("This name is already in use, please use a different name.")

            overlayInvalid.show()
        }

        function hide() {
            overlayInvalid.visible = false
        }

        function layout() {
            if (!overlayInvalid.visible)
                return

            if (overlayInvalid.cellItem !== null) {
                overlayInvalid.x = overlayInvalid.cellItem.x + 1
                overlayInvalid.y = overlayInvalid.cellItem.y + 1
                overlayInvalid.width = overlayInvalid.cellItem.width - 2
                overlayInvalid.height = overlayInvalid.cellItem.height - 2
            }
        }

        Connections {
            target: tableView

            function onLayoutChanged() { overlayInvalid.layout() }
        }
    }

    Rectangle {
        id: notification

        property alias message: contentItemText.text

        width: 260
        height: 78
        z: 666

        visible: false

        anchors.right: parent.right
        anchors.bottom: parent.bottom
        anchors.margins: 20

        color: StudioTheme.Values.themePopoutBackground
        border.color: "#636363"
        border.width: StudioTheme.Values.border

        onActiveFocusChanged: {
            if (!notification.activeFocus)
                root.dismissInvalidOverlay()
        }

        Column {
            id: column
            anchors.fill: parent
            anchors.margins: StudioTheme.Values.border

            Item {
                id: titleBarItem
                width: parent.width
                height: StudioTheme.Values.height

                Row {
                    id: row
                    anchors.fill: parent
                    anchors.leftMargin: 8
                    anchors.rightMargin: 4
                    spacing: 4

                    Item {
                        id: titleBarContent
                        width: row.width - row.spacing - closeIndicator.width
                        height: row.height

                        Row {
                            anchors.fill: parent
                            spacing: 10

                            T.Label {
                                anchors.verticalCenter: parent.verticalCenter
                                font.pixelSize: root.customStyle.mediumIconFontSize
                                text: StudioTheme.Constants.warning2_medium
                                font.family: StudioTheme.Constants.iconFont.family
                                color: StudioTheme.Values.themeAmberLight
                            }

                            Text {
                                anchors.verticalCenter: parent.verticalCenter
                                text: qsTr("Warning")
                                color: StudioTheme.Values.themeTextColor
                            }
                        }
                    }

                    StudioControls.IconIndicator {
                        id: closeIndicator
                        anchors.verticalCenter: parent.verticalCenter
                        icon: StudioTheme.Constants.colorPopupClose
                        pixelSize: StudioTheme.Values.myIconFontSize
                        onClicked: root.dismissInvalidOverlay()
                    }
                }
            }

            Item {
                id: contentItem
                width: parent.width
                height: parent.height - titleBarItem.height

                Column {
                    anchors.fill: parent
                    anchors.margins: 8
                    anchors.topMargin: 4

                    Item {
                        width: parent.width
                        height: parent.height

                        Text {
                            id: contentItemText
                            anchors.fill: parent
                            wrapMode: Text.Wrap
                            elide: Text.ElideRight
                            color: StudioTheme.Values.themeTextColor
                        }
                    }
                }
            }
        }
>>>>>>> 204d5590
    }

    Connections {
        id: modelConnections
        ignoreUnknownSignals: true // model might initially be null

        function onModelReset() {
            topLeftCell.visible = tableView.model.columnCount()
            createModeButton.enabled = tableView.model.rowCount()
        }
    }

    StudioControls.Dialog {
        id: renameCollectionDialog
        title: qsTr("Rename collection")
        width: Math.min(300, root.width)
        closePolicy: Popup.CloseOnEscape
        anchors.centerIn: parent
        modal: true

        onOpened: renameCollectionTextField.forceActiveFocus()

        contentItem: Column {
            spacing: 20
            width: parent.width

            StudioControls.TextField {
                id: renameCollectionTextField
                actionIndicatorVisible: false
                translationIndicatorVisible: false
                width: parent.width

                onAccepted: renameCollectionDialog.accept()
                onRejected: renameCollectionDialog.reject()
            }

            Row {
                spacing: 10
                anchors.right: parent.right

                StudioControls.DialogButton {
                    text: qsTr("Rename")
                    enabled: (renameCollectionDialog.previousString !== renameCollectionTextField.text)
                    onClicked: renameCollectionDialog.accept()
                }

                StudioControls.DialogButton {
                    text: qsTr("Cancel")
                    onClicked: renameCollectionDialog.reject()
                }
            }
        }

        onAccepted: {
            DesignSystemBackend.dsInterface.renameCollection(collectionsComboBox.currentText,
                                                             renameCollectionTextField.text)
            renameCollectionDialog.close()
        }

        property string previousString

        onAboutToShow: {
            renameCollectionTextField.text = collectionsComboBox.currentText
            renameCollectionDialog.previousString = collectionsComboBox.currentText
        }
    }

    StudioControls.Dialog {
        id: createCollectionDialog
<<<<<<< HEAD
=======
        property alias newCollectionName: createCollectionTextField.text
>>>>>>> 204d5590
        title: qsTr("Create collection")
        width: Math.min(300, root.width)
        closePolicy: Popup.CloseOnEscape
        anchors.centerIn: parent
        modal: true

        onOpened: createCollectionTextField.forceActiveFocus()

        contentItem: Column {
            spacing: 20
            width: parent.width

            StudioControls.TextField {
                id: createCollectionTextField
                actionIndicatorVisible: false
                translationIndicatorVisible: false
                width: parent.width

<<<<<<< HEAD
                text: qsTr("NewCollection")

=======
>>>>>>> 204d5590
                onAccepted: createCollectionDialog.accept()
                onRejected: createCollectionDialog.reject()
            }

            Row {
                spacing: 10
                anchors.right: parent.right

                StudioControls.DialogButton {
                    text: qsTr("Create")
                    onClicked: createCollectionDialog.accept()
                }

                StudioControls.DialogButton {
                    text: qsTr("Cancel")
                    onClicked: createCollectionDialog.reject()
                }
            }
        }

        onAccepted: {
            DesignSystemBackend.dsInterface.addCollection(createCollectionTextField.text)
            root.loadModel(createCollectionTextField.text)
            collectionsComboBox.currentIndex = collectionsComboBox.indexOfValue(createCollectionTextField.text)
            createCollectionDialog.close()
        }
    }

    StudioControls.Dialog {
        id: removeCollectionDialog
        title: qsTr("Remove collection")
        width: Math.min(300, root.width)
        closePolicy: Popup.CloseOnEscape
        anchors.centerIn: parent
        modal: true

        onOpened: removeCollectionDialog.forceActiveFocus()

        contentItem: Column {
            spacing: 20
            width: parent.width

            Text {
                id: warningText

                text: qsTr("Are you sure? The action cannot be undone.")
                color: StudioTheme.Values.themeTextColor
                wrapMode: Text.WordWrap
                width: parent.width
            }

            Row {
                spacing: 10
                anchors.right: parent.right

                StudioControls.DialogButton {
                    text: qsTr("Remove")
                    onClicked: removeCollectionDialog.accept()
                }

                StudioControls.DialogButton {
                    text: qsTr("Cancel")
                    onClicked: removeCollectionDialog.reject()
                }
            }
        }

        onAccepted: {
            let currentCollectionName = collectionsComboBox.currentText
            let currentCollectionIndex = collectionsComboBox.currentIndex
            let previousCollectionIndex = (currentCollectionIndex === 0) ? 1 : currentCollectionIndex - 1

            root.loadModel(collectionsComboBox.textAt(previousCollectionIndex))
            DesignSystemBackend.dsInterface.removeCollection(currentCollectionName)
            removeCollectionDialog.close()
        }
    }

    Rectangle {
        id: toolBar

        color: StudioTheme.Values.themeToolbarBackground
        width: root.width
        height: StudioTheme.Values.toolbarHeight

        Row {
            height: StudioTheme.Values.toolbarHeight
            leftPadding: 10 // TODO needs to into values
            spacing: StudioTheme.Values.toolbarSpacing

            StudioControls.ComboBox {
                id: collectionsComboBox
                style: StudioTheme.Values.viewBarControlStyle
                anchors.verticalCenter: parent.verticalCenter
                actionIndicatorVisible: false
                model: DesignSystemBackend.dsInterface.collections
                enabled: collectionsComboBox.count
                onActivated: root.loadModel(collectionsComboBox.currentText)
            }

            StudioControls.ComboBox {
                id: themesComboBox
                style: StudioTheme.Values.viewBarControlStyle
                anchors.verticalCenter: parent.verticalCenter
                actionIndicatorVisible: false
<<<<<<< HEAD
                model: tableView.model.themeNames
=======
                model: tableView.model?.themeNames ?? null
                enabled: tableView.model
>>>>>>> 204d5590
                onActivated: tableView.model.setActiveTheme(themesComboBox.currentText)
            }

            StudioControls.IconTextButton {
                id: moreButton
                anchors.verticalCenter: parent.verticalCenter
                buttonIcon: StudioTheme.Constants.more_medium
                checkable: true
                checked: moreMenu.visible
                tooltip: qsTr("More options")

                onToggled: {
                    if (moreMenu.visible)
                        moreMenu.close()
                    else
                        moreMenu.popup(0, moreButton.height)
                }

                StudioControls.Menu {
                    id: moreMenu

                    closePolicy: Popup.CloseOnEscape | Popup.CloseOnPressOutsideParent

                    StudioControls.MenuItem {
                        text: qsTr("Rename")
                        onTriggered: renameCollectionDialog.open()
                    }

                    StudioControls.MenuItem {
                        text: qsTr("Delete")
                        onTriggered: removeCollectionDialog.open()
                    }

                    StudioControls.MenuSeparator {}

                    StudioControls.MenuItem {
                        text: qsTr("Create collection")
<<<<<<< HEAD
                        onTriggered: createCollectionDialog.open()
=======
                        onTriggered: {
                            createCollectionDialog.newCollectionName = DesignSystemBackend.dsInterface.generateCollectionName(qsTr("NewCollection"))
                            createCollectionDialog.open()
                        }
>>>>>>> 204d5590
                    }
                }
            }

            // TODO this is only for debugging purposes
            Connections {
                target: DesignSystemBackend.dsInterface
                function onCollectionsChanged() {
                    root.loadModel(DesignSystemBackend.dsInterface.collections[0])
                }
            }

            StudioControls.IconTextButton {
                id: refreshButton
                anchors.verticalCenter: parent.verticalCenter
                buttonIcon: StudioTheme.Constants.updateContent_medium
                tooltip: qsTr("Refresh")
                onClicked: DesignSystemBackend.dsInterface.loadDesignSystem()
            }
        }
    }

    component Cell: Rectangle {
        id: cell

        required property var display
        required property int row
        required property int column

        required property bool editing

        required property var resolvedValue
        required property bool isActive
        required property bool isBinding
        required property var propertyValue

<<<<<<< HEAD
        property bool creatingBinding: false

        readonly property bool bindingEditor: isBinding || creatingBinding
=======
        readonly property bool bindingEditor: cell.isBinding || tableView.model.editableOverride
        readonly property bool isValid: cell.resolvedValue !== undefined
>>>>>>> 204d5590

        color: root.backgroundColor
        implicitWidth: root.cellWidth
        implicitHeight: root.cellHeight
        border {
            width: root.borderWidth
            color: root.borderColor
        }
    }

    component DataCell: Cell {
        id: dataCell

        HoverHandler { id: cellHoverHandler }

        DSC.BindingIndicator {
<<<<<<< HEAD
            icon.text: dataCell.isBinding ? StudioTheme.Constants.actionIconBinding
                                          : StudioTheme.Constants.actionIcon
            icon.color: dataCell.isBinding ? StudioTheme.Values.themeInteraction
                                           : StudioTheme.Values.themeTextColor
=======
            id: bindingIndicator
            icon.text: !dataCell.isValid ? StudioTheme.Constants.warning2_medium
                                         : dataCell.isBinding ? StudioTheme.Constants.actionIconBinding
                                                              : StudioTheme.Constants.actionIcon
            icon.color: !dataCell.isValid ? StudioTheme.Values.themeAmberLight
                                          : dataCell.isBinding ? StudioTheme.Values.themeInteraction
                                                               : StudioTheme.Values.themeTextColor
>>>>>>> 204d5590

            anchors.verticalCenter: parent.verticalCenter
            anchors.right: parent.right
            anchors.rightMargin: 10
            visible: !dataCell.editing && (cellHoverHandler.hovered || dataCell.isBinding)

            onClicked: {
                tableView.closeEditor()
                menu.show(dataCell.row, dataCell.column)
<<<<<<< HEAD
=======
            }

            onHoverChanged: {
                if (dataCell.isValid)
                    return

                if (bindingIndicator.hover)
                    toolTipInvalid.showText(dataCell,
                                            Qt.point(bindingIndicator.x + bindingIndicator.width,
                                                     bindingIndicator.y),
                                            qsTr("Invalid binding. Cyclic binding is not allowed."))
                else
                    toolTipInvalid.hideText()
>>>>>>> 204d5590
            }
        }
    }

    StudioControls.ToolTipExt { id: toolTipInvalid }

    DelegateChooser {
        id: chooser
        role: "group"

        DelegateChoice {
            roleValue: GroupType.Strings

            DataCell {
                id: stringDelegate

                Text {
                    anchors.fill: parent
                    leftPadding: root.leftPadding
                    horizontalAlignment: TextInput.AlignLeft
                    verticalAlignment: TextInput.AlignVCenter
                    color: stringDelegate.isBinding ? StudioTheme.Values.themeInteraction
                                                    : StudioTheme.Values.themeTextColor
                    text: stringDelegate.resolvedValue
                    visible: !stringDelegate.editing
                }

                // This edit delegate combines the binding editor and string value editor
                TableView.editDelegate: DSC.TextField {
                    id: stringEditDelegate

                    style: root.customStyle

                    anchors.fill: parent
                    leftPadding: root.leftPadding

                    horizontalAlignment: TextInput.AlignLeft
                    verticalAlignment: TextInput.AlignVCenter

<<<<<<< HEAD
                    text: stringDelegate.bindingEditor ? stringDelegate.propertyValue
                                                       : stringDelegate.resolvedValue

                    Component.onCompleted: stringEditDelegate.selectAll()
                    Component.onDestruction: stringDelegate.creatingBinding = false
=======
                    text: stringDelegate.isBinding ? stringDelegate.propertyValue
                                                   : tableView.model.editableOverride ? ""
                                                                                      : stringDelegate.resolvedValue

                    Component.onCompleted: stringEditDelegate.selectAll()
                    Component.onDestruction: tableView.model.editableOverride = false
>>>>>>> 204d5590

                    TableView.onCommit: {
                        root.setValue(stringEditDelegate.text,
                                      stringDelegate.row,
                                      stringDelegate.column,
                                      stringDelegate.bindingEditor)
                    }
                }
<<<<<<< HEAD

                //Component.onCompleted: console.log("DelegateChoice - string", stringDelegate.resolvedValue)
=======
>>>>>>> 204d5590
            }
        }

        DelegateChoice {
            roleValue: GroupType.Numbers

            DataCell {
                id: numberDelegate

                Text {
                    anchors.fill: parent
                    leftPadding: root.leftPadding
                    rightPadding: root.rightPadding

                    horizontalAlignment: TextInput.AlignLeft
                    verticalAlignment: TextInput.AlignVCenter

                    color: numberDelegate.isBinding ? StudioTheme.Values.themeInteraction
                                                    : StudioTheme.Values.themeTextColor
                    // -128 is the value of QLocale::FloatingPointShortest
                    text: Number(numberDelegate.resolvedValue).toLocaleString(Utils.locale, 'f', -128)
                }

                // This edit delegate has two different controls, one for number editing and one for
                // binding editing. Depending on the mode one is hidden and the other is shown.
                TableView.editDelegate: FocusScope {
                    id: numberEditDelegateFocusScope
                    anchors.fill: parent

                    property bool alreadyCommited: false

                    DSC.SpinBox {
                        id: numberEditDelegate

                        property real previousValue: 0

                        style: root.customStyle

                        anchors.fill: parent

                        realValue: numberDelegate.resolvedValue
                        realFrom: -1000 // TODO define min/max
                        realTo: 1000
                        editable: true
                        decimals: 2

                        focus: !numberDelegate.bindingEditor
                        visible: !numberDelegate.bindingEditor

                        Component.onCompleted: {
                            numberEditDelegate.previousValue = numberDelegate.resolvedValue
                            numberEditDelegate.contentItem.selectAll()
                        }
                        Component.onDestruction: {
                            if (numberEditDelegateFocusScope.alreadyCommited || numberDelegate.bindingEditor)
                                return

                            let val = numberEditDelegate.realValue

                            if (numberEditDelegate.previousValue === val)
                                return

                            root.setValue(val,
                                          numberDelegate.row,
                                          numberDelegate.column,
                                          numberDelegate.bindingEditor)
                        }
                    }

                    DSC.TextField {
                        id: numberBindingEditDelegate

                        style: root.customStyle

                        anchors.fill: parent
                        leftPadding: root.leftPadding
                        rightPadding: root.rightPadding

                        horizontalAlignment: TextInput.AlignLeft
                        verticalAlignment: TextInput.AlignVCenter

<<<<<<< HEAD
                        text: numberDelegate.propertyValue
=======
                        text: numberDelegate.isBinding ? numberDelegate.propertyValue : ""
>>>>>>> 204d5590

                        focus: numberDelegate.bindingEditor
                        visible: numberDelegate.bindingEditor

                        Component.onCompleted: numberBindingEditDelegate.selectAll()
<<<<<<< HEAD
                        Component.onDestruction: numberDelegate.creatingBinding = false
=======
                        Component.onDestruction: tableView.model.editableOverride = false
>>>>>>> 204d5590
                    }

                    TableView.onCommit: {
                        // By default assume binding edit delegate is used
                        let val = numberBindingEditDelegate.text

                        // If binding editor isn't used then the SpinBox value needs to be written
                        if (!numberDelegate.bindingEditor) {
                            numberEditDelegate.valueFromText(numberEditDelegate.contentItem.text,
                                                             numberEditDelegate.locale)
                            // Don't use return value of valueFromText as it is of type int.
                            // Internally the float value is set on realValue property.
                            val = numberEditDelegate.realValue
                        }

                        root.setValue(val,
                                      numberDelegate.row,
                                      numberDelegate.column,
                                      numberDelegate.bindingEditor)

                        numberEditDelegateFocusScope.alreadyCommited = true
                    }
                }
<<<<<<< HEAD

                //Component.onCompleted: console.log("DelegateChoice - number", numberDelegate.resolvedValue)
=======
>>>>>>> 204d5590
            }
        }

        DelegateChoice {
            roleValue: GroupType.Flags

            DataCell {
                id: flagDelegate

                DSC.Switch {
                    id: flagEditDelegate

                    anchors.left: parent.left
                    anchors.verticalCenter: parent.verticalCenter
                    anchors.leftMargin: root.leftPadding

                    checked: flagDelegate.resolvedValue
                    text: flagDelegate.resolvedValue

                    labelColor: flagDelegate.isBinding ? StudioTheme.Values.themeInteraction
                                                       : StudioTheme.Values.themeTextColor

                    readonly: flagDelegate.isBinding

                    onToggled: {
                        root.setValue(flagEditDelegate.checked,
                                      flagDelegate.row,
                                      flagDelegate.column,
                                      false)
                    }
                }

                // Dummy item to show forbidden cursor when hovering over bound switch control
                Item {
                    anchors.left: parent.left
                    anchors.verticalCenter: parent.verticalCenter
                    anchors.leftMargin: root.leftPadding

                    width: flagEditDelegate.indicator.width
                    height: flagEditDelegate.indicator.height

                    visible: !flagEditDelegate.enabled

                    HoverHandler {
                        enabled: !flagEditDelegate.enabled
                        cursorShape: Qt.ForbiddenCursor
<<<<<<< HEAD
                    }
                }

                TableView.editDelegate: DSC.TextField {
                    id: flagBindingEditDelegate

                    anchors.fill: parent
                    leftPadding: root.leftPadding

                    horizontalAlignment: TextInput.AlignLeft
                    verticalAlignment: TextInput.AlignVCenter

                    text: flagDelegate.bindingEditor ? flagDelegate.propertyValue
                                                     : flagDelegate.resolvedValue
                    Component.onCompleted: flagBindingEditDelegate.selectAll()
                    Component.onDestruction: flagDelegate.creatingBinding = false

                    TableView.onCommit: {
                        root.setValue(flagBindingEditDelegate.text,
                                      flagDelegate.row,
                                      flagDelegate.column,
                                      true)
                    }
                }

                //Component.onCompleted: console.log("DelegateChoice - bool", flagDelegate.resolvedValue)
=======
                    }
                }

                TableView.editDelegate: DSC.TextField {
                    id: flagBindingEditDelegate

                    anchors.fill: parent
                    leftPadding: root.leftPadding

                    horizontalAlignment: TextInput.AlignLeft
                    verticalAlignment: TextInput.AlignVCenter

                    text: flagDelegate.isBinding ? flagDelegate.propertyValue
                                                 : tableView.model.editableOverride ? ""
                                                                                    : flagDelegate.resolvedValue

                    Component.onCompleted: flagBindingEditDelegate.selectAll()
                    Component.onDestruction: tableView.model.editableOverride = false

                    TableView.onCommit: {
                        root.setValue(flagBindingEditDelegate.text,
                                      flagDelegate.row,
                                      flagDelegate.column,
                                      true)
                    }
                }
>>>>>>> 204d5590
            }
        }

        DelegateChoice {
            roleValue: GroupType.Colors

            DataCell {
                id: colorDelegate

                Row {
                    id: colorDelegateRow
                    anchors.fill: parent
                    leftPadding: root.leftPadding
                    spacing: 8

                    Rectangle {
                        id: colorDelegatePreview
                        anchors.verticalCenter: parent.verticalCenter

                        width: 20
                        height: 20
                        color: colorDelegate.resolvedValue
                        border.color: "black"
                        border.width: StudioTheme.Values.border

                        Image {
                            anchors.fill: parent
                            source: "qrc:/navigator/icon/checkers.png"
                            fillMode: Image.Tile
                            z: -1
                        }

                        MouseArea {
                            id: colorMouseArea
                            anchors.fill: parent
                            enabled: !colorDelegate.isBinding
<<<<<<< HEAD

                            cursorShape: colorDelegate.isBinding ? Qt.ForbiddenCursor
                                                                 : Qt.PointingHandCursor

=======

                            cursorShape: colorDelegate.isBinding ? Qt.ForbiddenCursor
                                                                 : Qt.PointingHandCursor

>>>>>>> 204d5590
                            function togglePopup() {
                                if (colorPopup.visibility) {
                                    colorPopup.close()
                                } else {
                                    colorPopup.modelIndex = tableView.index(colorDelegate.row, colorDelegate.column)

                                    colorPopup.ensureLoader()
                                    colorPopup.show(colorDelegate)

                                    if (loader.status === Loader.Ready) {
                                        loader.item.color = colorDelegate.resolvedValue
                                        loader.item.originalColor = colorDelegate.resolvedValue
                                    }
                                }
                                tableView.closeEditor()
                                colorMouseArea.forceActiveFocus()
                            }

                            onClicked: colorMouseArea.togglePopup()
                        }
                    }

                    Text {
                        height: parent.height
                        verticalAlignment: Qt.AlignVCenter
                        color: colorDelegate.isBinding ? StudioTheme.Values.themeInteraction
                                                       : StudioTheme.Values.themeTextColor
                        text: colorDelegate.resolvedValue
                    }
                }

                // This edit delegate combines the binding editor and hex value editor
                TableView.editDelegate: DSC.TextField {
                    id: colorEditDelegate

                    anchors.fill: parent
                    leftPadding: root.leftPadding
                                 + (colorDelegate.bindingEditor ? 0
                                                                : (colorDelegatePreview.width
                                                                   + colorDelegateRow.spacing))

                    horizontalAlignment: TextInput.AlignLeft
                    verticalAlignment: TextInput.AlignVCenter

<<<<<<< HEAD
                    text: colorDelegate.bindingEditor ? colorDelegate.propertyValue
                                                      : colorDelegate.resolvedValue
=======
                    text: colorDelegate.isBinding ? colorDelegate.propertyValue
                                                  : tableView.model.editableOverride ? ""
                                                                                    : colorDelegate.resolvedValue
>>>>>>> 204d5590

                    RegularExpressionValidator {
                        id: hexValidator
                        regularExpression: /#[0-9A-Fa-f]{6}([0-9A-Fa-f]{2})?/g
                    }

                    validator: colorDelegate.bindingEditor ? null : hexValidator

                    Component.onCompleted: colorEditDelegate.selectAll()
<<<<<<< HEAD
                    Component.onDestruction: colorDelegate.creatingBinding = false
=======
                    Component.onDestruction: tableView.model.editableOverride = false
>>>>>>> 204d5590

                    TableView.onCommit: {
                        root.setValue(colorEditDelegate.text,
                                      colorDelegate.row,
                                      colorDelegate.column,
                                      colorDelegate.bindingEditor)
                    }

                    // Extra color Rectangle to be shown on top of edit delegate
                    Rectangle {
                        anchors.left: parent.left
                        anchors.leftMargin: root.leftPadding
                        anchors.verticalCenter: parent.verticalCenter

                        width: colorDelegatePreview.width
                        height: colorDelegatePreview.height
                        color: colorDelegate.resolvedValue
                        border.color: "black"
                        border.width: StudioTheme.Values.border

                        visible: !colorDelegate.bindingEditor

                        Image {
                            anchors.fill: parent
                            source: "qrc:/navigator/icon/checkers.png"
                            fillMode: Image.Tile
                            z: -1
                        }

                        MouseArea {
                            anchors.fill: parent
                            enabled: !colorDelegate.isBinding

                            onClicked: colorMouseArea.togglePopup()
                        }
                    }
                }
            }
        }
    }

    StudioControls.Menu {
        id: menu

<<<<<<< HEAD
                //Component.onCompleted: console.log("DelegateChoice - color", colorDelegate.resolvedValue)
=======
        property var modelIndex

        closePolicy: Popup.CloseOnEscape | Popup.CloseOnPressOutside

        function show(row, column) {
            menu.modelIndex = tableView.index(row, column)
            menu.popup()
        }

        StudioControls.MenuItem {
            enabled: {
                if (menu.modelIndex)
                    return tableView.itemAtIndex(menu.modelIndex).isBinding

                return false
            }
            text: qsTr("Reset")
            onTriggered: {
                let data = tableView.model.data(menu.modelIndex, CollectionModel.ResolvedValueRole) ?? ""
                var prop = DesignSystemBackend.dsInterface.createThemeProperty("", data, false)
                let result = tableView.model.setData(menu.modelIndex, prop, Qt.EditRole)
            }
        }

        StudioControls.MenuItem {
            text: qsTr("Set Binding")
            onTriggered: {
                let cell = tableView.itemAtIndex(menu.modelIndex)
                tableView.model.editableOverride = true
                tableView.edit(menu.modelIndex)
>>>>>>> 204d5590
            }
        }
    }

    StudioControls.Menu {
<<<<<<< HEAD
        id: menu

        property var modelIndex

        closePolicy: Popup.CloseOnEscape | Popup.CloseOnPressOutside

        function show(row, column) {
            menu.modelIndex = tableView.index(row, column)
            menu.popup()
        }

        StudioControls.MenuItem {
            enabled: {
                if (menu.modelIndex)
                    return tableView.itemAtIndex(menu.modelIndex).isBinding

                return false
            }
            text: qsTr("Reset")
            onTriggered: {
                let data = tableView.model.data(menu.modelIndex, CollectionModel.ResolvedValueRole)
                var prop = DesignSystemBackend.dsInterface.createThemeProperty("", data, false)
                let result = tableView.model.setData(menu.modelIndex, prop, Qt.EditRole)
            }
        }

        StudioControls.MenuItem {
            text: qsTr("Set Binding")
            onTriggered: {
                let cell = tableView.itemAtIndex(menu.modelIndex)
                cell.creatingBinding = true
                tableView.edit(menu.modelIndex)
            }
        }
    }

    StudioControls.Menu {
=======
>>>>>>> 204d5590
        id: modeMenu

        property int column

        closePolicy: Popup.CloseOnEscape | Popup.CloseOnPressOutside

        function show(column) { // Qt.Horizontal
            tableView.closeEditor() // Close all currently visible edit delegates
            modeMenu.column = column
            modeMenu.popup()
        }

        StudioControls.MenuItem {
            enabled: false
            text: qsTr("Duplicate mode")
            onTriggered: { console.log("Duplicate mode") }
        }

        StudioControls.MenuItem {
            text: qsTr("Rename mode")
            onTriggered: overlay.show(modeMenu.column, Qt.Horizontal)
        }

        StudioControls.MenuItem {
            text: qsTr("Delete mode")
            onTriggered: tableView.model.removeColumns(modeMenu.column, 1)
        }
    }

    StudioControls.Menu {
        id: variableMenu

        property int row

        closePolicy: Popup.CloseOnEscape | Popup.CloseOnPressOutside

        function show(row) { // Qt.Vertical
            tableView.closeEditor() // Close all currently visible edit delegates
            variableMenu.row = row
            variableMenu.popup()
        }

        StudioControls.MenuItem {
            enabled: false
            text: qsTr("Duplicate variable")
            onTriggered: { console.log("Duplicate variable") }
        }

        StudioControls.MenuItem {
            text: qsTr("Rename variable")
            onTriggered: overlay.show(variableMenu.row, Qt.Vertical)
        }

        StudioControls.MenuItem {
            text: qsTr("Delete variable")
            onTriggered: tableView.model.removeRows(variableMenu.row, 1)
        }
    }

    Rectangle {
        id: overlay

        property int section
        property var orientation
        property var group

        width: 200
        height: 200
        color: "red"
        visible: false

        z: 111
        parent: tableView.contentItem

        DSC.TextField {
            id: overlayTextField
<<<<<<< HEAD
=======

            property string previousText

>>>>>>> 204d5590
            anchors.fill: parent
            leftPadding: root.leftPadding + (overlayIcon.visible ? overlayIcon.width + 8 : 0)

            horizontalAlignment: TextInput.AlignLeft
            verticalAlignment: TextInput.AlignVCenter

            onActiveFocusChanged: {
                if (!overlayTextField.activeFocus)
                    overlay.hide()
            }

            onAccepted: {
                let result = tableView.model.setHeaderData(overlay.section,
                                                           overlay.orientation,
                                                           overlayTextField.text,
                                                           Qt.EditRole)

                // Revoke active focus from text field by forcing active focus on another item
                tableView.forceActiveFocus()
<<<<<<< HEAD
=======

                if (!result && overlayTextField.previousText !== overlayTextField.text)
                    overlayInvalid.showHeaderData(overlay.section, overlay.orientation)
>>>>>>> 204d5590
            }

            Text {
                id: overlayIcon
                anchors.left: parent.left
                anchors.leftMargin: root.leftPadding

                height: parent.height
                verticalAlignment: Qt.AlignVCenter
                font.family: StudioTheme.Constants.iconFont.family
                font.pixelSize: root.iconSize
                color: StudioTheme.Values.themeTextColor

                visible: overlay.group !== undefined

                text: {
                    if (overlay.group === GroupType.Strings)
                        return StudioTheme.Constants.string_medium

                    if (overlay.group === GroupType.Numbers)
                        return StudioTheme.Constants.number_medium

                    if (overlay.group === GroupType.Flags)
                        return StudioTheme.Constants.flag_medium

                    if (overlay.group === GroupType.Colors)
                        return StudioTheme.Constants.colorSelection_medium

                    return StudioTheme.Constants.error_medium
                }
            }
        }

        function show(section, orientation) {
<<<<<<< HEAD
            // Close all currently visible edit delegates
            tableView.closeEditor()
=======
            tableView.closeEditor() // Close all currently visible edit delegates
>>>>>>> 204d5590

            if (orientation === Qt.Horizontal)
                overlay.parent = horizontalHeaderView.contentItem
            else
                overlay.parent = verticalHeaderView.contentItem

            overlay.visible = true
            overlay.section = section
            overlay.orientation = orientation
            overlay.group = tableView.model.headerData(section,
                                                       orientation,
                                                       CollectionModel.GroupRole)

            overlay.layout()

            overlayTextField.text = tableView.model.headerData(section,
                                                               orientation,
                                                               CollectionModel.EditRole)
<<<<<<< HEAD
=======
            overlayTextField.previousText = overlayTextField.text

>>>>>>> 204d5590
            overlayTextField.forceActiveFocus()
            overlayTextField.selectAll()
        }

        function hide() {
            overlay.visible = false
        }

        function layout() {
            if (!overlay.visible)
                return

            let item = null

            if (overlay.orientation === Qt.Horizontal)
                item = horizontalHeaderView.itemAtCell(Qt.point(overlay.section, 0))
            else
                item = verticalHeaderView.itemAtCell(Qt.point(0, overlay.section))

            let insideViewport = item !== null

<<<<<<< HEAD
            //overlay.visible = insideViewport
=======
>>>>>>> 204d5590
            if (insideViewport) {
                overlay.x = item.x
                overlay.y = item.y
                overlay.width = item.width
                overlay.height = item.height
            }
        }

        Connections {
            target: tableView

            function onLayoutChanged() { overlay.layout() }
        }
    }

    StudioControls.PopupDialog {
        id: colorPopup

        property var modelIndex
        property QtObject loaderItem: loader.item

        keepOpen: loader.item?.eyeDropperActive ?? false

        width: 260

        function ensureLoader() {
            if (!loader.active)
                loader.active = true
        }

        Loader {
            id: loader

            sourceComponent: StudioControls.ColorEditorPopup {
                id: popup
                width: colorPopup.contentWidth
                visible: colorPopup.visible
                parentWindow: colorPopup.window

                onActivateColor: function(color) {
                    popup.color = color
                    var prop = DesignSystemBackend.dsInterface.createThemeProperty("", color, false)
                    let result = tableView.model.setData(colorPopup.modelIndex, prop, Qt.EditRole)
                }
            }

            onLoaded: colorPopup.titleBar = loader.item.titleBarContent
        }
    }

    GridLayout {
        id: mainLayout
        anchors.topMargin: toolBar.height
        anchors.fill: parent

        columnSpacing: 0
        rowSpacing: 0

        columns: 2
        rows: 2

        Item {
            Layout.fillWidth: true
            Layout.fillHeight: true
            Layout.topMargin: 6 // TODO correct value
            Layout.leftMargin: 6 // TODO correct value

            HoverHandler { id: hoverHandler }

            // top left cell
            // TODO Can't use Cell as it contains required properties
            Rectangle {
                id: topLeftCell
                anchors.right: horizontalHeaderView.left
                anchors.bottom: verticalHeaderView.top
                anchors.rightMargin: -root.borderWidth
                anchors.bottomMargin: -root.borderWidth

                color: root.backgroundColor
                implicitWidth: verticalHeaderView.width
                implicitHeight: horizontalHeaderView.height
                border {
                    width: root.borderWidth
                    color: root.borderColor
                }

                visible: tableView.model
                z: 99

                Row { // TODO might not be necessary
                    anchors.fill: parent
                    leftPadding: root.leftPadding
                    spacing: 8

                    Text {
                        height: parent.height
                        verticalAlignment: Qt.AlignVCenter
                        color: StudioTheme.Values.themeTextColor
                        text: qsTr("Name")
                    }
                }
            }

            HorizontalHeaderView {
                id: horizontalHeaderView

                anchors.left: scrollView.left
                anchors.top: parent.top

                syncView: tableView
                clip: true

                z: overlay.visible ? 102 : 100

                delegate: Cell {
                    id: horizontalHeaderDelegate

                    TapHandler {
                        acceptedButtons: Qt.LeftButton | Qt.RightButton
                        onTapped: function(eventPoint, button) {
                            if (button === Qt.LeftButton)
                                overlay.show(horizontalHeaderDelegate.column, Qt.Horizontal)

                            if (button === Qt.RightButton)
                                modeMenu.show(horizontalHeaderDelegate.column)
                        }
                    }

                    Row {
                        anchors.fill: parent
                        spacing: 8

                        Text {
                            id: activeIcon
                            height: parent.height
                            leftPadding: root.leftPadding
                            verticalAlignment: Qt.AlignVCenter
                            font.family: StudioTheme.Constants.iconFont.family
                            font.pixelSize: StudioTheme.Values.baseIconFontSize
                            color: StudioTheme.Values.themeTextColor
                            text: StudioTheme.Constants.apply_small
                            visible: horizontalHeaderDelegate.isActive
                        }

                        Text {
                            height: parent.height

                            leftPadding: horizontalHeaderDelegate.isActive ? 0 : root.leftPadding
                            verticalAlignment: Qt.AlignVCenter
                            color: StudioTheme.Values.themeTextColor
                            text: horizontalHeaderDelegate.display
                        }
                    }
                }
            }

            VerticalHeaderView {
                id: verticalHeaderView

                anchors.top: scrollView.top
                anchors.left: parent.left

                syncView: tableView
                clip: true

                z: overlay.visible ? 102 : 100

                delegate: Cell {
                    id: verticalHeaderDelegate

                    required property int group

                    TapHandler {
                        acceptedButtons: Qt.LeftButton | Qt.RightButton
                        onTapped: function(eventPoint, button) {
                            if (button === Qt.LeftButton)
                                overlay.show(verticalHeaderDelegate.row, Qt.Vertical)

                            if (button === Qt.RightButton)
                                variableMenu.show(verticalHeaderDelegate.row)
                        }
                    }

                    Row {
                        anchors.fill: parent
                        leftPadding: root.leftPadding
                        spacing: 8

                        Text {
                            id: icon
                            height: parent.height
                            verticalAlignment: Qt.AlignVCenter
                            font.family: StudioTheme.Constants.iconFont.family
                            font.pixelSize: root.iconSize
                            color: StudioTheme.Values.themeTextColor

                            text: {
                                if (verticalHeaderDelegate.group === GroupType.Strings)
                                    return StudioTheme.Constants.string_medium

                                if (verticalHeaderDelegate.group === GroupType.Numbers)
                                    return StudioTheme.Constants.number_medium

                                if (verticalHeaderDelegate.group === GroupType.Flags)
                                    return StudioTheme.Constants.flag_medium

                                if (verticalHeaderDelegate.group === GroupType.Colors)
                                    return StudioTheme.Constants.colorSelection_medium

                                return StudioTheme.Constants.error_medium
                            }
                        }

                        Text {
                            height: parent.height
                            verticalAlignment: Qt.AlignVCenter
                            color: StudioTheme.Values.themeTextColor
                            text: verticalHeaderDelegate.display
                            visible: !verticalHeaderDelegate.editing
                        }
                    }
                }
            }

            ScrollView {
                id: scrollView
                anchors.left: verticalHeaderView.right
                anchors.top: horizontalHeaderView.bottom
                anchors.right: parent.right
                anchors.bottom: parent.bottom

                anchors.leftMargin: -root.borderWidth
                anchors.topMargin: -root.borderWidth
                anchors.rightMargin: -root.borderWidth

                z: 101

                contentItem: TableView {
                    id: tableView

                    rowHeightProvider: function (col) { return root.cellHeight }
                    columnWidthProvider: function(column) {
                        let w = explicitColumnWidth(column)
                        if (w >= 0)
                            return w

                        return implicitColumnWidth(column)
                    }

                    onModelChanged: {
                        tableView.clearColumnWidths()
                        tableView.contentX = 0
                        tableView.contentY = 0
                    }

                    resizableColumns: true
                    editTriggers: TableView.SingleTapped
                    columnSpacing: -root.borderWidth
                    rowSpacing: -root.borderWidth
                    clip: true
                    boundsBehavior: Flickable.StopAtBounds

                    delegate: chooser

                    onActiveFocusChanged: {
                        if (!tableView.activeFocus)
                            tableView.closeEditor()
                    }
                }

                ScrollBar.horizontal: StudioControls.TransientScrollBar {
                    id: horizontalScrollBar
                    style: StudioTheme.Values.viewStyle
                    parent: tableView
                    x: 0
                    y: tableView.height - horizontalScrollBar.height
                    width: tableView.availableWidth - (verticalScrollBar.isNeeded ? verticalScrollBar.thickness : 0)
                    orientation: Qt.Horizontal

                    visible: !tableView.hideHorizontalScrollBar

                    show: (hoverHandler.hovered || tableView.focus || tableView.adsFocus
                           || horizontalScrollBar.inUse || horizontalScrollBar.otherInUse)
                          && horizontalScrollBar.isNeeded
                    otherInUse: verticalScrollBar.inUse
                }

                ScrollBar.vertical: StudioControls.TransientScrollBar {
                    id: verticalScrollBar
                    style: StudioTheme.Values.viewStyle
                    parent: tableView
                    x: tableView.width - verticalScrollBar.width
                    y: 0
                    height: tableView.availableHeight - (horizontalScrollBar.isNeeded ? horizontalScrollBar.thickness : 0)
                    orientation: Qt.Vertical

                    visible: !tableView.hideVerticalScrollBar

                    show: (hoverHandler.hovered || tableView.focus || tableView.adsFocus
                           || horizontalScrollBar.inUse || horizontalScrollBar.otherInUse)
                          && verticalScrollBar.isNeeded
                    otherInUse: horizontalScrollBar.inUse
                }
            }
        }

        Item {
            id: rightBar
            width: StudioTheme.Values.toolbarHeight
            Layout.fillHeight: true

            StudioControls.IconTextButton {
                id: createModeButton
                anchors.centerIn: parent
                buttonIcon: StudioTheme.Constants.add_medium
                text: qsTr("Create mode")
                rotation: -90
                enabled: false

                onClicked: tableView.model.insertColumns(0, 1)
            }
        }

        Item {
            id: bottomBar
            Layout.fillWidth: true
            height: StudioTheme.Values.toolbarHeight

            StudioControls.IconTextButton {
                id: createVariableButton
                anchors.centerIn: parent
                buttonIcon: StudioTheme.Constants.add_medium
                text: qsTr("Create variable")

                checkable: true
                checked: createVariableMenu.visible

                onClicked: {
                    if (createVariableMenu.opened)
                        createVariableMenu.close()
                    else
                        createVariableMenu.popup(0, -createVariableMenu.height)
                }

                StudioControls.Menu {
                    id: createVariableMenu

                    width: createVariableButton.width

                    function insertInitalMode() {
                        if (tableView.model.columnCount())
                            return

                        tableView.model.insertColumn(0)
                    }

                    DSC.MenuItem {
                        text: qsTr("Color")
                        buttonIcon: StudioTheme.Constants.colorSelection_medium
                        onTriggered: {
                            createVariableMenu.insertInitalMode()
                            tableView.model.addProperty(GroupType.Colors,
                                                        "color_new",
                                                        "#800080",
                                                        false)
                        }
                    }

                    DSC.MenuItem {
                        text: qsTr("Number")
                        buttonIcon: StudioTheme.Constants.number_medium
                        onTriggered: {
                            createVariableMenu.insertInitalMode()
                            tableView.model.addProperty(GroupType.Numbers,
                                                        "number_new",
                                                        0,
                                                        false)
                        }
                    }

                    DSC.MenuItem {
                        text: qsTr("String")
                        buttonIcon: StudioTheme.Constants.string_medium
                        onTriggered: {
                            createVariableMenu.insertInitalMode()
                            tableView.model.addProperty(GroupType.Strings,
                                                        "string_new",
                                                        "String value",
                                                        false)
                        }
                    }

                    DSC.MenuItem {
                        text: qsTr("Boolean")
                        buttonIcon: StudioTheme.Constants.flag_medium
                        onTriggered: {
                            createVariableMenu.insertInitalMode()
                            tableView.model.addProperty(GroupType.Flags,
                                                        "boolean_new",
                                                        true,
                                                        false)
                        }
                    }
                }
            }
        }

        Item {
            id: corner
            width: StudioTheme.Values.toolbarHeight
            height: StudioTheme.Values.toolbarHeight
        }
    }
}<|MERGE_RESOLUTION|>--- conflicted
+++ resolved
@@ -81,12 +81,6 @@
     }
 
     function setValue(value: var, row: int, column: int, isBinding: bool): bool {
-<<<<<<< HEAD
-        console.log("setValue(", value, row, column, isBinding, ")")
-        return tableView.model.setData(tableView.index(row, column),
-                                       DesignSystemBackend.dsInterface.createThemeProperty("", value, isBinding),
-                                       Qt.EditRole)
-=======
         let result = tableView.model.setData(tableView.index(row, column),
                                        DesignSystemBackend.dsInterface.createThemeProperty("", value, isBinding),
                                        Qt.EditRole)
@@ -271,7 +265,6 @@
                 }
             }
         }
->>>>>>> 204d5590
     }
 
     Connections {
@@ -341,10 +334,7 @@
 
     StudioControls.Dialog {
         id: createCollectionDialog
-<<<<<<< HEAD
-=======
         property alias newCollectionName: createCollectionTextField.text
->>>>>>> 204d5590
         title: qsTr("Create collection")
         width: Math.min(300, root.width)
         closePolicy: Popup.CloseOnEscape
@@ -363,11 +353,6 @@
                 translationIndicatorVisible: false
                 width: parent.width
 
-<<<<<<< HEAD
-                text: qsTr("NewCollection")
-
-=======
->>>>>>> 204d5590
                 onAccepted: createCollectionDialog.accept()
                 onRejected: createCollectionDialog.reject()
             }
@@ -473,12 +458,8 @@
                 style: StudioTheme.Values.viewBarControlStyle
                 anchors.verticalCenter: parent.verticalCenter
                 actionIndicatorVisible: false
-<<<<<<< HEAD
-                model: tableView.model.themeNames
-=======
                 model: tableView.model?.themeNames ?? null
                 enabled: tableView.model
->>>>>>> 204d5590
                 onActivated: tableView.model.setActiveTheme(themesComboBox.currentText)
             }
 
@@ -516,14 +497,10 @@
 
                     StudioControls.MenuItem {
                         text: qsTr("Create collection")
-<<<<<<< HEAD
-                        onTriggered: createCollectionDialog.open()
-=======
                         onTriggered: {
                             createCollectionDialog.newCollectionName = DesignSystemBackend.dsInterface.generateCollectionName(qsTr("NewCollection"))
                             createCollectionDialog.open()
                         }
->>>>>>> 204d5590
                     }
                 }
             }
@@ -560,14 +537,8 @@
         required property bool isBinding
         required property var propertyValue
 
-<<<<<<< HEAD
-        property bool creatingBinding: false
-
-        readonly property bool bindingEditor: isBinding || creatingBinding
-=======
         readonly property bool bindingEditor: cell.isBinding || tableView.model.editableOverride
         readonly property bool isValid: cell.resolvedValue !== undefined
->>>>>>> 204d5590
 
         color: root.backgroundColor
         implicitWidth: root.cellWidth
@@ -584,12 +555,6 @@
         HoverHandler { id: cellHoverHandler }
 
         DSC.BindingIndicator {
-<<<<<<< HEAD
-            icon.text: dataCell.isBinding ? StudioTheme.Constants.actionIconBinding
-                                          : StudioTheme.Constants.actionIcon
-            icon.color: dataCell.isBinding ? StudioTheme.Values.themeInteraction
-                                           : StudioTheme.Values.themeTextColor
-=======
             id: bindingIndicator
             icon.text: !dataCell.isValid ? StudioTheme.Constants.warning2_medium
                                          : dataCell.isBinding ? StudioTheme.Constants.actionIconBinding
@@ -597,7 +562,6 @@
             icon.color: !dataCell.isValid ? StudioTheme.Values.themeAmberLight
                                           : dataCell.isBinding ? StudioTheme.Values.themeInteraction
                                                                : StudioTheme.Values.themeTextColor
->>>>>>> 204d5590
 
             anchors.verticalCenter: parent.verticalCenter
             anchors.right: parent.right
@@ -607,8 +571,6 @@
             onClicked: {
                 tableView.closeEditor()
                 menu.show(dataCell.row, dataCell.column)
-<<<<<<< HEAD
-=======
             }
 
             onHoverChanged: {
@@ -622,7 +584,6 @@
                                             qsTr("Invalid binding. Cyclic binding is not allowed."))
                 else
                     toolTipInvalid.hideText()
->>>>>>> 204d5590
             }
         }
     }
@@ -662,20 +623,12 @@
                     horizontalAlignment: TextInput.AlignLeft
                     verticalAlignment: TextInput.AlignVCenter
 
-<<<<<<< HEAD
-                    text: stringDelegate.bindingEditor ? stringDelegate.propertyValue
-                                                       : stringDelegate.resolvedValue
-
-                    Component.onCompleted: stringEditDelegate.selectAll()
-                    Component.onDestruction: stringDelegate.creatingBinding = false
-=======
                     text: stringDelegate.isBinding ? stringDelegate.propertyValue
                                                    : tableView.model.editableOverride ? ""
                                                                                       : stringDelegate.resolvedValue
 
                     Component.onCompleted: stringEditDelegate.selectAll()
                     Component.onDestruction: tableView.model.editableOverride = false
->>>>>>> 204d5590
 
                     TableView.onCommit: {
                         root.setValue(stringEditDelegate.text,
@@ -684,11 +637,6 @@
                                       stringDelegate.bindingEditor)
                     }
                 }
-<<<<<<< HEAD
-
-                //Component.onCompleted: console.log("DelegateChoice - string", stringDelegate.resolvedValue)
-=======
->>>>>>> 204d5590
             }
         }
 
@@ -770,21 +718,13 @@
                         horizontalAlignment: TextInput.AlignLeft
                         verticalAlignment: TextInput.AlignVCenter
 
-<<<<<<< HEAD
-                        text: numberDelegate.propertyValue
-=======
                         text: numberDelegate.isBinding ? numberDelegate.propertyValue : ""
->>>>>>> 204d5590
 
                         focus: numberDelegate.bindingEditor
                         visible: numberDelegate.bindingEditor
 
                         Component.onCompleted: numberBindingEditDelegate.selectAll()
-<<<<<<< HEAD
-                        Component.onDestruction: numberDelegate.creatingBinding = false
-=======
                         Component.onDestruction: tableView.model.editableOverride = false
->>>>>>> 204d5590
                     }
 
                     TableView.onCommit: {
@@ -808,11 +748,6 @@
                         numberEditDelegateFocusScope.alreadyCommited = true
                     }
                 }
-<<<<<<< HEAD
-
-                //Component.onCompleted: console.log("DelegateChoice - number", numberDelegate.resolvedValue)
-=======
->>>>>>> 204d5590
             }
         }
 
@@ -859,7 +794,6 @@
                     HoverHandler {
                         enabled: !flagEditDelegate.enabled
                         cursorShape: Qt.ForbiddenCursor
-<<<<<<< HEAD
                     }
                 }
 
@@ -872,10 +806,12 @@
                     horizontalAlignment: TextInput.AlignLeft
                     verticalAlignment: TextInput.AlignVCenter
 
-                    text: flagDelegate.bindingEditor ? flagDelegate.propertyValue
-                                                     : flagDelegate.resolvedValue
+                    text: flagDelegate.isBinding ? flagDelegate.propertyValue
+                                                 : tableView.model.editableOverride ? ""
+                                                                                    : flagDelegate.resolvedValue
+
                     Component.onCompleted: flagBindingEditDelegate.selectAll()
-                    Component.onDestruction: flagDelegate.creatingBinding = false
+                    Component.onDestruction: tableView.model.editableOverride = false
 
                     TableView.onCommit: {
                         root.setValue(flagBindingEditDelegate.text,
@@ -884,36 +820,6 @@
                                       true)
                     }
                 }
-
-                //Component.onCompleted: console.log("DelegateChoice - bool", flagDelegate.resolvedValue)
-=======
-                    }
-                }
-
-                TableView.editDelegate: DSC.TextField {
-                    id: flagBindingEditDelegate
-
-                    anchors.fill: parent
-                    leftPadding: root.leftPadding
-
-                    horizontalAlignment: TextInput.AlignLeft
-                    verticalAlignment: TextInput.AlignVCenter
-
-                    text: flagDelegate.isBinding ? flagDelegate.propertyValue
-                                                 : tableView.model.editableOverride ? ""
-                                                                                    : flagDelegate.resolvedValue
-
-                    Component.onCompleted: flagBindingEditDelegate.selectAll()
-                    Component.onDestruction: tableView.model.editableOverride = false
-
-                    TableView.onCommit: {
-                        root.setValue(flagBindingEditDelegate.text,
-                                      flagDelegate.row,
-                                      flagDelegate.column,
-                                      true)
-                    }
-                }
->>>>>>> 204d5590
             }
         }
 
@@ -950,17 +856,10 @@
                             id: colorMouseArea
                             anchors.fill: parent
                             enabled: !colorDelegate.isBinding
-<<<<<<< HEAD
 
                             cursorShape: colorDelegate.isBinding ? Qt.ForbiddenCursor
                                                                  : Qt.PointingHandCursor
 
-=======
-
-                            cursorShape: colorDelegate.isBinding ? Qt.ForbiddenCursor
-                                                                 : Qt.PointingHandCursor
-
->>>>>>> 204d5590
                             function togglePopup() {
                                 if (colorPopup.visibility) {
                                     colorPopup.close()
@@ -1005,14 +904,9 @@
                     horizontalAlignment: TextInput.AlignLeft
                     verticalAlignment: TextInput.AlignVCenter
 
-<<<<<<< HEAD
-                    text: colorDelegate.bindingEditor ? colorDelegate.propertyValue
-                                                      : colorDelegate.resolvedValue
-=======
                     text: colorDelegate.isBinding ? colorDelegate.propertyValue
                                                   : tableView.model.editableOverride ? ""
                                                                                     : colorDelegate.resolvedValue
->>>>>>> 204d5590
 
                     RegularExpressionValidator {
                         id: hexValidator
@@ -1022,11 +916,7 @@
                     validator: colorDelegate.bindingEditor ? null : hexValidator
 
                     Component.onCompleted: colorEditDelegate.selectAll()
-<<<<<<< HEAD
-                    Component.onDestruction: colorDelegate.creatingBinding = false
-=======
                     Component.onDestruction: tableView.model.editableOverride = false
->>>>>>> 204d5590
 
                     TableView.onCommit: {
                         root.setValue(colorEditDelegate.text,
@@ -1071,9 +961,6 @@
     StudioControls.Menu {
         id: menu
 
-<<<<<<< HEAD
-                //Component.onCompleted: console.log("DelegateChoice - color", colorDelegate.resolvedValue)
-=======
         property var modelIndex
 
         closePolicy: Popup.CloseOnEscape | Popup.CloseOnPressOutside
@@ -1104,52 +991,11 @@
                 let cell = tableView.itemAtIndex(menu.modelIndex)
                 tableView.model.editableOverride = true
                 tableView.edit(menu.modelIndex)
->>>>>>> 204d5590
             }
         }
     }
 
     StudioControls.Menu {
-<<<<<<< HEAD
-        id: menu
-
-        property var modelIndex
-
-        closePolicy: Popup.CloseOnEscape | Popup.CloseOnPressOutside
-
-        function show(row, column) {
-            menu.modelIndex = tableView.index(row, column)
-            menu.popup()
-        }
-
-        StudioControls.MenuItem {
-            enabled: {
-                if (menu.modelIndex)
-                    return tableView.itemAtIndex(menu.modelIndex).isBinding
-
-                return false
-            }
-            text: qsTr("Reset")
-            onTriggered: {
-                let data = tableView.model.data(menu.modelIndex, CollectionModel.ResolvedValueRole)
-                var prop = DesignSystemBackend.dsInterface.createThemeProperty("", data, false)
-                let result = tableView.model.setData(menu.modelIndex, prop, Qt.EditRole)
-            }
-        }
-
-        StudioControls.MenuItem {
-            text: qsTr("Set Binding")
-            onTriggered: {
-                let cell = tableView.itemAtIndex(menu.modelIndex)
-                cell.creatingBinding = true
-                tableView.edit(menu.modelIndex)
-            }
-        }
-    }
-
-    StudioControls.Menu {
-=======
->>>>>>> 204d5590
         id: modeMenu
 
         property int column
@@ -1226,12 +1072,9 @@
 
         DSC.TextField {
             id: overlayTextField
-<<<<<<< HEAD
-=======
 
             property string previousText
 
->>>>>>> 204d5590
             anchors.fill: parent
             leftPadding: root.leftPadding + (overlayIcon.visible ? overlayIcon.width + 8 : 0)
 
@@ -1251,12 +1094,9 @@
 
                 // Revoke active focus from text field by forcing active focus on another item
                 tableView.forceActiveFocus()
-<<<<<<< HEAD
-=======
 
                 if (!result && overlayTextField.previousText !== overlayTextField.text)
                     overlayInvalid.showHeaderData(overlay.section, overlay.orientation)
->>>>>>> 204d5590
             }
 
             Text {
@@ -1291,12 +1131,7 @@
         }
 
         function show(section, orientation) {
-<<<<<<< HEAD
-            // Close all currently visible edit delegates
-            tableView.closeEditor()
-=======
             tableView.closeEditor() // Close all currently visible edit delegates
->>>>>>> 204d5590
 
             if (orientation === Qt.Horizontal)
                 overlay.parent = horizontalHeaderView.contentItem
@@ -1315,11 +1150,8 @@
             overlayTextField.text = tableView.model.headerData(section,
                                                                orientation,
                                                                CollectionModel.EditRole)
-<<<<<<< HEAD
-=======
             overlayTextField.previousText = overlayTextField.text
 
->>>>>>> 204d5590
             overlayTextField.forceActiveFocus()
             overlayTextField.selectAll()
         }
@@ -1341,10 +1173,6 @@
 
             let insideViewport = item !== null
 
-<<<<<<< HEAD
-            //overlay.visible = insideViewport
-=======
->>>>>>> 204d5590
             if (insideViewport) {
                 overlay.x = item.x
                 overlay.y = item.y
