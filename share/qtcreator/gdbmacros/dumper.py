from __future__ import with_statement

import sys
import gdb
import base64
import __builtin__
import os


# Fails on Windows.
try:
    import curses.ascii
    def printableChar(ucs):
        return select(curses.ascii.isprint(ucs), ucs, '?')
except:
    def printableChar(ucs):
        if ucs >= 32 and ucs <= 126:
            return ucs
        return '?'

# Fails on SimulatorQt.
tempFileCounter = 0
try:
    import tempfile
#   Test if 2.6 is used (Windows), trigger exception and default
#   to 2nd version.
    tempfile.NamedTemporaryFile(prefix="gdbpy_",delete=True)
    def createTempFile():
        file = tempfile.NamedTemporaryFile(prefix="gdbpy_",delete=False)
        file.close()
        return file.name, file

except:
    def createTempFile():
        global tempFileCounter
        tempFileCounter += 1
        fileName = "%s/gdbpy_tmp_%d_%d" % (tempfile.gettempdir(), os.getpid(), tempFileCounter)
        return fileName, None

def removeTempFile(name, file):
    try:
        os.remove(name)
    except:
        pass

verbosity = 0
verbosity = 1

# Some "Enums"

# Encodings

Unencoded8Bit, \
Base64Encoded8BitWithQuotes, \
Base64Encoded16BitWithQuotes, \
Base64Encoded32BitWithQuotes, \
Base64Encoded16Bit, \
Base64Encoded8Bit, \
Hex2EncodedLatin1, \
Hex4EncodedLittleEndian, \
Hex8EncodedLittleEndian, \
Hex2EncodedUtf8, \
Hex8EncodedBigEndian, \
Hex4EncodedBigEndian \
    = range(12)

# Display modes
StopDisplay, \
DisplayImage1, \
DisplayString, \
DisplayImage, \
DisplayProcess \
    = range(5)


def select(condition, if_expr, else_expr):
    if condition:
        return if_expr
    return else_expr

def qmin(n, m):
    if n < m:
        return n
    return m

def isGoodGdb():
    #return gdb.VERSION.startswith("6.8.50.2009") \
    #   and gdb.VERSION != "6.8.50.20090630-cvs"
    return 'parse_and_eval' in __builtin__.dir(gdb)

typeCache = {}

def lookupType(typestring):
    type = typeCache.get(typestring)
    #warn("LOOKUP 1: %s -> %s" % (typestring, type))
    if type is None:
        ts = typestring
        while True:
            #WARN("ts: '%s'" % ts)
            if ts.startswith("class "):
                ts = ts[6:]
            elif ts.startswith("struct "):
                ts = ts[7:]
            elif ts.startswith("const "):
                ts = ts[6:]
            elif ts.startswith("volatile "):
                ts = ts[9:]
            elif ts.startswith("enum "):
                ts = ts[5:]
            elif ts.endswith("const"):
                ts = ts[-5:]
            elif ts.endswith("volatile"):
                ts = ts[-8:]
            else:
                break
        try:
            #warn("LOOKING UP '%s'" % ts)
            type = gdb.lookup_type(ts)
        except RuntimeError, error:
            #warn("LOOKING UP '%s': %s" % (ts, error))
            # See http://sourceware.org/bugzilla/show_bug.cgi?id=11912
            exp = "(class '%s'*)0" % ts
            try:
                type = parseAndEvaluate(exp).type.target()
            except:
                # Can throw "RuntimeError: No type named class Foo."
                pass
<<<<<<< HEAD
        except:
            #warn("LOOKING UP '%s' FAILED" % ts)
            pass
=======
>>>>>>> ffdd4110
        #warn("  RESULT: '%s'" % type)
        #if not type is None:
        #    warn("  FIELDS: '%s'" % type.fields())
        typeCache[typestring] = type
    if type is None:
        # could be gdb.lookup_type("char[3]") generating
        # "RuntimeError: No type named char[3]"
        pass
    return type

def cleanAddress(addr):
    if addr is None:
        return "<no address>"
    # We cannot use str(addr) as it yields rubbish for char pointers
    # that might trigger Unicode encoding errors.
    return addr.cast(lookupType("void").pointer())

# Workaround for gdb < 7.1
def numericTemplateArgument(type, position):
    try:
        return int(type.template_argument(position))
    except RuntimeError, error:
        # ": No type named 30."
        msg = str(error)
        return int(msg[14:-1])

def parseAndEvaluate(exp):
    if isGoodGdb():
        return gdb.parse_and_eval(exp)
    # Work around non-existing gdb.parse_and_eval as in released 7.0
    gdb.execute("set logging redirect on")
    gdb.execute("set logging on")
    try:
        gdb.execute("print %s" % exp)
    except:
        gdb.execute("set logging off")
        gdb.execute("set logging redirect off")
        return None
    gdb.execute("set logging off")
    gdb.execute("set logging redirect off")
    return gdb.history(0)


def catchCliOutput(command):
    filename, file = createTempFile()
    gdb.execute("set logging off")
    gdb.execute("set logging redirect off")
    gdb.execute("set logging file %s" % filename)
    gdb.execute("set logging redirect on")
    gdb.execute("set logging on")
    msg = ""
    try:
        gdb.execute(command)
    except RuntimeError, error:
        # For the first phase of core file loading this yield
        # "No symbol table is loaded.  Use the \"file\" command."
        msg = str(error)
    except:
        msg = "Unknown error";
    gdb.execute("set logging off")
    gdb.execute("set logging redirect off")
    if len(msg):
        warn("CLI ERROR: %s " % msg)
    temp = open(filename, "r")
    lines = []
    for line in temp:
        lines.append(line)
    temp.close()
    removeTempFile(filename, file)
    return lines


def showException(msg, exType, exValue, exTraceback):
    warn("**** CAUGHT EXCEPTION: %s ****" % msg)
    try:
        import traceback
        for line in traceback.format_exception(exType, exValue, exTraceback):
            warn("%s" % line)
    except:
        pass


class OutputSafer:
    def __init__(self, d, pre = "", post = ""):
        self.d = d
        self.pre = pre
        self.post = post

    def __enter__(self):
        self.d.put(self.pre)
        self.savedOutput = self.d.output
        self.d.output = ""

    def __exit__(self, exType, exValue, exTraceBack):
        self.d.put(self.post)
        if self.d.passExceptions and not exType is None:
            showException("OUTPUTSAFER", exType, exValue, exTraceBack)
            self.d.output = self.savedOutput
        else:
            self.d.output = self.savedOutput + self.d.output
        return False


class SubItem:
    def __init__(self, d):
        self.d = d

    def __enter__(self):
        self.d.put('{')
        self.savedValue = self.d.currentValue
        self.savedValuePriority = self.d.currentValuePriority
        self.savedValueEncoding = self.d.currentValueEncoding
        self.savedType = self.d.currentType
        self.savedTypePriority = self.d.currentTypePriority
        self.d.currentValue = "<not accessible>"
        self.d.currentValuePriority = -100
        self.d.currentValueEncoding = None
        self.d.currentType = ""
        self.d.currentTypePriority = -100

    def __exit__(self, exType, exValue, exTraceBack):
        #warn(" CURRENT VALUE: %s %s %s" % (self.d.currentValue,
        #    self.d.currentValueEncoding, self.d.currentValuePriority))
        if self.d.passExceptions and not exType is None:
            showException("SUBITEM", exType, exValue, exTraceBack)
        try:
            #warn("TYPE VALUE: %s" % self.d.currentValue)
            type = stripClassTag(str(self.d.currentType))
            #warn("TYPE: '%s'  DEFAULT: '%s'" % (type, self.d.currentChildType))
            if len(type) > 0 and type != self.d.currentChildType:
                self.d.put('type="%s",' % type) # str(type.unqualified()) ?
            if not self.d.currentValueEncoding is None:
                self.d.put('valueencoded="%d",' % self.d.currentValueEncoding)
            if not self.d.currentValue is None:
                self.d.put('value="%s",' % self.d.currentValue)
        except:
            pass
        self.d.put('},')
        self.d.currentValue = self.savedValue
        self.d.currentValuePriority = self.savedValuePriority
        self.d.currentValueEncoding = self.savedValueEncoding
        self.d.currentType = self.savedType
        self.d.currentTypePriority = self.savedTypePriority
        return True


class Children:
    def __init__(self, d, numChild = 1, childType = None, childNumChild = None):
        self.d = d
        self.numChild = numChild
        self.childType = childType
        self.childNumChild = childNumChild
        #warn("CHILDREN: %s %s %s" % (numChild, childType, childNumChild))

    def __enter__(self):
        childType = ""
        childNumChild = -1
        if type(self.numChild) is list:
            numChild = self.numChild[0]
            maxNumChild = self.numChild[1]
        else:
            numChild = self.numChild
            maxNumChild = self.numChild
        if numChild == 0:
            self.childType = None
        if not self.childType is None:
            childType = stripClassTag(str(self.childType))
            self.d.put('childtype="%s",' % childType)
            if isSimpleType(self.childType) or isStringType(self.d, self.childType):
                self.d.put('childnumchild="0",')
                childNumChild = 0
            elif self.childType.code == gdb.TYPE_CODE_PTR:
                self.d.put('childnumchild="1",')
                childNumChild = 1
        if not self.childNumChild is None:
            self.d.put('childnumchild="%s",' % self.childNumChild)
            childNumChild = self.childNumChild
        self.savedChildType = self.d.currentChildType
        self.savedChildNumChild = self.d.currentChildNumChild
        self.savedNumChilds = self.d.currentNumChilds
        self.savedMaxNumChilds = self.d.currentNumChilds
        self.d.currentChildType = childType
        self.d.currentChildNumChild = childNumChild
        self.d.currentNumChilds = numChild
        self.d.currentMaxNumChilds = maxNumChild
        self.d.put("children=[")

    def __exit__(self, exType, exValue, exTraceBack):
        if self.d.passExceptions and not exType is None:
            showException("CHILDREN", exType, exValue, exTraceBack)
        if self.d.currentMaxNumChilds < self.d.currentNumChilds:
            self.d.putEllipsis();
        self.d.currentChildType = self.savedChildType
        self.d.currentChildNumChild = self.savedChildNumChild
        self.d.currentNumChilds = self.savedNumChilds
        self.d.currentMaxNumChilds = self.savedMaxNumChilds
        self.d.put('],')
        return True


class Breakpoint:
    def __init__(self):
        self.number = None
        self.filename = None
        self.linenumber = None
        self.address = []
        self.function = None
        self.fullname = None
        self.condition = None
        self.times = None

def listOfBreakpoints(d):
    # [bkpt={number="1",type="breakpoint",disp="keep",enabled="y",
    #addr="0x0804da6d",func="testHidden()",file="../app.cpp",
    #fullname="...",line="1292",times="1",original-location="\"app.cpp\":1292"},
    # Num     Type           Disp Enb Address    What\n"
    #1       breakpoint     keep y   0x0804da6d in testHidden() at app.cpp:1292
    #\tbreakpoint already hit 1 time
    #2       breakpoint     keep y   0x080564d3 in espace::..doit(int) at ../app.cpp:1210\n"
    #3       breakpoint     keep y   <PENDING>  \"plugin.cpp\":38\n"
    #4       breakpoint     keep y   <MULTIPLE> \n"
    #4.1                         y     0x08056673 in Foo at ../app.cpp:126\n"
    #4.2                         y     0x0805678b in Foo at ../app.cpp:126\n"
    #5       hw watchpoint  keep y              &main\n"
    #6       breakpoint     keep y   0xb6cf18e5 <__cxa_throw+5>\n"
    lines = catchCliOutput("info break")

    lines.reverse()
    bp = Breakpoint()
    for line in lines:
        if len(line) == 0 or line.startswith(" "):
            continue
        if line[0] < '0' or line[0] > '9':
            continue
        if line.startswith("\tstop only if "):
            bp.condition = line[14:]
            continue
        if line.startswith("\tbreakpoint already hit "):
            bp.times = line[24:]
            continue
        number = line[0:5]
        pos0x = line.find(" 0x")
        posin = line.find(" in ", pos0x)
        poslt = line.find(" <", pos0x)
        posat = line.find(" at ", posin)
        poscol = line.find(":", posat)
        if pos0x != -1:
            if pos0x < posin:
                bp.address.append(line[pos0x + 1 : posin])
            elif pos0x < poslt:
                bp.address.append(line[pos0x + 1 : poslt])
                bp.function = line[poslt + 2 : line.find('>', poslt)]
        # Take "no address" as indication that the bp is pending.
        #if line.find("<PENDING>") >= 0:
        #    bp.address.append("<PENDING>")
        if posin < posat and posin != -1:
            bp.function = line[posin + 4 : posat]
        if posat < poscol and poscol != -1:
            bp.filename = line[posat + 4 : poscol]
        if poscol != -1:
            bp.linenumber = line[poscol + 1 : -1]

        if '.' in number: # Part of multiple breakpoint.
            continue

        # A breakpoint of its own
        bp.number = int(number)
        d.put('bkpt={number="%s",' % bp.number)
        d.put('type="breakpoint",')
        d.put('disp="keep",')
        d.put('enabled="y",')
        for address in bp.address:
            d.put('addr="%s",' % address)
        if not bp.function is None:
            d.put('func="%s",' % bp.function)
        if not bp.filename is None:
            d.put('file="%s",' % bp.filename)
        if not bp.fullname is None:
            d.put('fullname="%s",' % bp.fullname)
        if not bp.linenumber is None:
            d.put('line="%s",' % bp.linenumber)
        if not bp.condition is None:
            d.put('cond="%s",' % bp.condition)
        if not bp.fullname is None:
            d.put('fullname="%s",' % bt.fullname)
        if not bp.times is None:
            d.put('times="1",' % bp.times)
        #d.put('original-location="-"')
        d.put('},')
        bp = Breakpoint()


# Creates a list of field names of an anon union or struct
def listOfFields(type):
    fields = []
    for field in type.fields():
        if len(field.name) > 0:
            fields += field.name
        else:
            fields += listOfFields(field.type)
    return fields


def listOfLocals(varList):
    try:
        frame = gdb.selected_frame()
        #warn("FRAME %s: " % frame)
    except RuntimeError, error:
        warn("FRAME NOT ACCESSIBLE: %s" % error)
        return []
    except:
        warn("FRAME NOT ACCESSIBLE FOR UNKNOWN REASONS")
        return []

    # gdb-6.8-symbianelf fails here
    hasBlock = 'block' in __builtin__.dir(frame)

    items = []
    #warn("HAS BLOCK: %s" % hasBlock);
    #warn("IS GOOD GDB: %s" % isGoodGdb());
    if hasBlock and isGoodGdb():
        #warn("IS GOOD: %s " % varList)
        try:
            block = frame.block()
            #warn("BLOCK: %s " % block)
        except RuntimeError, error:
            warn("FRAME NOT ACCESSIBLE: %s" % error)
            return items
        except:
            warn("BLOCK NOT ACCESSIBLE FOR UNKNOWN REASONS")
            return items

        while True:
            if block is None:
                warn("UNEXPECTED 'None' BLOCK")
                break
            for symbol in block:
                name = symbol.print_name

                if name == "__in_chrg":
                    continue

                # "NotImplementedError: Symbol type not yet supported in
                # Python scripts."
                #warn("SYMBOL %s: " % symbol.value)
                #warn("SYMBOL %s  (%s): " % (symbol, name))
                item = Item(0, "local", name, name)
                try:
                    item.value = frame.read_var(name)  # this is a gdb value
                except RuntimeError:
                    # happens for  void foo() { std::string s; std::wstring w; }
                    #warn("  FRAME READ VAR ERROR: %s (%s): " % (symbol, name))
                    continue
                #warn("ITEM %s: " % item.value)
                items.append(item)
            # The outermost block in a function has the function member
            # FIXME: check whether this is guaranteed.
            if not block.function is None:
                break

            block = block.superblock
    else:
        # Assuming gdb 7.0 release or 6.8-symbianelf.
        filename, file = createTempFile()
        #warn("VARLIST: %s " % varList)
        #warn("FILENAME: %s " % filename)
        gdb.execute("set logging off")
        gdb.execute("set logging redirect off")
        gdb.execute("set logging file %s" % filename)
        gdb.execute("set logging redirect on")
        gdb.execute("set logging on")
        try:
            gdb.execute("info args")
            # We cannot use "info locals" as at least 6.8-symbianelf
            # aborts as soon as we hit unreadable memory.
            # gdb.execute("interpreter mi '-stack-list-locals 0'")
            # results in &"Recursive internal problem.\n", so we have
            # the frontend pass us the list of locals.

            # There are two cases, either varList is empty, so we have
            # to fetch the list here, or it is not empty with the
            # first entry being a dummy.
            if len(varList) == 0:
                gdb.execute("info locals")
            else:
                varList = varList[1:]
        except:
            pass
        gdb.execute("set logging off")
        gdb.execute("set logging redirect off")

        try:
            temp = open(filename, "r")
            for line in temp:
                if len(line) == 0 or line.startswith(" "):
                    continue
                # The function parameters
                pos = line.find(" = ")
                if pos < 0:
                    continue
                varList.append(line[0:pos])
            temp.close()
        except:
            pass
        removeTempFile(filename, file)
        #warn("VARLIST: %s " % varList)
        for name in varList:
            #warn("NAME %s " % name)
            item = Item(0, "local", name, name)
            try:
                item.value = frame.read_var(name)  # this is a gdb value
            except RuntimeError:
                pass
                #continue
            except:
                # Something breaking the list, like intermediate gdb warnings
                # like 'Warning: can't find linker symbol for virtual table for
                # `std::less<char const*>' value\n\nwarning:  found
                # `myns::QHashData::shared_null' instead [...]
                # that break subsequent parsing. Chicken out and take the
                # next "usable" line.
                continue
            items.append(item)

    return items


def value(expr):
    value = parseAndEvaluate(expr)
    try:
        return int(value)
    except:
        return str(value)

def isSimpleType(typeobj):
    code = typeobj.code
    return code == gdb.TYPE_CODE_BOOL \
        or code == gdb.TYPE_CODE_CHAR \
        or code == gdb.TYPE_CODE_INT \
        or code == gdb.TYPE_CODE_FLT \
        or code == gdb.TYPE_CODE_ENUM

def isStringType(d, typeobj):
    type = str(typeobj)
    return type == d.ns + "QString" \
        or type == d.ns + "QByteArray" \
        or type == "std::string" \
        or type == "std::wstring" \
        or type == "wstring"

def warn(message):
    if True or verbosity > 0:
        print "XXX: %s\n" % message.encode("latin1")
    pass

def check(exp):
    if not exp:
        raise RuntimeError("Check failed")

def checkRef(ref):
    count = ref["_q_value"]
    check(count > 0)
    check(count < 1000000) # assume there aren't a million references to any object

#def couldBePointer(p, align):
#    type = lookupType("unsigned int")
#    ptr = gdb.Value(p).cast(type)
#    d = int(str(ptr))
#    warn("CHECKING : %s %d " % (p, ((d & 3) == 0 and (d > 1000 or d == 0))))
#    return (d & (align - 1)) and (d > 1000 or d == 0)


def checkAccess(p, align = 1):
    return p.dereference()

def checkContents(p, expected, align = 1):
    if int(p.dereference()) != expected:
        raise RuntimeError("Contents check failed")

def checkPointer(p, align = 1):
    if not isNull(p):
        p.dereference()


def isNull(p):
    # The following can cause evaluation to abort with "UnicodeEncodeError"
    # for invalid char *, as their "contents" is being examined
    #s = str(p)
    #return s == "0x0" or s.startswith("0x0 ")
    #try:
    #    # Can fail with: "RuntimeError: Cannot access memory at address 0x5"
    #    return p.cast(lookupType("void").pointer()) == 0
    #except:
    #    return False
    return long(p) == 0

movableTypes = set([
    "QBrush", "QBitArray", "QByteArray",
    "QCustomTypeInfo", "QChar",
    "QDate", "QDateTime",
    "QFileInfo", "QFixed", "QFixedPoint", "QFixedSize",
    "QHashDummyValue",
    "QIcon", "QImage",
    "QLine", "QLineF", "QLatin1Char", "QLocal",
    "QMatrix", "QModelIndex",
    "QPoint", "QPointF", "QPen", "QPersistentModelIndex",
    "QResourceRoot", "QRect", "QRectF", "QRegExp",
    "QSize", "QSizeF", "QString",
    "QTime", "QTextBlock",
    "QUrl",
    "QVariant",
    "QXmlStreamAttribute", "QXmlStreamNamespaceDeclaration",
    "QXmlStreamNotationDeclaration", "QXmlStreamEntityDeclaration"])


def stripClassTag(type):
    if type.startswith("class "):
        return type[6:]
    if type.startswith("struct "):
        return type[7:]
    if type.startswith("const "):
        return type[6:]
    if type.startswith("volatile "):
        return type[9:]
    return type

def checkPointerRange(p, n):
    for i in xrange(n):
        checkPointer(p)
        ++p

def call(value, func):
    #warn("CALL: %s -> %s" % (value, func))
    type = stripClassTag(str(value.type))
    if type.find(":") >= 0:
        type = "'" + type + "'"
    # 'class' is needed, see http://sourceware.org/bugzilla/show_bug.cgi?id=11912
    exp = "((class %s*)%s)->%s" % (type, value.address, func)
    #warn("CALL: %s" % exp)
    result = None
    try:
        result = parseAndEvaluate(exp)
    except:
        pass
    #warn("  -> %s" % result)
    return result

def makeValue(type, init):
    type = stripClassTag(type)
    if type.find(":") >= 0:
        type = "'" + type + "'"
    gdb.execute("set $d = (%s*)malloc(sizeof(%s))" % (type, type))
    gdb.execute("set *$d = {%s}" % init)
    value = parseAndEvaluate("$d").dereference()
    #warn("  TYPE: %s" % value.type)
    #warn("  ADDR: %s" % value.address)
    #warn("  VALUE: %s" % value)
    return value

def makeExpression(value):
    type = stripClassTag(str(value.type))
    if type.find(":") >= 0:
        type = "'" + type + "'"
    #warn("  TYPE: %s" % type)
    #exp = "(*(%s*)(&%s))" % (type, value.address)
    exp = "(*(%s*)(%s))" % (type, value.address)
    #warn("  EXP: %s" % exp)
    return exp

def qtNamespace():
    try:
        str = catchCliOutput("ptype QString::Null")[0]
        # The result looks like:
        # "type = const struct myns::QString::Null {"
        # "    <no data fields>"
        # "}"
        pos1 = str.find("struct") + 7
        pos2 = str.find("QString::Null")
        return str[pos1:pos2]
    except:
        return ""

def findFirstZero(p, max):
    for i in xrange(max):
        if p.dereference() == 0:
            return i
        p = p + 1
    return -1

def extractCharArray(p, maxsize):
    t = lookupType("unsigned char").pointer()
    p = p.cast(t)
    i = findFirstZero(p, maxsize)
    limit = select(i < 0, maxsize, i)
    s = ""
    for i in xrange(limit):
        s += "%c" % int(p.dereference())
        p += 1
    if i == maxsize:
        s += "..."
    return s

def extractByteArray(value):
    d_ptr = value['d'].dereference()
    data = d_ptr['data']
    size = d_ptr['size']
    alloc = d_ptr['alloc']
    check(0 <= size and size <= alloc and alloc <= 100*1000*1000)
    checkRef(d_ptr["ref"])
    if size > 0:
        checkAccess(data, 4)
        checkAccess(data + size) == 0
    return extractCharArray(data, 100)

def encodeCharArray(p, maxsize, size = -1):
    t = lookupType("unsigned char").pointer()
    p = p.cast(t)
    if size == -1:
        i = findFirstZero(p, maxsize)
    else:
        i = size
    limit = select(i < 0, maxsize, i)
    s = ""
    for i in xrange(limit):
        s += "%02x" % int(p.dereference())
        p += 1
    if i == maxsize:
        s += "2e2e2e"
    return s

def encodeChar2Array(p, maxsize):
    t = lookupType("unsigned short").pointer()
    p = p.cast(t)
    i = findFirstZero(p, maxsize)
    limit = select(i < 0, maxsize, i)
    s = ""
    for i in xrange(limit):
        s += "%04x" % int(p.dereference())
        p += 1
    if i == maxsize:
        s += "2e002e002e00"
    return s

def encodeChar4Array(p, maxsize):
    t = lookupType("unsigned int").pointer()
    p = p.cast(t)
    i = findFirstZero(p, maxsize)
    limit = select(i < 0, maxsize, i)
    s = ""
    for i in xrange(limit):
        s += "%08x" % int(p.dereference())
        p += 1
    if i == maxsize:
        s += "2e0000002e0000002e000000"
    return s

def encodeByteArray(value):
    d_ptr = value['d'].dereference()
    data = d_ptr['data']
    size = d_ptr['size']
    alloc = d_ptr['alloc']
    check(0 <= size and size <= alloc and alloc <= 100*1000*1000)
    checkRef(d_ptr["ref"])
    if size > 0:
        checkAccess(data, 4)
        checkAccess(data + size) == 0
    return encodeCharArray(data, size)

def encodeString(value):
    d_ptr = value['d'].dereference()
    data = d_ptr['data']
    size = d_ptr['size']
    alloc = d_ptr['alloc']
    check(0 <= size and size <= alloc and alloc <= 100*1000*1000)
    if size > 0:
        checkAccess(data, 4)
        checkAccess(data + size) == 0
    checkRef(d_ptr["ref"])
    p = gdb.Value(d_ptr["data"])
    s = ""
    for i in xrange(size):
        val = int(p.dereference())
        s += "%02x" % (val % 256)
        s += "%02x" % (val / 256)
        p += 1
    return s

def stripTypedefs(type):
    type = type.unqualified()
    while type.code == gdb.TYPE_CODE_TYPEDEF:
        type = type.strip_typedefs().unqualified()
    return type

def extractFields(type):
    # Insufficient, see http://sourceware.org/bugzilla/show_bug.cgi?id=10953:
    #fields = value.type.fields()
    # Insufficient, see http://sourceware.org/bugzilla/show_bug.cgi?id=11777:
    #fields = stripTypedefs(value.type).fields()
    # This seems to work.
    #warn("TYPE 0: %s" % type)
    type = stripTypedefs(type)
    #warn("TYPE 1: %s" % type)
<<<<<<< HEAD
    # This fails for arrays. See comment in lookupType.
    type2 = lookupType(str(type))
    if not type2 is None:
        type = type2
=======
    type0 = lookupType(str(type))
    if not type0 is None:
        type = type0
>>>>>>> ffdd4110
    #warn("TYPE 2: %s" % type)
    fields = type.fields()
    #warn("FIELDS: %s" % fields)
    return fields

#######################################################################
#
# Item
#
#######################################################################

class Item:
    def __init__(self, value, parentiname, iname = None, name = None):
        self.value = value
        if iname is None:
            self.iname = parentiname
        else:
            self.iname = "%s.%s" % (parentiname, iname)
        self.name = name


#######################################################################
#
# SetupCommand
#
#######################################################################

# This is a mapping from 'type name' to 'display alternatives'.

qqFormats = {}
qqNs = ""


class SetupCommand(gdb.Command):
    """Setup Creator Pretty Printing"""

    def __init__(self):
        super(SetupCommand, self).__init__("bbsetup", gdb.COMMAND_OBSCURE)

    def invoke(self, args, from_tty):
<<<<<<< HEAD
        print bbsetup()
=======
        module = sys.modules[__name__]
        for key, value in module.__dict__.items():
            if key.startswith("qdump__"):
                name = key[7:]
                qqFormats[name] = qqFormats.get(name, "");
            elif key.startswith("qform__"):
                name = key[7:]
                formats = ""
                try:
                    formats = value()
                except:
                    pass
                qqFormats[name] = formats
        result = "dumpers=["
        # Too early: ns = qtNamespace()
        for key, value in qqFormats.items():
            result += '{type="%s",formats="%s"},' % (key, value)
        result += ']'
        #result += '],namespace="%s"' % ns
        print(result)
>>>>>>> ffdd4110

SetupCommand()

def bbsetup():
    module = sys.modules[__name__]
    for key, value in module.__dict__.items():
        if key.startswith("qdump__"):
            name = key[7:]
            qqDumpers[name] = value
            qqFormats[name] = qqFormats.get(name, "");
        elif key.startswith("qform__"):
            name = key[7:]
            formats = ""
            try:
                formats = value()
            except:
                pass
            qqFormats[name] = formats
    result = "dumpers=["
    qqNs = qtNamespace()
    for key, value in qqFormats.items():
        result += '{type="%s",formats="%s"},' % (key, value)
    result += '],namespace="%s"' % qqNs
    return result


#######################################################################
#
# FrameCommand
#
#######################################################################

class FrameCommand(gdb.Command):
    """Do fancy stuff."""

    def __init__(self):
        super(FrameCommand, self).__init__("bb", gdb.COMMAND_OBSCURE)

    def invoke(self, args, from_tty):
        if args.startswith("options:profile"):
            if False:
                import cProfile
                cProfile.run('bb("%s")' % args, "/tmp/bbprof")
                # Examine with:
                # import bstats
                # pstats.Stats('bbprof').sort_stats('time').print_stats()
            if True:
                import timeit
                print timeit.repeat('bb("%s")' % args,
                    'from __main__ import bb', number=100)
        else:
            print bb(args)

FrameCommand()

def bb(args):
    return 'data=[' + Dumper(args).output + ']'


#######################################################################
#
# Step Command
#
#######################################################################


class SalCommand(gdb.Command):
    """Do fancy stuff."""

    def __init__(self):
        super(SalCommand, self).__init__("sal", gdb.COMMAND_OBSCURE)

    def invoke(self, arg, from_tty):
        (cmd, addr) = arg.split(",")
        lines = catchCliOutput("info line *" + addr)
        fromAddr = "0x0"
        toAddr = "0x0"
        for line in lines:
            pos0from = line.find(" starts at address") + 19
            pos1from = line.find(" ", pos0from)
            pos0to = line.find(" ends at", pos1from) + 9
            pos1to = line.find(" ", pos0to)
            if pos1to > 0:
                fromAddr = line[pos0from : pos1from]
                toAddr = line[pos0to : pos1to]
        gdb.execute("maint packet sal%s,%s,%s" % (cmd,fromAddr, toAddr))

SalCommand()


#######################################################################
#
# The Dumper Class
#
#######################################################################


class Dumper:
    def __init__(self, args):
        self.output = ""
        self.currentChildType = ""
        self.currentChildNumChild = -1
        self.currentMaxNumChilds = -1
        self.currentNumChilds = -1
        self.currentValue = None
        self.currentValuePriority = -100
        self.currentValueEncoding = None
        self.currentType = None
        self.currentTypePriority = -100
        self.typeformats = {}
        self.formats = {}
        self.expandedINames = ""

        options = []
        varList = []
        watchers = ""
        resultVarName = ""

        for arg in args.split(' '):
            pos = arg.find(":") + 1
            if arg.startswith("options:"):
                options = arg[pos:].split(",")
            elif arg.startswith("vars:"):
                if len(arg[pos:]) > 0:
                    varList = arg[pos:].split(",")
            elif arg.startswith("resultvarname:"):
                resultVarName = arg[pos:]
            elif arg.startswith("expanded:"):
                self.expandedINames = set(arg[pos:].split(","))
            elif arg.startswith("typeformats:"):
                for f in arg[pos:].split(","):
                    pos = f.find("=")
                    if pos != -1:
                        type = base64.b16decode(f[0:pos], True)
                        self.typeformats[type] = int(f[pos+1:])
            elif arg.startswith("formats:"):
                for f in arg[pos:].split(","):
                    pos = f.find("=")
                    if pos != -1:
                        self.formats[f[0:pos]] = int(f[pos+1:])
            elif arg.startswith("watchers:"):
                watchers = base64.b16decode(arg[pos:], True)

        self.useFancy = "fancy" in options
        self.passExceptions = "pe" in options
        self.autoDerefPointers = "autoderef" in options
        #self.ns = qqNs
        self.ns = qtNamespace()

        #warn("NAMESPACE: '%s'" % self.ns)
        #warn("VARIABLES: %s" % varList)
        #warn("EXPANDED INAMES: %s" % self.expandedINames)
        module = sys.modules[__name__]

        #
        # Locals
        #
        locals = listOfLocals(varList);
        if "nolocals" in options:
            locals = []

        # Take care of the return value of the last function call.
        if len(resultVarName) > 0:
            try:
                value = parseAndEvaluate(resultVarName)
                locals.append(Item(value, "return", resultVarName, "return"))
            except:
                # Don't bother. It's only supplementary information anyway.
                pass

        for item in locals:
          with OutputSafer(self, "", ""):
            self.anonNumber = -1
            #warn("ITEM NAME %s: " % item.name)
            try:
                #warn("ITEM VALUE %s: " % item.value)
                # Throw on funny stuff, catch below.
                # Unfortunately, this fails also with a "Unicode encoding error"
                # in testArray().
                #dummy = str(item.value)
                pass
            except:
                # Locals with failing memory access.
                # FIXME: Isn't this taken care off by the SubItem destructor?
                with SubItem(self):
                    self.put('iname="%s",' % item.iname)
                    self.put('name="%s",' % item.name)
                    self.put('addr="<not accessible>",')
                    self.put('numchild="0"');
                    self.putValue("<not accessible>")
                    self.putType(item.value.type)
                continue

            type = item.value.type
            if type.code == gdb.TYPE_CODE_PTR \
                    and item.name == "argv" and str(type) == "char **":
                # Special handling for char** argv.
                n = 0
                p = item.value
                # p is 0 for "optimized out" cases. Or contains rubbish.
                try:
                    if not isNull(p):
                        while not isNull(p.dereference()) and n <= 100:
                            p += 1
                            n += 1
                except:
                    pass

                with SubItem(self):
                    self.put('iname="%s",' % item.iname)
                    self.putName(item.name)
                    self.putItemCount(select(n <= 100, n, "> 100"))
                    self.putType(type)
                    self.putNumChild(n)
                    if self.isExpanded(item):
                        p = item.value
                        with Children(self, n):
                            for i in xrange(n):
                                value = p.dereference()
                                self.putItem(Item(value, item.iname, i, None))
                                p += 1
                            if n > 100:
                                self.putEllipsis()

            else:
                # A "normal" local variable or parameter.
                try:
                   addr = cleanAddress(item.value.address)
                   with SubItem(self):
                       self.put('iname="%s",' % item.iname)
                       self.put('addr="%s",' % addr)
                       self.putItemHelper(item)
                except AttributeError:
                    # Thrown by cleanAddress with message "'NoneType' object
                    # has no attribute 'cast'" for optimized-out values.
                    with SubItem(self):
                        self.put('iname="%s",' % item.iname)
                        self.put('name="%s",' % item.name)
                        self.put('addr="<optimized out>",')
                        self.putValue("<optimized out>")
                        self.putType(item.value.type)

        #
        # Watchers
        #
        with OutputSafer(self, ",", ""):
            if len(watchers) > 0:
                for watcher in watchers.split("##"):
                    (exp, iname) = watcher.split("#")
                    self.handleWatch(exp, iname)

        #
        # Breakpoints
        #
        #listOfBreakpoints(d)

        #print('data=[' + locals + sep + watchers + '],bkpts=[' + breakpoints + ']\n')


    def handleWatch(self, exp, iname):
        exp = str(exp)
        escapedExp = exp.replace('"', '\\"');
        #warn("HANDLING WATCH %s, INAME: '%s'" % (exp, iname))
        if exp.startswith("[") and exp.endswith("]"):
            #warn("EVAL: EXP: %s" % exp)
            with SubItem(d):
                self.put('iname="%s",', iname)
                self.put('name="%s",', escapedExp)
                self.put('exp="%s",', escapedExp)
                try:
                    list = eval(exp)
                    self.putValue("")
                    self.putType(" ")
                    self.putNumChild(len(list))
                    # This is a list of expressions to evaluate
                    with Children(self, len(list)):
                        itemNumber = 0
                        for item in list:
                            self.handleWatch(item, "%s.%d" % (iname, itemNumber))
                            itemNumber += 1
                except RuntimeError, error:
                    warn("EVAL: ERROR CAUGHT %s" % error)
                    self.putValue("<syntax error>")
                    self.putType(" ")
                    self.putNumChild(0)
                    with Children(self, 0):
                        pass
            return

        with SubItem(self):
            self.put('iname="%s",' % iname)
            self.put('name="%s",' % escapedExp)
            self.put('exp="%s",' % escapedExp)
            handled = False
            if len(exp) == 0: # The <Edit> case
                self.putValue(" ")
                self.putType(" ")
                self.putNumChild(0)
            else:
                try:
                    value = parseAndEvaluate(exp)
                    item = Item(value, iname, None, None)
                    if not value is None:
                        self.putAddress(value.address)
                    self.putItemHelper(item)
                except RuntimeError:
                    pass


    def put(self, value):
        self.output += value

    def putField(self, name, value):
        self.put('%s="%s",' % (name, value))

    def childRange(self):
        return xrange(qmin(self.currentMaxNumChilds, self.currentNumChilds))

    # Convenience function.
    def putItemCount(self, count):
        # This needs to override the default value, so don't use 'put' directly.
        self.putValue('<%s items>' % count)

    def putEllipsis(self):
        self.put('{name="<incomplete>",value="",type="",numchild="0"},')

    def putType(self, type, priority = 0):
        # Higher priority values override lower ones.
        if priority >= self.currentTypePriority:
            self.currentType = type
            self.currentTypePriority = priority

    def putAddress(self, addr):
        self.put('addr="%s",' % cleanAddress(addr))

    def putNumChild(self, numchild):
        #warn("NUM CHILD: '%s' '%s'" % (numchild, self.currentChildNumChild))
        if numchild != self.currentChildNumChild:
            self.put('numchild="%s",' % numchild)

    def putValue(self, value, encoding = None, priority = 0):
        # Higher priority values override lower ones.
        if priority >= self.currentValuePriority:
            self.currentValue = value
            self.currentValuePriority = priority
            self.currentValueEncoding = encoding

    def putPointerValue(self, value):
        # Use a lower priority
        self.putValue("0x%x" % value.dereference().cast(
            lookupType("unsigned long")), None, -1)

    def putStringValue(self, value):
        if not value is None:
            str = encodeString(value)
            self.putValue(str, Hex4EncodedLittleEndian)

    def putDisplay(self, format, value = None, cmd = None):
        self.put('editformat="%s",' % format)
        if cmd is None:
            if not value is None:
                self.put('editvalue="%s",' % value)
        else:
            self.put('editvalue="%s|%s",' % (cmd, value))

    def putByteArrayValue(self, value):
        str = encodeByteArray(value)
        self.putValue(str, Hex2EncodedLatin1)

    def putName(self, name):
        self.put('name="%s",' % name)

    def isExpanded(self, item):
        #warn("IS EXPANDED: %s in %s" % (item.iname, self.expandedINames))
        if item.iname is None:
            raise "Illegal iname 'None'"
        if item.iname.startswith("None"):
            raise "Illegal iname '%s'" % item.iname
        #warn("   --> %s" % (item.iname in self.expandedINames))
        return item.iname in self.expandedINames

    def isExpandedIName(self, iname):
        return iname in self.expandedINames

    def stripNamespaceFromType(self, typeobj):
        # This breaks for dumpers type names containing '__star'.
        # But this should not happen as identifiers containing two
        # subsequent underscores are reserved for the implemention.
        if typeobj.code == gdb.TYPE_CODE_PTR:
            return self.stripNamespaceFromType(typeobj.target()) + "__star"
        type = stripClassTag(str(typeobj))
        if len(self.ns) > 0 and type.startswith(self.ns):
            type = type[len(self.ns):]
        pos = type.find("<")
        # FIXME: make it recognize  foo<A>::bar<B>::iterator?
        while pos != -1:
            pos1 = type.rfind(">", pos)
            type = type[0:pos] + type[pos1+1:]
            pos = type.find("<")
        return type

    def isMovableType(self, type):
        if type.code == gdb.TYPE_CODE_PTR:
            return True
        if isSimpleType(type):
            return True
        return self.stripNamespaceFromType(type) in movableTypes

    def putIntItem(self, name, value):
        with SubItem(self):
            self.putName(name)
            self.putValue(value)
            self.putType("int")
            self.putNumChild(0)

    def putBoolItem(self, name, value):
        with SubItem(self):
            self.putName(name)
            self.putValue(value)
            self.putType("bool")
            self.putNumChild(0)

    def itemFormat(self, item):
        format = self.formats.get(item.iname)
        if format is None:
            format = self.typeformats.get(stripClassTag(str(item.value.type)))
        return format

    def putItem(self, item):
        with SubItem(self):
            self.putItemHelper(item)

    def putCallItem(self, name, item, func):
        result = call(item.value, func)
        self.putItem(Item(result, item.iname, name, name))

    def putItemHelper(self, item):
        name = getattr(item, "name", None)
        if not name is None:
            self.putName(name)

        if item.value is None:
            # Happens for non-available watchers in gdb versions that
            # need to use gdb.execute instead of gdb.parse_and_eval
            self.putValue("<not available>")
            self.putType("<unknown>")
            self.putNumChild(0)
            return

        # FIXME: Gui shows references stripped?
        #warn(" ");
        #warn("REAL INAME: %s " % item.iname)
        #warn("REAL NAME: %s " % name)
        #warn("REAL TYPE: %s " % item.value.type)
        #warn("REAL CODE: %s " % item.value.type.code)
        #warn("REAL VALUE: %s " % item.value)
        #try:
        #    warn("REAL VALUE: %s " % item.value)
        #except:
        #    #UnicodeEncodeError:
        #    warn("REAL VALUE: <unprintable>")

        value = item.value
        type = value.type
        format = self.itemFormat(item)

        if type.code == gdb.TYPE_CODE_REF:
            try:
                # This throws "RuntimeError: Attempt to dereference a
                # generic pointer." with MinGW's gcc 4.5 when it "identifies"
                # a "QWidget &" as "void &".
                type = type.target()
                value = value.cast(type)
            except RuntimeError:
                value = item.value
                type = value.type

        typedefStrippedType = stripTypedefs(type)

        if isSimpleType(typedefStrippedType):
            #warn("IS SIMPLE: %s " % type)
            #self.putAddress(value.address)
            self.putType(item.value.type)
            self.putValue(value)
            self.putNumChild(0)
            return

        # Is this derived from QObject?
        hasMetaObject = False
        for field in typedefStrippedType.strip_typedefs().fields():
            if field.name == "staticMetaObject":
                hasMetaObject = True
                break

        nsStrippedType = self.stripNamespaceFromType(typedefStrippedType)\
            .replace("::", "__")
<<<<<<< HEAD

        #warn(" STRIPPED: %s" % nsStrippedType)
        #warn(" DUMPERS: %s" % (nsStrippedType in qqDumpers))

        if self.useFancy \
                and ((format is None) or (format >= 1)) \
                and ((nsStrippedType in qqDumpers) or hasMetaObject):
=======

        #warn(" STRIPPED: %s" % nsStrippedType)
        #warn(" DUMPERS: %s" % (nsStrippedType in self.dumpers))

        format = self.itemFormat(item)

        if self.useFancy \
                and ((format is None) or (format >= 1)) \
                and ((nsStrippedType in self.dumpers) or hasMetaObject):
>>>>>>> ffdd4110
            #warn("IS DUMPABLE: %s " % type)
            #self.putAddress(value.address)
            self.putType(item.value.type)
            if hasMetaObject:
                # value has references stripped off item.value.
                item1 = Item(value, item.iname)
                qdump__QObject(self, item1)
            else:
<<<<<<< HEAD
                qqDumpers[nsStrippedType](self, item)
=======
                self.dumpers[nsStrippedType](self, item)
>>>>>>> ffdd4110
            #warn(" RESULT: %s " % self.output)

        elif typedefStrippedType.code == gdb.TYPE_CODE_PTR:
            #warn("POINTER: %s" % format)
            isHandled = False
            target = stripTypedefs(type.target())

<<<<<<< HEAD
            if (not isHandled) and isNull(value):
                #warn("NULL POINTER")
=======
            if not format is None:
                self.putAddress(value.address)
>>>>>>> ffdd4110
                self.putType(item.value.type)
                self.putValue("0x0")
                self.putNumChild(0)
                isHandled = True

            if (not isHandled) and target.code == gdb.TYPE_CODE_VOID:
                #warn("VOID POINTER: %s" % format)
                self.putType(item.value.type)
                self.putValue(str(value))
                self.putNumChild(0)
                isHandled = True

            if (not isHandled) and (not format is None):
                #warn("SPECIAL FORMAT POINTER: %s" % format)
                self.putAddress(value.address)
                self.putType(item.value.type)
                isHandled = True
                if format == 0:
                    # Bald pointer.
                    self.putPointerValue(value.address)
                    self.putNumChild(1)
                elif format == 1 or format == 2:
                    # Latin1 or UTF-8
                    f = select(format == 1, Hex2EncodedLatin1, Hex2EncodedUtf8)
                    self.putValue(encodeCharArray(value, 100), f)
                    self.putNumChild(0)
                elif format == 3:
                    # UTF-16.
                    self.putValue(encodeChar2Array(value, 100), Hex4EncodedBigEndian)
                    self.putNumChild(0)
                elif format == 4:
                    # UCS-4:
                    self.putValue(encodeChar4Array(value, 100), Hex8EncodedBigEndian)
                    self.putNumChild(0)

            if (not isHandled) and (str(typedefStrippedType)
                    .replace("(anonymous namespace)", "").find("(") != -1):
                    # A function pointer.
                    self.putValue(str(item.value))
                    self.putAddress(value.address)
                    self.putType(item.value.type)
                    self.putNumChild(0)
                    isHandled = True

            #warn("AUTODEREF: %s" % self.autoDerefPointers)
            #warn("IS HANDLED: %s" % isHandled)
            #warn("RES: %s" % (self.autoDerefPointers and not isHandled))
            if (not isHandled) and (self.autoDerefPointers or name == "this"):
                ## Generic pointer type.
                #warn("GENERIC AUTODEREF POINTER: %s" % value.address)
                innerType = item.value.type.target()
                self.putType(innerType)
                savedCurrentChildType = self.currentChildType
                self.currentChildType = stripClassTag(str(innerType))
                self.putItemHelper(
                    Item(item.value.dereference(), item.iname, None, None))
                self.currentChildType = savedCurrentChildType
                self.putPointerValue(value.address)
                isHandled = True

            # Fall back to plain pointer printing.
            if not isHandled:
                #warn("GENERIC PLAIN POINTER: %s" % value.type)
                self.putType(item.value.type)
                self.putAddress(value.address)
                self.putNumChild(1)
                if self.isExpanded(item):
                    with Children(self):
                        with SubItem(self):
                            self.putItemHelper(Item(item.value.dereference(),
                                item.iname, "*", "*"))
                            self.putAddress(item.value)
                self.putPointerValue(value.address)

        elif str(typedefStrippedType).startswith("<anon"):
            # Anonymous union. We need a dummy name to distinguish
            # multiple anonymous unions in the struct.
            self.putType(item.value.type)
            self.putValue("{...}")
            self.anonNumber += 1
            with Children(self, 1):
                self.listAnonymous(item, "#%d" % self.anonNumber, type)

        else:
            #warn("GENERIC STRUCT: %s" % item.value.type)
            #warn("INAME: %s " % item.iname)
            #warn("INAMES: %s " % self.expandedINames)
            #warn("EXPANDED: %s " % (item.iname in self.expandedINames))
            fields = extractFields(type)

            self.putType(item.value.type)
            try:
                self.putAddress(item.value.address)
            except:
                pass
            self.putValue("{...}")

            if False:
                numfields = 0
                for field in fields:
                    bitpos = getattr(field, "bitpos", None)
                    if not bitpos is None:
                        ++numfields
            else:
                numfields = len(fields)
            self.putNumChild(numfields)

            if self.isExpanded(item):
                if value.type.code == gdb.TYPE_CODE_ARRAY:
                    baseptr = value.cast(value.type.target().pointer())
                    charptr = lookupType("unsigned char").pointer()
                    addr1 = (baseptr+1).cast(charptr)
                    addr0 = baseptr.cast(charptr)
                    self.put('addrbase="%s",' % cleanAddress(addr0))
                    self.put('addrstep="%s",' % (addr1 - addr0))

                innerType = None
                if len(fields) == 1 and fields[0].name is None:
                    innerType = value.type.target()
                with Children(self, 1, innerType):
                    child = Item(value, item.iname, None, item.name)
                    self.putFields(child)

    def putFields(self, item, innerType = None):
            value = item.value
            type = stripTypedefs(value.type)
            fields = extractFields(type)
            baseNumber = 0
            for field in fields:
                #warn("FIELD: %s" % field)
                #warn("  BITSIZE: %s" % field.bitsize)
                #warn("  ARTIFICIAL: %s" % field.artificial)
                bitpos = getattr(field, "bitpos", None)
                if bitpos is None: # FIXME: Is check correct?
                    continue  # A static class member(?).

                if field.name is None:
                    innerType = type.target()
                    p = value.cast(innerType.pointer())
                    for i in xrange(type.sizeof / innerType.sizeof):
                        self.putItem(Item(p.dereference(), item.iname, i, None))
                        p = p + 1
                    continue

                # Ignore vtable pointers for virtual inheritance.
                if field.name.startswith("_vptr."):
                    continue

                #warn("FIELD NAME: %s" % field.name)
                #warn("FIELD TYPE: %s" % field.type)
                if field.name == stripClassTag(str(field.type)):
                    # Field is base type. We cannot use field.name as part
                    # of the iname as it might contain spaces and other
                    # strange characters.
                    child = Item(value.cast(field.type),
                        item.iname, "@%d" % baseNumber, field.name)
                    baseNumber += 1
                    with SubItem(self):
                        self.put('iname="%s",' % child.iname)
                        self.putItemHelper(child)
                elif len(field.name) == 0:
                    # Anonymous union. We need a dummy name to distinguish
                    # multiple anonymous unions in the struct.
                    self.anonNumber += 1
                    self.listAnonymous(item, "#%d" % self.anonNumber,
                        field.type)
                else:
                    # Named field.
                    with SubItem(self):
                        child = Item(value[field.name],
                            item.iname, field.name, field.name)
                        self.putItemHelper(child)


    def listAnonymous(self, item, name, type):
        for field in type.fields():
            #warn("FIELD NAME: %s" % field.name)
            if len(field.name) > 0:
                value = item.value[field.name]
                child = Item(value, item.iname, field.name, field.name)
                with SubItem(self):
                    self.putAddress(value.address)
                    self.putItemHelper(child)
            else:
                # Further nested.
                self.anonNumber += 1
                name = "#%d" % self.anonNumber
                iname = "%s.%s" % (item.iname, name)
                child = Item(item.value, iname, None, name)
                with SubItem(self):
                    self.put('name="%s",', name)
                    self.putValue(" ")
                    if str(field.type).endswith("<anonymous union>"):
                        self.putType("<anonymous union>")
                    elif str(field.type).endswith("<anonymous struct>"):
                        self.putType("<anonymous struct>")
                    else:
                        self.putType(field.type)
                    with Children(self, 1):
                        self.listAnonymous(child, name, field.type)

<|MERGE_RESOLUTION|>--- conflicted
+++ resolved
@@ -125,12 +125,9 @@
             except:
                 # Can throw "RuntimeError: No type named class Foo."
                 pass
-<<<<<<< HEAD
         except:
             #warn("LOOKING UP '%s' FAILED" % ts)
             pass
-=======
->>>>>>> ffdd4110
         #warn("  RESULT: '%s'" % type)
         #if not type is None:
         #    warn("  FIELDS: '%s'" % type.fields())
@@ -833,16 +830,10 @@
     #warn("TYPE 0: %s" % type)
     type = stripTypedefs(type)
     #warn("TYPE 1: %s" % type)
-<<<<<<< HEAD
     # This fails for arrays. See comment in lookupType.
-    type2 = lookupType(str(type))
-    if not type2 is None:
-        type = type2
-=======
     type0 = lookupType(str(type))
     if not type0 is None:
         type = type0
->>>>>>> ffdd4110
     #warn("TYPE 2: %s" % type)
     fields = type.fields()
     #warn("FIELDS: %s" % fields)
@@ -883,30 +874,7 @@
         super(SetupCommand, self).__init__("bbsetup", gdb.COMMAND_OBSCURE)
 
     def invoke(self, args, from_tty):
-<<<<<<< HEAD
         print bbsetup()
-=======
-        module = sys.modules[__name__]
-        for key, value in module.__dict__.items():
-            if key.startswith("qdump__"):
-                name = key[7:]
-                qqFormats[name] = qqFormats.get(name, "");
-            elif key.startswith("qform__"):
-                name = key[7:]
-                formats = ""
-                try:
-                    formats = value()
-                except:
-                    pass
-                qqFormats[name] = formats
-        result = "dumpers=["
-        # Too early: ns = qtNamespace()
-        for key, value in qqFormats.items():
-            result += '{type="%s",formats="%s"},' % (key, value)
-        result += ']'
-        #result += '],namespace="%s"' % ns
-        print(result)
->>>>>>> ffdd4110
 
 SetupCommand()
 
@@ -1403,7 +1371,6 @@
 
         nsStrippedType = self.stripNamespaceFromType(typedefStrippedType)\
             .replace("::", "__")
-<<<<<<< HEAD
 
         #warn(" STRIPPED: %s" % nsStrippedType)
         #warn(" DUMPERS: %s" % (nsStrippedType in qqDumpers))
@@ -1411,17 +1378,6 @@
         if self.useFancy \
                 and ((format is None) or (format >= 1)) \
                 and ((nsStrippedType in qqDumpers) or hasMetaObject):
-=======
-
-        #warn(" STRIPPED: %s" % nsStrippedType)
-        #warn(" DUMPERS: %s" % (nsStrippedType in self.dumpers))
-
-        format = self.itemFormat(item)
-
-        if self.useFancy \
-                and ((format is None) or (format >= 1)) \
-                and ((nsStrippedType in self.dumpers) or hasMetaObject):
->>>>>>> ffdd4110
             #warn("IS DUMPABLE: %s " % type)
             #self.putAddress(value.address)
             self.putType(item.value.type)
@@ -1430,11 +1386,7 @@
                 item1 = Item(value, item.iname)
                 qdump__QObject(self, item1)
             else:
-<<<<<<< HEAD
                 qqDumpers[nsStrippedType](self, item)
-=======
-                self.dumpers[nsStrippedType](self, item)
->>>>>>> ffdd4110
             #warn(" RESULT: %s " % self.output)
 
         elif typedefStrippedType.code == gdb.TYPE_CODE_PTR:
@@ -1442,13 +1394,8 @@
             isHandled = False
             target = stripTypedefs(type.target())
 
-<<<<<<< HEAD
             if (not isHandled) and isNull(value):
                 #warn("NULL POINTER")
-=======
-            if not format is None:
-                self.putAddress(value.address)
->>>>>>> ffdd4110
                 self.putType(item.value.type)
                 self.putValue("0x0")
                 self.putNumChild(0)
