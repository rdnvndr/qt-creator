--- conflicted
+++ resolved
@@ -21,7 +21,6 @@
         { "key": "HasFailureSignal", "value": "%{JS: value('MinimumSupportedQtVersion') > '6.3' }"},
         { "key": "UsesAutoResourcePrefix", "value": "%{JS: value('MinimumSupportedQtVersion') > '6.4' }"},
         { "key": "HasLoadFromModule", "value": "%{JS: value('MinimumSupportedQtVersion') > '6.4' && value('UsesAutoResourcePrefix') }"},
-<<<<<<< HEAD
         { "key": "FeatureQt", "value": "QtSupport.Wizards.FeatureQt.%{MinimumSupportedQtVersion}"},
         { "key": "QdsWizardPath", "value": "%{IDE:ResourcePath}/qmldesigner/studio_templates/projects" },
         { "key": "NoQdsProjectStyle", "value": "%{JS: !%{QdsProjectStyle} }" },
@@ -40,9 +39,6 @@
         { "key": "ScreenWidth", "value": 1920 },
         { "key": "UIClassName", "value": "Screen01" },
         { "key": "UIClassFileName", "value": "%{JS: Util.fileName('%{UIClassName}', 'ui.qml')}" }
-=======
-        { "key": "FeatureQt", "value": "QtSupport.Wizards.FeatureQt.%{MinimumSupportedQtVersion}"}
->>>>>>> 58af141d
     ],
 
     "pages":
