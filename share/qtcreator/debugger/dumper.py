############################################################################
#
# Copyright (C) 2016 The Qt Company Ltd.
# Contact: https://www.qt.io/licensing/
#
# This file is part of Qt Creator.
#
# Commercial License Usage
# Licensees holding valid commercial Qt licenses may use this file in
# accordance with the commercial license agreement provided with the
# Software or, alternatively, in accordance with the terms contained in
# a written agreement between you and The Qt Company. For licensing terms
# and conditions see https://www.qt.io/terms-conditions. For further
# information use the contact form at https://www.qt.io/contact-us.
#
# GNU General Public License Usage
# Alternatively, this file may be used under the terms of the GNU
# General Public License version 3 as published by the Free Software
# Foundation with exceptions as appearing in the file LICENSE.GPL3-EXCEPT
# included in the packaging of this file. Please review the following
# information to ensure the GNU General Public License requirements will
# be met: https://www.gnu.org/licenses/gpl-3.0.html.
#
############################################################################

import os
import codecs
import collections
import glob
import struct
import sys
import base64
import re
import time
import inspect
from utils import DisplayFormat, TypeCode

try:
    # That's only used in native combined debugging right now, so
    # we do not need to hard fail in cases of partial python installation
    # that will never use this.
    import json
except:
    print("Python module json not found. "
          "Native combined debugging might not work.")
    pass


if sys.version_info[0] >= 3:
    toInteger = int
else:
    toInteger = long


class ReportItem():
    """
    Helper structure to keep temporary 'best' information about a value
    or a type scheduled to be reported. This might get overridden be
    subsequent better guesses during a putItem() run.
    """

    def __init__(self, value=None, encoding=None, priority=-100, elided=None):
        self.value = value
        self.priority = priority
        self.encoding = encoding
        self.elided = elided

    def __str__(self):
        return 'Item(value: %s, encoding: %s, priority: %s, elided: %s)' \
            % (self.value, self.encoding, self.priority, self.elided)


class Timer():
    def __init__(self, d, desc):
        self.d = d
        self.desc = desc + '-' + d.currentIName

    def __enter__(self):
        self.starttime = time.time()

    def __exit__(self, exType, exValue, exTraceBack):
        elapsed = int(1000 * (time.time() - self.starttime))
        self.d.timings.append([self.desc, elapsed])


class Children():
    def __init__(self, d, numChild=1, childType=None, childNumChild=None,
                 maxNumChild=None, addrBase=None, addrStep=None):
        self.d = d
        self.numChild = numChild
        self.childNumChild = childNumChild
        self.maxNumChild = maxNumChild
        if childType is None:
            self.childType = None
        else:
            self.childType = childType.name
            if not self.d.isCli:
                self.d.putField('childtype', self.childType)
            if childNumChild is not None:
                self.d.putField('childnumchild', childNumChild)
                self.childNumChild = childNumChild
        if addrBase is not None and addrStep is not None:
            self.d.put('addrbase="0x%x",addrstep="%d",' % (addrBase, addrStep))

    def __enter__(self):
        self.savedChildType = self.d.currentChildType
        self.savedChildNumChild = self.d.currentChildNumChild
        self.savedNumChild = self.d.currentNumChild
        self.savedMaxNumChild = self.d.currentMaxNumChild
        self.d.currentChildType = self.childType
        self.d.currentChildNumChild = self.childNumChild
        self.d.currentNumChild = self.numChild
        self.d.currentMaxNumChild = self.maxNumChild
        self.d.put(self.d.childrenPrefix)

    def __exit__(self, exType, exValue, exTraceBack):
        if exType is not None:
            if self.d.passExceptions:
                self.d.showException('CHILDREN', exType, exValue, exTraceBack)
            self.d.putSpecialValue('notaccessible')
            self.d.putNumChild(0)
        if self.d.currentMaxNumChild is not None:
            if self.d.currentMaxNumChild < self.d.currentNumChild:
                self.d.put('{name="<incomplete>",value="",type="",numchild="0"},')
        self.d.currentChildType = self.savedChildType
        self.d.currentChildNumChild = self.savedChildNumChild
        self.d.currentNumChild = self.savedNumChild
        self.d.currentMaxNumChild = self.savedMaxNumChild
        if self.d.isCli:
            self.d.output += '\n' + '   ' * self.d.indent
        self.d.put(self.d.childrenSuffix)
        return True


class SubItem():
    def __init__(self, d, component):
        self.d = d
        self.name = component
        self.iname = None

    def __enter__(self):
        self.d.enterSubItem(self)

    def __exit__(self, exType, exValue, exTraceBack):
        return self.d.exitSubItem(self, exType, exValue, exTraceBack)


class TopLevelItem(SubItem):
    def __init__(self, d, iname):
        self.d = d
        self.iname = iname
        self.name = None


class UnnamedSubItem(SubItem):
    def __init__(self, d, component):
        self.d = d
        self.iname = '%s.%s' % (self.d.currentIName, component)
        self.name = None


class DumperBase():
    @staticmethod
    def warn(message):
        print('bridgemessage={msg="%s"},' % message.replace('"', '$').encode('latin1'))

    @staticmethod
    def showException(msg, exType, exValue, exTraceback):
        DumperBase.warn('**** CAUGHT EXCEPTION: %s ****' % msg)
        try:
            import traceback
            for line in traceback.format_exception(exType, exValue, exTraceback):
                DumperBase.warn('%s' % line)
        except:
            pass

    def timer(self, desc):
        return Timer(self, desc)

    def __init__(self):
        self.isCdb = False
        self.isGdb = False
        self.isLldb = False
        self.isCli = False

        # Later set, or not set:
        self.stringCutOff = 10000
        self.displayStringLimit = 100
        self.useTimeStamps = False

        self.typesReported = {}
        self.typesToReport = {}
        self.qtNamespaceToReport = None
        self.qtCustomEventFunc = 0
        self.qtCustomEventPltFunc = 0
        self.qtPropertyFunc = 0
        self.passExceptions = False
        self.isTesting = False

        self.typeData = {}
        self.isBigEndian = False
        self.packCode = '<'

        self.resetCaches()
        self.resetStats()

        self.childrenPrefix = 'children=['
        self.childrenSuffix = '],'

        self.dumpermodules = [
            os.path.splitext(os.path.basename(p))[0] for p in
            glob.glob(os.path.join(os.path.dirname(__file__), '*types.py'))
        ]

        # These values are never used, but the variables need to have
        # some value base for the swapping logic in Children.__enter__()
        # and Children.__exit__().
        self.currentIName = None
        self.currentValue = None
        self.currentType = None
        self.currentNumChild = None
        self.currentMaxNumChild = None
        self.currentPrintsAddress = True
        self.currentChildType = None
        self.currentChildNumChild = None
        self.registerKnownTypes()

    def setVariableFetchingOptions(self, args):
        self.resultVarName = args.get('resultvarname', '')
        self.expandedINames = set(args.get('expanded', []))
        self.stringCutOff = int(args.get('stringcutoff', 10000))
        self.displayStringLimit = int(args.get('displaystringlimit', 100))
        self.typeformats = args.get('typeformats', {})
        self.formats = args.get('formats', {})
        self.watchers = args.get('watchers', {})
        self.useDynamicType = int(args.get('dyntype', '0'))
        self.useFancy = int(args.get('fancy', '0'))
        self.forceQtNamespace = int(args.get('forcens', '0'))
        self.passExceptions = int(args.get('passexceptions', '0'))
        self.isTesting = int(args.get('testing', '0'))
        self.showQObjectNames = int(args.get('qobjectnames', '1'))
        self.nativeMixed = int(args.get('nativemixed', '0'))
        self.autoDerefPointers = int(args.get('autoderef', '0'))
        self.useTimeStamps = int(args.get('timestamps', '0'))
        self.partialVariable = args.get('partialvar', '')
        self.uninitialized = args.get('uninitialized', [])
        self.uninitialized = list(map(lambda x: self.hexdecode(x), self.uninitialized))
        self.partialUpdate = int(args.get('partial', '0'))
        self.fallbackQtVersion = 0x50200
        #DumperBase.warn('NAMESPACE: "%s"' % self.qtNamespace())
        #DumperBase.warn('EXPANDED INAMES: %s' % self.expandedINames)
        #DumperBase.warn('WATCHERS: %s' % self.watchers)

    def resetPerStepCaches(self):
        self.perStepCache = {}
        pass

    def resetCaches(self):
        # This is a cache mapping from 'type name' to 'display alternatives'.
        self.qqFormats = {'QVariant (QVariantMap)': [DisplayFormat.CompactMap]}

        # This is a cache of all known dumpers.
        self.qqDumpers = {}    # Direct type match
        self.qqDumpersEx = {}  # Using regexp

        # This is a cache of all dumpers that support writing.
        self.qqEditable = {}

        # This keeps canonical forms of the typenames, without array indices etc.
        self.cachedFormats = {}

        # Maps type names to static metaobjects. If a type is known
        # to not be QObject derived, it contains a 0 value.
        self.knownStaticMetaObjects = {}

        # A dictionary to serve as a per debugging step cache.
        # Cleared on each step over / into / continue.
        self.perStepCache = {}

        # A dictionary to serve as a general cache throughout the whole
        # debug session.
        self.generalCache = {}

        self.counts = {}
        self.structPatternCache = {}
        self.timings = []
        self.expandableINames = set({})

    def resetStats(self):
        # Timing collection
        self.timings = []
        pass

    def dumpStats(self):
        msg = [self.counts, self.timings]
        self.resetStats()
        return msg

    def bump(self, key):
        if key in self.counts:
            self.counts[key] += 1
        else:
            self.counts[key] = 1

    def childRange(self):
        if self.currentMaxNumChild is None:
            return range(0, self.currentNumChild)
        return range(min(self.currentMaxNumChild, self.currentNumChild))

    def enterSubItem(self, item):
        if self.useTimeStamps:
            item.startTime = time.time()
        if not item.iname:
            item.iname = '%s.%s' % (self.currentIName, item.name)
        if not self.isCli:
            self.put('{')
            if isinstance(item.name, str):
                self.putField('name', item.name)
        else:
            self.indent += 1
            self.output += '\n' + '   ' * self.indent
            if isinstance(item.name, str):
                self.output += item.name + ' = '
        item.savedIName = self.currentIName
        item.savedValue = self.currentValue
        item.savedType = self.currentType
        self.currentIName = item.iname
        self.currentValue = ReportItem()
        self.currentType = ReportItem()

    def exitSubItem(self, item, exType, exValue, exTraceBack):
        #DumperBase.warn('CURRENT VALUE: %s: %s %s' %
        # (self.currentIName, self.currentValue, self.currentType))
        if exType is not None:
            if self.passExceptions:
                self.showException('SUBITEM', exType, exValue, exTraceBack)
            self.putSpecialValue('notaccessible')
            self.putNumChild(0)
        if not self.isCli:
            try:
                if self.currentType.value:
                    typeName = self.currentType.value
                    if len(typeName) > 0 and typeName != self.currentChildType:
                        self.putField('type', typeName)
                if self.currentValue.value is None:
                    self.put('value="",encoding="notaccessible",numchild="0",')
                else:
                    if self.currentValue.encoding is not None:
                        self.put('valueencoded="%s",' % self.currentValue.encoding)
                    if self.currentValue.elided:
                        self.put('valueelided="%s",' % self.currentValue.elided)
                    self.put('value="%s",' % self.currentValue.value)
            except:
                pass
            if self.useTimeStamps:
                self.put('time="%s",' % (time.time() - item.startTime))
            self.put('},')
        else:
            self.indent -= 1
            try:
                if self.currentType.value:
                    typeName = self.currentType.value
                    self.put('<%s> = {' % typeName)

                if self.currentValue.value is None:
                    self.put('<not accessible>')
                else:
                    value = self.currentValue.value
                    if self.currentValue.encoding == 'latin1':
                        value = self.hexdecode(value)
                    elif self.currentValue.encoding == 'utf8':
                        value = self.hexdecode(value)
                    elif self.currentValue.encoding == 'utf16':
                        b = bytes(bytearray.fromhex(value))
                        value = codecs.decode(b, 'utf-16')
                    self.put('"%s"' % value)
                    if self.currentValue.elided:
                        self.put('...')

                if self.currentType.value:
                    self.put('}')
            except:
                pass
        self.currentIName = item.savedIName
        self.currentValue = item.savedValue
        self.currentType = item.savedType
        return True

    def stripForFormat(self, typeName):
        if not isinstance(typeName, str):
            raise RuntimeError('Expected string in stripForFormat(), got %s' % type(typeName))
        if typeName in self.cachedFormats:
            return self.cachedFormats[typeName]
        stripped = ''
        inArray = 0
        for c in typeName:
            if c == '<':
                break
            if c == ' ':
                continue
            if c == '[':
                inArray += 1
            elif c == ']':
                inArray -= 1
            if inArray and ord(c) >= 48 and ord(c) <= 57:
                continue
            stripped += c
        self.cachedFormats[typeName] = stripped
        return stripped

    def templateArgument(self, typeobj, position):
        return typeobj.templateArgument(position)

    def intType(self):
        result = self.lookupType('int')
        self.intType = lambda: result
        return result

    def charType(self):
        result = self.lookupType('char')
        self.intType = lambda: result
        return result

    def ptrSize(self):
        result = self.lookupType('void*').size()
        self.ptrSize = lambda: result
        return result

    def lookupType(self, typeName):
        nativeType = self.lookupNativeType(typeName)
        return None if nativeType is None else self.fromNativeType(nativeType)

    def registerKnownTypes(self):
        typeId = 'unsigned short'
        tdata = self.TypeData(self)
        tdata.name = typeId
        tdata.typeId = typeId
        tdata.lbitsize = 16
        tdata.code = TypeCode.Integral
        self.registerType(typeId, tdata)

        typeId = 'QChar'
        tdata = self.TypeData(self)
        tdata.name = typeId
        tdata.typeId = typeId
        tdata.lbitsize = 16
        tdata.code = TypeCode.Struct
        tdata.lfields = [self.Field(dumper=self, name='ucs',
                                    type='unsigned short', bitsize=16, bitpos=0)]
        tdata.lalignment = 2
        tdata.templateArguments = []
        self.registerType(typeId, tdata)

    def nativeDynamicType(self, address, baseType):
        return baseType  # Override in backends.

    def listTemplateParameters(self, typename):
        return self.listTemplateParametersManually(typename)

    def listTemplateParametersManually(self, typename):
        targs = []
        if not typename.endswith('>'):
            return targs

        def push(inner):
            # Handle local struct definitions like QList<main(int, char**)::SomeStruct>
            inner = inner.strip()[::-1]
            p = inner.find(')::')
            if p > -1:
                inner = inner[p + 3:].strip()
            if inner.startswith('const '):
                inner = inner[6:].strip()
            if inner.endswith(' const'):
                inner = inner[:-6].strip()
            #DumperBase.warn("FOUND: %s" % inner)
            targs.append(inner)

        #DumperBase.warn("SPLITTING %s" % typename)
        level = 0
        inner = ''
        for c in typename[::-1]:  # Reversed...
            #DumperBase.warn("C: %s" % c)
            if c == '>':
                if level > 0:
                    inner += c
                level += 1
            elif c == '<':
                level -= 1
                if level > 0:
                    inner += c
                else:
                    push(inner)
                    inner = ''
                    break
            elif c == ',':
                #DumperBase.warn('c: %s level: %s' % (c, level))
                if level == 1:
                    push(inner)
                    inner = ''
                else:
                    inner += c
            else:
                inner += c

        #DumperBase.warn("TARGS: %s %s" % (typename, targs))
        res = []
        for item in targs[::-1]:
            if len(item) == 0:
                continue
            c = ord(item[0])
            if c in (45, 46) or (c >= 48 and c < 58):  # '-', '.' or digit.
                if item.find('.') > -1:
                    res.append(float(item))
                else:
                    if item.endswith('l'):
                        item = item[:-1]
                    if item.endswith('u'):
                        item = item[:-1]
                    val = toInteger(item)
                    if val > 0x80000000:
                        val -= 0x100000000
                    res.append(val)
            else:
                res.append(self.Type(self, item))
        #DumperBase.warn("RES: %s %s" % (typename, [(None if t is None else t.name) for t in res]))
        return res

    # Hex decoding operating on str, return str.
    def hexdecode(self, s):
        if sys.version_info[0] == 2:
            return s.decode('hex')
        return bytes.fromhex(s).decode('utf8')

    # Hex encoding operating on str or bytes, return str.
    def hexencode(self, s):
        if s is None:
            s = ''
        if sys.version_info[0] == 2:
            if isinstance(s, buffer):
                return bytes(s).encode('hex')
            return s.encode('hex')
        if isinstance(s, str):
            s = s.encode('utf8')
        return base64.b16encode(s).decode('utf8')

    def isQt3Support(self):
        # assume no Qt 3 support by default
        return False

    # Clamps size to limit.
    def computeLimit(self, size, limit):
        if limit == 0:
            limit = self.displayStringLimit
        if limit is None or size <= limit:
            return 0, size
        return size, limit

    def vectorData(self, value):
        if self.qtVersion() >= 0x060000:
            data, size, alloc = self.qArrayData(value)
        elif self.qtVersion() >= 0x050000:
            vector_data_ptr = self.extractPointer(value)
            if self.ptrSize() == 4:
                (ref, size, alloc, offset) = self.split('IIIp', vector_data_ptr)
            else:
                (ref, size, alloc, pad, offset) = self.split('IIIIp', vector_data_ptr)
            alloc = alloc & 0x7ffffff
            data = vector_data_ptr + offset
        else:
            vector_data_ptr = self.extractPointer(value)
            (ref, alloc, size) = self.split('III', vector_data_ptr)
            data = vector_data_ptr + 16
        self.check(0 <= size and size <= alloc and alloc <= 1000 * 1000 * 1000)
        return data, size

    def qArrayData(self, value):
        if self.qtVersion() >= 0x60000:
            dd, data, size = self.split('ppp', value)
            if dd:
                _, _, alloc = self.split('iip', dd)
            else: # fromRawData
                alloc = size
            return data, size, alloc
        return self.qArrayDataHelper(self.extractPointer(value))

    def qArrayDataHelper(self, array_data_ptr):
        # array_data_ptr is what is e.g. stored in a QByteArray's d_ptr.
        if self.qtVersion() >= 0x050000:
            # QTypedArray:
            # - QtPrivate::RefCount ref
            # - int size
            # - uint alloc : 31, capacityReserved : 1
            # - qptrdiff offset
            (ref, size, alloc, offset) = self.split('IIpp', array_data_ptr)
            alloc = alloc & 0x7ffffff
            data = array_data_ptr + offset
            if self.ptrSize() == 4:
                data = data & 0xffffffff
            else:
                data = data & 0xffffffffffffffff
        elif self.qtVersion() >= 0x040000:
            # Data:
            # - QBasicAtomicInt ref;
            # - int alloc, size;
            # - [padding]
            # - char *data;
            if self.ptrSize() == 4:
                (ref, alloc, size, data) = self.split('IIIp', array_data_ptr)
            else:
                (ref, alloc, size, pad, data) = self.split('IIIIp', array_data_ptr)
        else:
            # Data:
            # - QShared count;
            # - QChar *unicode
            # - char *ascii
            # - uint len: 30
            (dummy, dummy, dummy, size) = self.split('IIIp', array_data_ptr)
            size = self.extractInt(array_data_ptr + 3 * self.ptrSize()) & 0x3ffffff
            alloc = size  # pretend.
            data = self.extractPointer(array_data_ptr + self.ptrSize())
        return data, size, alloc

    def encodeStringHelper(self, value, limit):
        data, size, alloc = self.qArrayData(value)
        if alloc != 0:
            self.check(0 <= size and size <= alloc and alloc <= 100 * 1000 * 1000)
        elided, shown = self.computeLimit(2 * size, 2 * limit)
        return elided, self.readMemory(data, shown)

    def encodeByteArrayHelper(self, value, limit):
        data, size, alloc = self.qArrayData(value)
        if alloc != 0:
            self.check(0 <= size and size <= alloc and alloc <= 100 * 1000 * 1000)
        elided, shown = self.computeLimit(size, limit)
        return elided, self.readMemory(data, shown)

    def putCharArrayValue(self, data, size, charSize,
                          displayFormat=DisplayFormat.Automatic):
        bytelen = size * charSize
        elided, shown = self.computeLimit(bytelen, self.displayStringLimit)
        mem = self.readMemory(data, shown)
        if charSize == 1:
            if displayFormat in (DisplayFormat.Latin1String, DisplayFormat.SeparateLatin1String):
                encodingType = 'latin1'
            else:
                encodingType = 'utf8'
            #childType = 'char'
        elif charSize == 2:
            encodingType = 'utf16'
            #childType = 'short'
        else:
            encodingType = 'ucs4'
            #childType = 'int'

        self.putValue(mem, encodingType, elided=elided)

        if displayFormat in (
                DisplayFormat.SeparateLatin1String,
                DisplayFormat.SeparateUtf8String,
                DisplayFormat.Separate):
            elided, shown = self.computeLimit(bytelen, 100000)
            self.putDisplay(encodingType + ':separate', self.readMemory(data, shown))

    def putCharArrayHelper(self, data, size, charType,
                           displayFormat=DisplayFormat.Automatic,
                           makeExpandable=True):
        charSize = charType.size()
        self.putCharArrayValue(data, size, charSize, displayFormat=displayFormat)

        if makeExpandable:
            self.putNumChild(size)
            if self.isExpanded():
                with Children(self):
                    for i in range(size):
                        self.putSubItem(size, self.createValue(data + i * charSize, charType))

    def readMemory(self, addr, size):
        return self.hexencode(bytes(self.readRawMemory(addr, size)))

    def encodeByteArray(self, value, limit=0):
        elided, data = self.encodeByteArrayHelper(value, limit)
        return data

    def putByteArrayValue(self, value):
        elided, data = self.encodeByteArrayHelper(value, self.displayStringLimit)
        self.putValue(data, 'latin1', elided=elided)

    def encodeString(self, value, limit=0):
        elided, data = self.encodeStringHelper(value, limit)
        return data

    def encodedUtf16ToUtf8(self, s):
        return ''.join([chr(int(s[i:i + 2], 16)) for i in range(0, len(s), 4)])

    def encodeStringUtf8(self, value, limit=0):
        return self.encodedUtf16ToUtf8(self.encodeString(value, limit))

    def stringData(self, value): # -> (data, size, alloc)
        return self.qArrayData(value)

    def extractTemplateArgument(self, typename, position):
        level = 0
        skipSpace = False
        inner = ''
        for c in typename[typename.find('<') + 1: -1]:
            if c == '<':
                inner += c
                level += 1
            elif c == '>':
                level -= 1
                inner += c
            elif c == ',':
                if level == 0:
                    if position == 0:
                        return inner.strip()
                    position -= 1
                    inner = ''
                else:
                    inner += c
                    skipSpace = True
            else:
                if skipSpace and c == ' ':
                    pass
                else:
                    inner += c
                    skipSpace = False
        # Handle local struct definitions like QList<main(int, char**)::SomeStruct>
        inner = inner.strip()
        p = inner.find(')::')
        if p > -1:
            inner = inner[p + 3:]
        return inner

    def putStringValue(self, value):
        elided, data = self.encodeStringHelper(value, self.displayStringLimit)
        self.putValue(data, 'utf16', elided=elided)

    def putPtrItem(self, name, value):
        with SubItem(self, name):
            self.putValue('0x%x' % value)
            self.putType('void*')

    def putIntItem(self, name, value):
        with SubItem(self, name):
            if isinstance(value, self.Value):
                self.putValue(value.display())
            else:
                self.putValue(value)
            self.putType('int')

    def putEnumItem(self, name, ival, typish):
        buf = bytearray(struct.pack('i', ival))
        val = self.Value(self)
        val.ldata = bytes(buf)
        val.type = self.createType(typish)
        with SubItem(self, name):
            self.putItem(val)

    def putBoolItem(self, name, value):
        with SubItem(self, name):
            self.putValue(value)
            self.putType('bool')

    def putPairItem(self, index, pair, keyName='first', valueName='second'):
        with SubItem(self, index):
            self.putPairContents(index, pair, keyName, valueName)

    def putPairContents(self, index, pair, kname, vname):
        with Children(self):
            first, second = pair if isinstance(pair, tuple) else pair.members(False)
            key = self.putSubItem(kname, first)
            value = self.putSubItem(vname, second)
        if self.isCli:
            self.putEmptyValue()
        else:
            if index is not None:
                self.putField('keyprefix', '[%s] ' % index)
            self.putField('key', key.value)
            if key.encoding is not None:
                self.putField('keyencoded', key.encoding)
            self.putValue(value.value, value.encoding)

    def putEnumValue(self, ival, vals):
        nice = vals.get(ival, None)
        display = ('%d' % ival) if nice is None else ('%s (%d)' % (nice, ival))
        self.putValue(display)

    def putCallItem(self, name, rettype, value, func, *args):
        with SubItem(self, name):
            try:
                result = self.callHelper(rettype, value, func, args)
            except Exception as error:
                if self.passExceptions:
                    raise error
                children = [('error', error)]
                self.putSpecialValue("notcallable", children=children)
            else:
                self.putItem(result)

    def call(self, rettype, value, func, *args):
        return self.callHelper(rettype, value, func, args)

    def putAddress(self, address):
        if address is not None and not self.isCli:
            self.put('address="0x%x",' % address)

    def putPlainChildren(self, value, dumpBase=True):
        self.putExpandable()
        if self.isExpanded():
            self.putEmptyValue(-99)
            with Children(self):
                self.putFields(value, dumpBase)

    def putNamedChildren(self, values, names):
        self.putEmptyValue(-99)
        self.putExpandable()
        if self.isExpanded():
            with Children(self):
                for n, v in zip(names, values):
                    self.putSubItem(n, v)

    def prettySymbolByAddress(self, address):
        return '0x%x' % address

    def putSymbolValue(self, address):
        self.putValue(self.prettySymbolByAddress(address))

    def putVTableChildren(self, item, itemCount):
        p = item.pointer()
        for i in range(itemCount):
            deref = self.extractPointer(p)
            if deref == 0:
                itemCount = i
                break
            with SubItem(self, i):
                self.putItem(self.createPointerValue(deref, 'void'))
                p += self.ptrSize()
        return itemCount

    def putFields(self, value, dumpBase=True):
        baseIndex = 0
        for item in value.members(True):
            if item.name is not None:
                if item.name.startswith('_vptr.') or item.name.startswith('__vfptr'):
                    with SubItem(self, '[vptr]'):
                        # int (**)(void)
                        self.putType(' ')
                        self.putSortGroup(20)
                        self.putValue(item.name)
                        n = 100
                        if self.isExpanded():
                            with Children(self):
                                n = self.putVTableChildren(item, n)
                        self.putNumChild(n)
                    continue

            if item.isBaseClass and dumpBase:
                baseIndex += 1
                # We cannot use nativeField.name as part of the iname as
                # it might contain spaces and other strange characters.
                with UnnamedSubItem(self, "@%d" % baseIndex):
                    self.putField('iname', self.currentIName)
                    self.putField('name', '[%s]' % item.name)
                    if not self.isCli:
                        self.putSortGroup(1000 - baseIndex)
                        self.putAddress(item.address())
                    self.putItem(item)
                continue

            with SubItem(self, item.name):
                self.putItem(item)

    def putExpandable(self):
        self.putNumChild(1)
        self.expandableINames.add(self.currentIName)
        if self.isCli:
            self.putValue('{...}', -99)

    def putMembersItem(self, value, sortorder=10):
        with SubItem(self, '[members]'):
            self.putSortGroup(sortorder)
            self.putPlainChildren(value)

    def put(self, stuff):
        self.output += stuff

    def check(self, exp):
        if not exp:
            raise RuntimeError('Check failed: %s' % exp)

    def checkRef(self, ref):
        # Assume there aren't a million references to any object.
        self.check(ref >= -1)
        self.check(ref < 1000000)

    def checkIntType(self, thing):
        if not self.isInt(thing):
            raise RuntimeError('Expected an integral value, got %s' % type(thing))

    def readToFirstZero(self, base, tsize, maximum):
        self.checkIntType(base)
        self.checkIntType(tsize)
        self.checkIntType(maximum)

        code = self.packCode + (None, 'b', 'H', None, 'I')[tsize]
        #blob = self.readRawMemory(base, 1)
        blob = bytes()
        while maximum > 1:
            try:
                blob = self.readRawMemory(base, maximum)
                break
            except:
                maximum = int(maximum / 2)
                self.warn('REDUCING READING MAXIMUM TO %s' % maximum)

        #DumperBase.warn('BASE: 0x%x TSIZE: %s MAX: %s' % (base, tsize, maximum))
        for i in range(0, maximum, tsize):
            t = struct.unpack_from(code, blob, i)[0]
            if t == 0:
                return 0, i, self.hexencode(blob[:i])

        # Real end is unknown.
        return -1, maximum, self.hexencode(blob[:maximum])

    def encodeCArray(self, p, tsize, limit):
        elided, shown, blob = self.readToFirstZero(p, tsize, limit)
        return elided, blob

    def putItemCount(self, count, maximum=1000000000):
        # This needs to override the default value, so don't use 'put' directly.
        if count > maximum:
            self.putSpecialValue('minimumitemcount', maximum)
        else:
            self.putSpecialValue('itemcount', count)
        self.putNumChild(count)

    def resultToMi(self, value):
        if isinstance(value, bool):
            return '"%d"' % int(value)
        if isinstance(value, dict):
            return '{' + ','.join(['%s=%s' % (k, self.resultToMi(v))
                                   for (k, v) in list(value.items())]) + '}'
        if isinstance(value, list):
            return '[' + ','.join([self.resultToMi(k)
                                   for k in list(value.items())]) + ']'
        return '"%s"' % value

    def variablesToMi(self, value, prefix):
        if isinstance(value, bool):
            return '"%d"' % int(value)
        if isinstance(value, dict):
            pairs = []
            for (k, v) in list(value.items()):
                if k == 'iname':
                    if v.startswith('.'):
                        v = '"%s%s"' % (prefix, v)
                    else:
                        v = '"%s"' % v
                else:
                    v = self.variablesToMi(v, prefix)
                pairs.append('%s=%s' % (k, v))
            return '{' + ','.join(pairs) + '}'
        if isinstance(value, list):
            index = 0
            pairs = []
            for item in value:
                if item.get('type', '') == 'function':
                    continue
                name = item.get('name', '')
                if len(name) == 0:
                    name = str(index)
                    index += 1
                pairs.append((name, self.variablesToMi(item, prefix)))
            pairs.sort(key=lambda pair: pair[0])
            return '[' + ','.join([pair[1] for pair in pairs]) + ']'
        return '"%s"' % value

    def filterPrefix(self, prefix, items):
        return [i[len(prefix):] for i in items if i.startswith(prefix)]

    def tryFetchInterpreterVariables(self, args):
        if not int(args.get('nativemixed', 0)):
            return (False, '')
        context = args.get('context', '')
        if not len(context):
            return (False, '')

        expanded = args.get('expanded')
        args['expanded'] = self.filterPrefix('local', expanded)

        res = self.sendInterpreterRequest('variables', args)
        if not res:
            return (False, '')

        reslist = []
        for item in res.get('variables', {}):
            if 'iname' not in item:
                item['iname'] = '.' + item.get('name')
            reslist.append(self.variablesToMi(item, 'local'))

        watchers = args.get('watchers', None)
        if watchers:
            toevaluate = []
            name2expr = {}
            seq = 0
            for watcher in watchers:
                expr = self.hexdecode(watcher.get('exp'))
                name = str(seq)
                toevaluate.append({'name': name, 'expression': expr})
                name2expr[name] = expr
                seq += 1
            args['expressions'] = toevaluate

            args['expanded'] = self.filterPrefix('watch', expanded)
            del args['watchers']
            res = self.sendInterpreterRequest('expressions', args)

            if res:
                for item in res.get('expressions', {}):
                    name = item.get('name')
                    iname = 'watch.' + name
                    expr = name2expr.get(name)
                    item['iname'] = iname
                    item['wname'] = self.hexencode(expr)
                    item['exp'] = expr
                    reslist.append(self.variablesToMi(item, 'watch'))

        return (True, 'data=[%s]' % ','.join(reslist))

    def putField(self, name, value):
        self.put('%s="%s",' % (name, value))

    def putType(self, typish, priority=0):
        # Higher priority values override lower ones.
        if priority >= self.currentType.priority:
            types = (str) if sys.version_info[0] >= 3 else (str, unicode)
            if isinstance(typish, types):
                self.currentType.value = typish
            else:
                self.currentType.value = typish.name
            self.currentType.priority = priority

    def putValue(self, value, encoding=None, priority=0, elided=None):
        # Higher priority values override lower ones.
        # elided = 0 indicates all data is available in value,
        # otherwise it's the true length.
        if priority >= self.currentValue.priority:
            self.currentValue = ReportItem(value, encoding, priority, elided)

    def putSpecialValue(self, encoding, value='', children=None):
        self.putValue(value, encoding)
        if children is not None:
            self.putExpandable()
            if self.isExpanded():
                with Children(self):
                    for name, value in children:
                        with SubItem(self, name):
                            self.putValue(str(value).replace('"', '$'))

    def putEmptyValue(self, priority=-10):
        if priority >= self.currentValue.priority:
            self.currentValue = ReportItem('', None, priority, None)

    def putName(self, name):
        self.putField('name', name)

    def putBetterType(self, typish):
        if isinstance(typish, ReportItem):
            self.currentType.value = typish.value
        elif isinstance(typish, str):
            self.currentType.value = typish.replace('@', self.qtNamespace())
        else:
            self.currentType.value = typish.name
        self.currentType.priority += 1

    def putNoType(self):
        # FIXME: replace with something that does not need special handling
        # in SubItem.__exit__().
        self.putBetterType(' ')

    def putInaccessible(self):
        #self.putBetterType(' ')
        self.putNumChild(0)
        self.currentValue.value = None

    def putNamedSubItem(self, component, value, name):
        with SubItem(self, component):
            self.putName(name)
            self.putItem(value)

    def isExpanded(self):
        #DumperBase.warn('IS EXPANDED: %s in %s: %s' % (self.currentIName,
        #    self.expandedINames, self.currentIName in self.expandedINames))
        return self.currentIName in self.expandedINames

    def mangleName(self, typeName):
        return '_ZN%sE' % ''.join(map(lambda x: '%d%s' % (len(x), x),
                                      typeName.split('::')))

    def arrayItemCountFromTypeName(self, typeName, fallbackMax=1):
        itemCount = typeName[typeName.find('[') + 1:typeName.find(']')]
        return int(itemCount) if itemCount else fallbackMax

    def putCStyleArray(self, value):
        arrayType = value.type.unqualified()
        innerType = arrayType.ltarget
        if innerType is None:
            innerType = value.type.target().unqualified()
        address = value.address()
        if address:
            self.putValue('@0x%x' % address, priority=-1)
        else:
            self.putEmptyValue()
        self.putType(arrayType)

        displayFormat = self.currentItemFormat()
        arrayByteSize = arrayType.size()
        if arrayByteSize == 0:
            # This should not happen. But it does, see QTCREATORBUG-14755.
            # GDB/GCC produce sizeof == 0 for QProcess arr[3]
            # And in the Nim string dumper.
            itemCount = self.arrayItemCountFromTypeName(value.type.name, 100)
            arrayByteSize = int(itemCount) * innerType.size()

        n = arrayByteSize // innerType.size()
        p = value.address()
        if displayFormat != DisplayFormat.Raw and p:
            if innerType.name in (
                'char',
                'wchar_t',
                'unsigned char',
                'signed char',
                'CHAR',
                'WCHAR'
            ):
                self.putCharArrayHelper(p, n, innerType, self.currentItemFormat(),
                                        makeExpandable=False)
            else:
                self.tryPutSimpleFormattedPointer(p, arrayType, innerType,
                                                  displayFormat, arrayByteSize)
        self.putNumChild(n)

        if self.isExpanded():
            self.putArrayData(p, n, innerType)

        self.putPlotDataHelper(p, n, innerType)

    def cleanAddress(self, addr):
        if addr is None:
            return '<no address>'
        return '0x%x' % toInteger(hex(addr), 16)

    def stripNamespaceFromType(self, typeName):
        ns = self.qtNamespace()
        if len(ns) > 0 and typeName.startswith(ns):
            typeName = typeName[len(ns):]
        # DumperBase.warn( 'stripping %s' % typeName )
        lvl = 0
        pos = None
        stripChunks = []
        sz = len(typeName)
        for index in range(0, sz):
            s = typeName[index]
            if s == '<':
                lvl += 1
                if lvl == 1:
                    pos = index
                continue
            elif s == '>':
                lvl -= 1
                if lvl < 0:
                    raise RuntimeError("Unbalanced '<' in type, @index %d" % index)
                if lvl == 0:
                    stripChunks.append((pos, index + 1))
        if lvl != 0:
            raise RuntimeError("unbalanced at end of type name")
        for (f, l) in reversed(stripChunks):
            typeName = typeName[:f] + typeName[l:]
        return typeName

    def tryPutPrettyItem(self, typeName, value):
        value.check()
        if self.useFancy and self.currentItemFormat() != DisplayFormat.Raw:
            self.putType(typeName)

            nsStrippedType = self.stripNamespaceFromType(typeName)\
                .replace('::', '__')

            # Strip leading 'struct' for C structs
            if nsStrippedType.startswith('struct '):
                nsStrippedType = nsStrippedType[7:]

            #DumperBase.warn('STRIPPED: %s' % nsStrippedType)
            # The following block is only needed for D.
            if nsStrippedType.startswith('_A'):
                # DMD v2.058 encodes string[] as _Array_uns long long.
                # With spaces.
                if nsStrippedType.startswith('_Array_'):
                    qdump_Array(self, value)
                    return True
                if nsStrippedType.startswith('_AArray_'):
                    qdump_AArray(self, value)
                    return True

            dumper = self.qqDumpers.get(nsStrippedType)
            #DumperBase.warn('DUMPER: %s' % dumper)
            if dumper is not None:
                dumper(self, value)
                return True

            for pattern in self.qqDumpersEx.keys():
                dumper = self.qqDumpersEx[pattern]
                if re.match(pattern, nsStrippedType):
                    dumper(self, value)
                    return True

        return False

    def putSimpleCharArray(self, base, size=None):
        if size is None:
            elided, shown, data = self.readToFirstZero(base, 1, self.displayStringLimit)
        else:
            elided, shown = self.computeLimit(int(size), self.displayStringLimit)
            data = self.readMemory(base, shown)
        self.putValue(data, 'latin1', elided=elided)

    def putDisplay(self, editFormat, value):
        self.putField('editformat', editFormat)
        self.putField('editvalue', value)

    # This is shared by pointer and array formatting.
    def tryPutSimpleFormattedPointer(self, ptr, typeName, innerType, displayFormat, limit):
        if displayFormat == DisplayFormat.Automatic:
            targetType = innerType
            if innerType.code == TypeCode.Typedef:
                targetType = innerType.ltarget

            if targetType.name in ('char', 'signed char', 'unsigned char', 'CHAR'):
                # Use UTF-8 as default for char *.
                self.putType(typeName)
                (elided, shown, data) = self.readToFirstZero(ptr, 1, limit)
                self.putValue(data, 'utf8', elided=elided)
                if self.isExpanded():
                    self.putArrayData(ptr, shown, innerType)
                return True

            if targetType.name in ('wchar_t', 'WCHAR'):
                self.putType(typeName)
                charSize = self.lookupType('wchar_t').size()
                (elided, data) = self.encodeCArray(ptr, charSize, limit)
                if charSize == 2:
                    self.putValue(data, 'utf16', elided=elided)
                else:
                    self.putValue(data, 'ucs4', elided=elided)
                return True

        if displayFormat == DisplayFormat.Latin1String:
            self.putType(typeName)
            (elided, data) = self.encodeCArray(ptr, 1, limit)
            self.putValue(data, 'latin1', elided=elided)
            return True

        if displayFormat == DisplayFormat.SeparateLatin1String:
            self.putType(typeName)
            (elided, data) = self.encodeCArray(ptr, 1, limit)
            self.putValue(data, 'latin1', elided=elided)
            self.putDisplay('latin1:separate', data)
            return True

        if displayFormat == DisplayFormat.Utf8String:
            self.putType(typeName)
            (elided, data) = self.encodeCArray(ptr, 1, limit)
            self.putValue(data, 'utf8', elided=elided)
            return True

        if displayFormat == DisplayFormat.SeparateUtf8String:
            self.putType(typeName)
            (elided, data) = self.encodeCArray(ptr, 1, limit)
            self.putValue(data, 'utf8', elided=elided)
            self.putDisplay('utf8:separate', data)
            return True

        if displayFormat == DisplayFormat.Local8BitString:
            self.putType(typeName)
            (elided, data) = self.encodeCArray(ptr, 1, limit)
            self.putValue(data, 'local8bit', elided=elided)
            return True

        if displayFormat == DisplayFormat.Utf16String:
            self.putType(typeName)
            (elided, data) = self.encodeCArray(ptr, 2, limit)
            self.putValue(data, 'utf16', elided=elided)
            return True

        if displayFormat == DisplayFormat.Ucs4String:
            self.putType(typeName)
            (elided, data) = self.encodeCArray(ptr, 4, limit)
            self.putValue(data, 'ucs4', elided=elided)
            return True

        return False

    def putFormattedPointer(self, value):
        #with self.timer('formattedPointer'):
        self.putFormattedPointerX(value)

    def putDerefedPointer(self, value):
        derefValue = value.dereference()
        innerType = value.type.target()  # .unqualified()
        self.putType(innerType)
        savedCurrentChildType = self.currentChildType
        self.currentChildType = innerType.name
        derefValue.name = '*'
        self.putItem(derefValue)
        self.currentChildType = savedCurrentChildType

    def putFormattedPointerX(self, value):
        self.putOriginalAddress(value.address())
        #DumperBase.warn("PUT FORMATTED: %s" % value)
        pointer = value.pointer()
        self.putAddress(pointer)
        #DumperBase.warn('POINTER: 0x%x' % pointer)
        if pointer == 0:
            #DumperBase.warn('NULL POINTER')
            self.putType(value.type)
            self.putValue('0x0')
            return

        typeName = value.type.name

        try:
            self.readRawMemory(pointer, 1)
        except:
            # Failure to dereference a pointer should at least
            # show the value of a pointer.
            #DumperBase.warn('BAD POINTER: %s' % value)
            self.putValue('0x%x' % pointer)
            self.putType(typeName)
            return

        if self.currentIName.endswith('.this'):
            self.putDerefedPointer(value)
            return

        displayFormat = self.currentItemFormat(value.type.name)
        innerType = value.type.target()  # .unqualified()

        if innerType.name == 'void':
            #DumperBase.warn('VOID POINTER: %s' % displayFormat)
            self.putType(typeName)
            self.putSymbolValue(pointer)
            return

        if displayFormat == DisplayFormat.Raw:
            # Explicitly requested bald pointer.
            #DumperBase.warn('RAW')
            self.putType(typeName)
            self.putValue('0x%x' % pointer)
            self.putExpandable()
            if self.currentIName in self.expandedINames:
                with Children(self):
                    with SubItem(self, '*'):
                        self.putItem(value.dereference())
            return

        limit = self.displayStringLimit
        if displayFormat in (DisplayFormat.SeparateLatin1String, DisplayFormat.SeparateUtf8String):
            limit = 1000000
        if self.tryPutSimpleFormattedPointer(pointer, typeName,
                                             innerType, displayFormat, limit):
            self.putExpandable()
            return

        if DisplayFormat.Array10 <= displayFormat and displayFormat <= DisplayFormat.Array1000:
            n = (10, 100, 1000, 10000)[displayFormat - DisplayFormat.Array10]
            self.putType(typeName)
            self.putItemCount(n)
            self.putArrayData(value.pointer(), n, innerType)
            return

        if innerType.code == TypeCode.Function:
            # A function pointer.
            self.putSymbolValue(pointer)
            self.putType(typeName)
            return

        #DumperBase.warn('AUTODEREF: %s' % self.autoDerefPointers)
        #DumperBase.warn('INAME: %s' % self.currentIName)
        #DumperBase.warn('INNER: %s' % innerType.name)
        if self.autoDerefPointers:
            # Generic pointer type with AutomaticFormat, but never dereference char types:
            if innerType.name not in (
                'char',
                'signed char',
                'unsigned char',
                'wchar_t',
                'CHAR',
                'WCHAR'
            ):
                self.putDerefedPointer(value)
                return

        #DumperBase.warn('GENERIC PLAIN POINTER: %s' % value.type)
        #DumperBase.warn('ADDR PLAIN POINTER: 0x%x' % value.laddress)
        self.putType(typeName)
        self.putSymbolValue(pointer)
        self.putExpandable()
        if self.currentIName in self.expandedINames:
            with Children(self):
                with SubItem(self, '*'):
                    self.putItem(value.dereference())

    def putOriginalAddress(self, address):
        if address is not None:
            self.put('origaddr="0x%x",' % address)

    def putQObjectNameValue(self, value):
        try:
            # dd = value['d_ptr']['d'] is just behind the vtable.
            (vtable, dd) = self.split('pp', value)
            if not self.couldBeQObjectVTable(vtable):
                return False

            intSize = 4
            ptrSize = self.ptrSize()
            if self.qtVersion() >= 0x060000:
                # Size of QObjectData: 7 pointer + 2 int
                #   - vtable
                #   - QObject *q_ptr;
                #   - QObject *parent;
                #   - QObjectList children;
                #   - uint isWidget : 1; etc...
                #   - int postedEvents;
                #   - QDynamicMetaObjectData *metaObject;
                extra = self.extractPointer(dd + 7 * ptrSize + 2 * intSize)
                if extra == 0:
                    return False

                # Offset of objectName in ExtraData: 12 pointer
                #   - QList<QByteArray> propertyNames;
                #   - QList<QVariant> propertyValues;
                #   - QVector<int> runningTimers;
                #   - QList<QPointer<QObject> > eventFilters;
                #   - QString objectName
                objectNameAddress = extra + 12 * ptrSize
            elif self.qtVersion() >= 0x050000:
                # Size of QObjectData: 5 pointer + 2 int
                #   - vtable
                #   - QObject *q_ptr;
                #   - QObject *parent;
                #   - QObjectList children;
                #   - uint isWidget : 1; etc...
                #   - int postedEvents;
                #   - QDynamicMetaObjectData *metaObject;
                extra = self.extractPointer(dd + 5 * ptrSize + 2 * intSize)
                if extra == 0:
                    return False

                # Offset of objectName in ExtraData: 6 pointer
                #   - QVector<QObjectUserData *> userData; only #ifndef QT_NO_USERDATA
                #   - QList<QByteArray> propertyNames;
                #   - QList<QVariant> propertyValues;
                #   - QVector<int> runningTimers;
                #   - QList<QPointer<QObject> > eventFilters;
                #   - QString objectName
                objectNameAddress = extra + 5 * ptrSize
            else:
                # Size of QObjectData: 5 pointer + 2 int
                #  - vtable
                #   - QObject *q_ptr;
                #   - QObject *parent;
                #   - QObjectList children;
                #   - uint isWidget : 1; etc..
                #   - int postedEvents;
                #   - QMetaObject *metaObject;

                # Offset of objectName in QObjectPrivate: 5 pointer + 2 int
                #   - [QObjectData base]
                #   - QString objectName
                objectNameAddress = dd + 5 * ptrSize + 2 * intSize


            data, size, alloc = self.qArrayData(objectNameAddress)

            # Object names are short, and GDB can crash on to big chunks.
            # Since this here is a convenience feature only, limit it.
            if size <= 0 or size > 80:
                return False

            raw = self.readMemory(data, 2 * size)
            self.putValue(raw, 'utf16', 1)
            return True

        except:
            #    warn('NO QOBJECT: %s' % value.type)
            return False

    def couldBePointer(self, p):
        if self.ptrSize() == 4:
            return p > 100000 and (p & 0x3 == 0)
        else:
            return p > 100000 and (p & 0x7 == 0) and (p < 0x7fffffffffff)

    def couldBeVTableEntry(self, p):
        if self.ptrSize() == 4:
            return p > 100000 and (p & 0x1 == 0)
        else:
            return p > 100000 and (p & 0x1 == 0) and (p < 0x7fffffffffff)

    def couldBeQObjectPointer(self, objectPtr):
        try:
            vtablePtr, dd = self.split('pp', objectPtr)
        except:
            self.bump('nostruct-1')
            return False

        try:
            dvtablePtr, qptr, parentPtr = self.split('ppp', dd)
        except:
            self.bump('nostruct-2')
            return False
        # Check d_ptr.d.q_ptr == objectPtr
        if qptr != objectPtr:
            self.bump('q_ptr')
            return False

        return self.couldBeQObjectVTable(vtablePtr)

    def couldBeQObjectVTable(self, vtablePtr):
        def getJumpAddress_x86(dumper, address):
            relativeJumpCode = 0xe9
            jumpCode = 0xff
            try:
                data = dumper.readRawMemory(address, 6)
            except:
                return 0
            primaryOpcode = data[0]
            if primaryOpcode == relativeJumpCode:
                # relative jump on 32 and 64 bit with a 32bit offset
                offset = int.from_bytes(data[1:5], byteorder='little')
                return address + 5 + offset
            if primaryOpcode == jumpCode:
                if data[1] != 0x25:  # check for known extended opcode
                    return 0
                # 0xff25 is a relative jump on 64bit and an absolute jump on 32 bit
                if self.ptrSize() == 8:
                    offset = int.from_bytes(data[2:6], byteorder='little')
                    return address + 6 + offset
                else:
                    return int.from_bytes(data[2:6], byteorder='little')
            return 0

        # Do not try to extract a function pointer if there are no values to compare with
        if self.qtCustomEventFunc == 0 and self.qtCustomEventPltFunc == 0:
            return False

        try:
            customEventOffset = 8 if self.isMsvcTarget() else 9
            customEventFunc = self.extractPointer(vtablePtr + customEventOffset * self.ptrSize())
        except:
            self.bump('nostruct-3')
            return False

        if self.isWindowsTarget():
            if customEventFunc in (self.qtCustomEventFunc, self.qtCustomEventPltFunc):
                return True
            # The vtable may point to a function that is just calling the customEvent function
            customEventFunc = getJumpAddress_x86(self, customEventFunc)
            if customEventFunc in (self.qtCustomEventFunc, self.qtCustomEventPltFunc):
                return True
            customEventFunc = self.extractPointer(customEventFunc)
            if customEventFunc in (self.qtCustomEventFunc, self.qtCustomEventPltFunc):
                return True
            # If the object is defined in another module there may be another level of indirection
            customEventFunc = getJumpAddress_x86(self, customEventFunc)

        return customEventFunc in (self.qtCustomEventFunc, self.qtCustomEventPltFunc)

#    def extractQObjectProperty(objectPtr):
#        vtablePtr = self.extractPointer(objectPtr)
#        metaObjectFunc = self.extractPointer(vtablePtr)
#        cmd = '((void*(*)(void*))0x%x)((void*)0x%x)' % (metaObjectFunc, objectPtr)
#        try:
#            #DumperBase.warn('MO CMD: %s' % cmd)
#            res = self.parseAndEvaluate(cmd)
#            #DumperBase.warn('MO RES: %s' % res)
#            self.bump('successfulMetaObjectCall')
#            return res.pointer()
#        except:
#            self.bump('failedMetaObjectCall')
#            #DumperBase.warn('COULD NOT EXECUTE: %s' % cmd)
#        return 0

    def extractMetaObjectPtr(self, objectPtr, typeobj):
        """ objectPtr - address of *potential* instance of QObject derived class
            typeobj - type of *objectPtr if known, None otherwise. """

        if objectPtr is not None:
            self.checkIntType(objectPtr)

        def extractMetaObjectPtrFromAddress():
            #return 0
            # FIXME: Calling 'works' but seems to impact memory contents(!)
            # in relevant places. One symptom is that object name
            # contents 'vanishes' as the reported size of the string
            # gets zeroed out(?).
            # Try vtable, metaObject() is the first entry.
            vtablePtr = self.extractPointer(objectPtr)
            metaObjectFunc = self.extractPointer(vtablePtr)
            cmd = '((void*(*)(void*))0x%x)((void*)0x%x)' % (metaObjectFunc, objectPtr)
            try:
                #DumperBase.warn('MO CMD: %s' % cmd)
                res = self.parseAndEvaluate(cmd)
                #DumperBase.warn('MO RES: %s' % res)
                self.bump('successfulMetaObjectCall')
                return res.pointer()
            except:
                self.bump('failedMetaObjectCall')
                #DumperBase.warn('COULD NOT EXECUTE: %s' % cmd)
            return 0

        def extractStaticMetaObjectFromTypeHelper(someTypeObj):
            if someTypeObj.isSimpleType():
                return 0

            typeName = someTypeObj.name
            isQObjectProper = typeName == self.qtNamespace() + 'QObject'

            # No templates for now.
            if typeName.find('<') >= 0:
                return 0

            result = self.findStaticMetaObject(someTypeObj)

            # We need to distinguish Q_OBJECT from Q_GADGET:
            # a Q_OBJECT SMO has a non-null superdata (unless it's QObject itself),
            # a Q_GADGET SMO has a null superdata (hopefully)
            if result and not isQObjectProper:
                superdata = self.extractPointer(result)
                if superdata == 0:
                    # This looks like a Q_GADGET
                    return 0

            return result

        def extractStaticMetaObjectPtrFromType(someTypeObj):
            if someTypeObj is None:
                return 0
            someTypeName = someTypeObj.name
            self.bump('metaObjectFromType')
            known = self.knownStaticMetaObjects.get(someTypeName, None)
            if known is not None:  # Is 0 or the static metaobject.
                return known

            result = 0
            #try:
            result = extractStaticMetaObjectFromTypeHelper(someTypeObj)
            #except RuntimeError as error:
            #    warn('METAOBJECT EXTRACTION FAILED: %s' % error)
            #except:
            #    warn('METAOBJECT EXTRACTION FAILED FOR UNKNOWN REASON')

            #if not result:
            #    base = someTypeObj.firstBase()
            #    if base is not None and base != someTypeObj: # sanity check
            #        result = extractStaticMetaObjectPtrFromType(base)

            if result:
                self.knownStaticMetaObjects[someTypeName] = result
            return result

        if not self.useFancy:
            return 0

        ptrSize = self.ptrSize()

        typeName = typeobj.name
        result = self.knownStaticMetaObjects.get(typeName, None)
        if result is not None:  # Is 0 or the static metaobject.
            self.bump('typecached')
            #DumperBase.warn('CACHED RESULT: %s %s 0x%x' % (self.currentIName, typeName, result))
            return result

        if not self.couldBeQObjectPointer(objectPtr):
            self.bump('cannotBeQObject')
            #DumperBase.warn('DOES NOT LOOK LIKE A QOBJECT: %s' % self.currentIName)
            return 0

        metaObjectPtr = 0
        if not metaObjectPtr:
            # measured: 3 ms (example had one level of inheritance)
            #with self.timer('metaObjectType-' + self.currentIName):
            metaObjectPtr = extractStaticMetaObjectPtrFromType(typeobj)

        if not metaObjectPtr and not self.isWindowsTarget():
            # measured: 200 ms (example had one level of inheritance)
            #with self.timer('metaObjectCall-' + self.currentIName):
            metaObjectPtr = extractMetaObjectPtrFromAddress()

        #if metaObjectPtr:
        #    self.bump('foundMetaObject')
        #    self.knownStaticMetaObjects[typeName] = metaObjectPtr

        return metaObjectPtr

    def split(self, pattern, value):
        if isinstance(value, self.Value):
            return value.split(pattern)
        if self.isInt(value):
            val = self.Value(self)
            val.laddress = value
            return val.split(pattern)
        raise RuntimeError('CANNOT EXTRACT STRUCT FROM %s' % type(value))

    def extractCString(self, addr):
        result = bytearray()
        while True:
            d = self.extractByte(addr)
            if d == 0:
                break
            result.append(d)
            addr += 1
        return result

    def listData(self, value, check=True):
        if self.qtVersion() >= 0x60000:
            dd, data, size = self.split('ppi', value)
            return data, size

        base = self.extractPointer(value)
        (ref, alloc, begin, end) = self.split('IIII', base)
        array = base + 16
        if self.qtVersion() < 0x50000:
            array += self.ptrSize()
        size = end - begin

        if check:
            self.check(begin >= 0 and end >= 0 and end <= 1000 * 1000 * 1000)
            size = end - begin
            self.check(size >= 0)

        stepSize = self.ptrSize()
        data = array + begin * stepSize
        return data, size

    def putTypedPointer(self, name, addr, typeName):
        """ Prints a typed pointer, expandable if the type can be resolved,
            and without children otherwise """
        with SubItem(self, name):
            self.putAddress(addr)
            self.putValue('@0x%x' % addr)
            typeObj = self.lookupType(typeName)
            if typeObj:
                self.putType(typeObj)
                self.putExpandable()
                if self.isExpanded():
                    with Children(self):
                        self.putFields(self.createValue(addr, typeObj))
            else:
                self.putType(typeName)

    # This is called is when a QObject derived class is expanded
    def tryPutQObjectGuts(self, value):
        metaObjectPtr = self.extractMetaObjectPtr(value.address(), value.type)
        if metaObjectPtr:
            self.putQObjectGutsHelper(value, value.address(),
                                      -1, metaObjectPtr, 'QObject')

    def metaString(self, metaObjectPtr, index, revision):
        ptrSize = self.ptrSize()
        stringdata = self.extractPointer(toInteger(metaObjectPtr) + ptrSize)

        def unpackString(base, size):
            try:
                s = struct.unpack_from('%ds' % size, self.readRawMemory(base, size))[0]
                return s if sys.version_info[0] == 2 else s.decode('utf8')
            except:
                return '<not available>'

        if revision >= 9:  # Qt 6.
            pos, size = self.split('II', stringdata + 8 * index)
            return unpackString(stringdata + pos, size)

        if revision >= 7:  # Qt 5.
            byteArrayDataSize = 24 if ptrSize == 8 else 16
            literal = stringdata + toInteger(index) * byteArrayDataSize
            base, size, _ = self.qArrayDataHelper(literal)
            return unpackString(base, size)

        ldata = stringdata + index
        return self.extractCString(ldata).decode('utf8')

    def putSortGroup(self, sortorder):
        if not self.isCli:
            self.putField('sortgroup', sortorder)

    def putQMetaStuff(self, value, origType):
        if self.qtVersion() >= 0x060000:
            metaObjectPtr, handle = value.split('pp')
        else:
            metaObjectPtr, handle = value.split('pI')
        if metaObjectPtr != 0:
            if self.qtVersion() >= 0x060000:
                if handle == 0:
                    self.putEmptyValue()
                    return
                revision = 9
                name, alias, flags, keyCount, data = self.split('IIIII', handle)
                index = name
            elif self.qtVersion() >= 0x050000:
                revision = 7
                dataPtr = self.extractPointer(metaObjectPtr + 2 * self.ptrSize())
                index = self.extractInt(dataPtr + 4 * handle)
            else:
                revision = 6
                dataPtr = self.extractPointer(metaObjectPtr + 2 * self.ptrSize())
                index = self.extractInt(dataPtr + 4 * handle)
            #self.putValue("index: %s rev: %s" % (index, revision))
            name = self.metaString(metaObjectPtr, index, revision)
            self.putValue(name)
            self.putExpandable()
            if self.isExpanded():
                with Children(self):
                    self.putFields(value)
                    self.putQObjectGutsHelper(0, 0, handle, metaObjectPtr, origType)
        else:
            self.putEmptyValue()
            if self.isExpanded():
                with Children(self):
                    self.putFields(value)

    # basically all meta things go through this here.
    # qobject and qobjectPtr are non-null  if coming from a real structure display
    # qobject == 0, qobjectPtr != 0 is possible for builds without QObject debug info
    #   if qobject == 0, properties and d-ptr cannot be shown.
    # handle is what's store in QMetaMethod etc, pass -1 for QObject/QMetaObject
    # itself metaObjectPtr needs to point to a valid QMetaObject.
    def putQObjectGutsHelper(self, qobject, qobjectPtr, handle, metaObjectPtr, origType):
        ptrSize = self.ptrSize()

        def putt(name, value, typeName=' '):
            with SubItem(self, name):
                self.putValue(value)
                self.putType(typeName)

        def extractSuperDataPtr(someMetaObjectPtr):
            #return someMetaObjectPtr['d']['superdata']
            return self.extractPointer(someMetaObjectPtr)

        def extractDataPtr(someMetaObjectPtr):
            # dataPtr = metaObjectPtr['d']['data']
            return self.extractPointer(someMetaObjectPtr + 2 * ptrSize)

        isQMetaObject = origType == 'QMetaObject'
        isQObject = origType == 'QObject'

        #DumperBase.warn('OBJECT GUTS: %s 0x%x ' % (self.currentIName, metaObjectPtr))
        dataPtr = extractDataPtr(metaObjectPtr)
        #DumperBase.warn('DATA PTRS: %s 0x%x ' % (self.currentIName, dataPtr))
        (revision, classname,
            classinfo, classinfo2,
            methodCount, methods,
            propertyCount, properties,
            enumCount, enums,
            constructorCount, constructors,
            flags, signalCount) = self.split('I' * 14, dataPtr)

        largestStringIndex = -1
        for i in range(methodCount):
            t = self.split('IIIII', dataPtr + 56 + i * 20)
            if largestStringIndex < t[0]:
                largestStringIndex = t[0]

        ns = self.qtNamespace()
        extraData = 0
        if qobjectPtr:
            dd = self.extractPointer(qobjectPtr + ptrSize)
            if self.qtVersion() >= 0x50000:
                (dvtablePtr, qptr, parent, children, flags, postedEvents,
                    dynMetaObjectPtr,  # Up to here QObjectData.
                    extraData, threadDataPtr, connectionListsPtr,
                    sendersPtr, currentSenderPtr) \
                    = self.split('pp{@QObject*}{@QList<@QObject *>}IIp' + 'ppppp', dd)
            else:
                (dvtablePtr, qptr, parent, children, flags, postedEvents,
                    dynMetaObjectPtr,  # Up to here QObjectData
                    objectName, extraData, threadDataPtr, connectionListsPtr,
                    sendersPtr, currentSenderPtr) \
                    = self.split('pp{@QObject*}{@QList<@QObject *>}IIp' + 'pppppp', dd)

            with SubItem(self, '[parent]'):
                if not self.isCli:
                    self.putSortGroup(9)
                self.putItem(parent)

            with SubItem(self, '[children]'):
                if not self.isCli:
                    self.putSortGroup(8)

                dvtablePtr, qptr, parentPtr, children = self.split('ppp{QList<QObject *>}', dd)
                self.putItem(children)

        if isQMetaObject:
            with SubItem(self, '[strings]'):
                if not self.isCli:
                    self.putSortGroup(2)
                if largestStringIndex > 0:
                    self.putSpecialValue('minimumitemcount', largestStringIndex)
                    self.putExpandable()
                    if self.isExpanded():
                        with Children(self, largestStringIndex + 1):
                            for i in self.childRange():
                                with SubItem(self, i):
                                    s = self.metaString(metaObjectPtr, i, revision)
                                    self.putValue(self.hexencode(s), 'latin1')
                else:
                    self.putValue(' ')

        if isQMetaObject:
            with SubItem(self, '[raw]'):
                self.putSortGroup(1)
                self.putEmptyValue()
                self.putExpandable()
                if self.isExpanded():
                    with Children(self):
                        putt('revision', revision)
                        putt('classname', classname)
                        putt('classinfo', classinfo)
                        putt('methods', '%d %d' % (methodCount, methods))
                        putt('properties', '%d %d' % (propertyCount, properties))
                        putt('enums/sets', '%d %d' % (enumCount, enums))
                        putt('constructors', '%d %d' % (constructorCount, constructors))
                        putt('flags', flags)
                        putt('signalCount', signalCount)
                        for i in range(methodCount):
                            t = self.split('IIIII', dataPtr + 56 + i * 20)
                            putt('method %d' % i, '%s %s %s %s %s' % t)

        if isQObject:
            with SubItem(self, '[extra]'):
                self.putSortGroup(1)
                self.putEmptyValue()
                self.putExpandable()
                if self.isExpanded():
                    with Children(self):
                        if extraData:
                            self.putTypedPointer('[extraData]', extraData,
                                                 ns + 'QObjectPrivate::ExtraData')

                        with SubItem(self, '[metaObject]'):
                            self.putAddress(metaObjectPtr)
                            self.putExpandable()
                            if self.isExpanded():
                                with Children(self):
                                    self.putQObjectGutsHelper(
                                        0, 0, -1, metaObjectPtr, 'QMetaObject')

                        if False:
                            with SubItem(self, '[connections]'):
                                if connectionListsPtr:
                                    typeName = '@QObjectConnectionListVector'
                                    self.putItem(self.createValue(connectionListsPtr, typeName))
                                else:
                                    self.putItemCount(0)

                        if False:
                            with SubItem(self, '[signals]'):
                                self.putItemCount(signalCount)
                                if self.isExpanded():
                                    with Children(self):
                                        j = -1
                                        for i in range(signalCount):
                                            t = self.split('IIIII', dataPtr + 56 + 20 * i)
                                            flags = t[4]
                                            if flags != 0x06:
                                                continue
                                            j += 1
                                            with SubItem(self, j):
                                                name = self.metaString(
                                                    metaObjectPtr, t[0], revision)
                                                self.putType(' ')
                                                self.putValue(name)
                                                self.putExpandable()
                                                with Children(self):
                                                    putt('[nameindex]', t[0])
                                                    #putt('[type]', 'signal')
                                                    putt('[argc]', t[1])
                                                    putt('[parameter]', t[2])
                                                    putt('[tag]', t[3])
                                                    putt('[flags]', t[4])
                                                    putt('[localindex]', str(i))
                                                    putt('[globalindex]', str(globalOffset + i))
                                                    #self.putQObjectConnections(dd)

        if isQMetaObject or isQObject:
            with SubItem(self, '[properties]'):
                self.putSortGroup(5)
                if self.isExpanded():
                    dynamicPropertyCount = 0
                    with Children(self):
                        # Static properties.
                        for i in range(propertyCount):
                            if self.qtVersion() >= 0x60000:
                                t = self.split('IIIII', dataPtr + properties * 4 + 20 * i)
                            else:
                                t = self.split('III', dataPtr + properties * 4 + 12 * i)
                            name = self.metaString(metaObjectPtr, t[0], revision)
                            if qobject and self.qtPropertyFunc:
                                    # LLDB doesn't like calling it on a derived class, possibly
                                    # due to type information living in a different shared object.
                                    #base = self.createValue(qobjectPtr, '@QObject')
                                    #DumperBase.warn("CALL FUNC: 0x%x" % self.qtPropertyFunc)
                                cmd = '((QVariant(*)(void*,char*))0x%x)((void*)0x%x,"%s")' \
                                    % (self.qtPropertyFunc, qobjectPtr, name)
                                try:
                                        #DumperBase.warn('PROP CMD: %s' % cmd)
                                    res = self.parseAndEvaluate(cmd)
                                    #DumperBase.warn('PROP RES: %s' % res)
                                except:
                                    self.bump('failedMetaObjectCall')
                                    putt(name, ' ')
                                    continue
                                    #DumperBase.warn('COULD NOT EXECUTE: %s' % cmd)
                                #self.putCallItem(name, '@QVariant', base, 'property', '"' + name + '"')
                                if res is None:
                                    self.bump('failedMetaObjectCall2')
                                    putt(name, ' ')
                                    continue
                                self.putSubItem(name, res)
                            else:
                                putt(name, ' ')

                        # Dynamic properties.
                        if extraData:
                            def list6Generator(addr, innerType):
                                data, size = self.listData(addr)
                                for i in range(size):
                                    yield self.createValue(data + i * innerType.size(), innerType)

                            def list5Generator(addr, innerType):
                                data, size = self.listData(addr)
                                for i in range(size):
                                    yield self.createValue(data + i * ptrSize, innerType)

                            def vectorGenerator(addr, innerType):
                                data, size = self.vectorData(addr)
                                for i in range(size):
                                    yield self.createValue(data + i * innerType.size(), innerType)

                            byteArrayType = self.createType('@QByteArray')
                            variantType = self.createType('@QVariant')
                            if self.qtVersion() >= 0x60000:
                                values = vectorGenerator(extraData + 3 * ptrSize, variantType)
                            elif self.qtVersion() >= 0x50600:
                                values = vectorGenerator(extraData + 2 * ptrSize, variantType)
                            elif self.qtVersion() >= 0x50000:
                                values = list5Generator(extraData + 2 * ptrSize, variantType)
                            else:
                                values = list5Generator(extraData + 2 * ptrSize,
                                                        variantType.pointer())

                            if self.qtVersion() >= 0x60000:
                                names = list6Generator(extraData, byteArrayType)
                            else:
                                names = list5Generator(extraData + ptrSize, byteArrayType)

                            for (k, v) in zip(names, values):
                                with SubItem(self, propertyCount + dynamicPropertyCount):
                                    if not self.isCli:
                                        self.putField('key', self.encodeByteArray(k))
                                        self.putField('keyencoded', 'latin1')
                                    self.putItem(v)
                                    dynamicPropertyCount += 1
                    self.putItemCount(propertyCount + dynamicPropertyCount)
                else:
                    # We need a handle to [x] for the user to expand the item
                    # before we know whether there are actual children. Counting
                    # them is too expensive.
                    self.putSpecialValue('minimumitemcount', propertyCount)
                    self.putExpandable()

        superDataPtr = extractSuperDataPtr(metaObjectPtr)

        globalOffset = 0
        superDataIterator = superDataPtr
        while superDataIterator:
            sdata = extractDataPtr(superDataIterator)
            globalOffset += self.extractInt(sdata + 16)  # methodCount member
            superDataIterator = extractSuperDataPtr(superDataIterator)

        if isQMetaObject or isQObject:
            with SubItem(self, '[methods]'):
                self.putSortGroup(3)
                self.putItemCount(methodCount)
                if self.isExpanded():
                    with Children(self):
                        for i in range(methodCount):
                            t = self.split('IIIII', dataPtr + 56 + 20 * i)
                            name = self.metaString(metaObjectPtr, t[0], revision)
                            with SubItem(self, i):
                                self.putValue(name)
                                self.putType(' ')
                                self.putNumChild(1)
                                isSignal = False
                                flags = t[4]
                                if flags == 0x06:
                                    typ = 'signal'
                                    isSignal = True
                                elif flags == 0x0a:
                                    typ = 'slot'
                                elif flags == 0x0a:
                                    typ = 'invokable'
                                else:
                                    typ = '<unknown>'
                                with Children(self):
                                    putt('[nameindex]', t[0])
                                    putt('[type]', typ)
                                    putt('[argc]', t[1])
                                    putt('[parameter]', t[2])
                                    putt('[tag]', t[3])
                                    putt('[flags]', t[4])
                                    putt('[localindex]', str(i))
                                    putt('[globalindex]', str(globalOffset + i))

        if isQObject:
            with SubItem(self, '[d]'):
                self.putItem(self.createValue(dd, '@QObjectPrivate'))
                self.putSortGroup(15)

        if isQMetaObject:
            with SubItem(self, '[superdata]'):
                self.putSortGroup(12)
                if superDataPtr:
                    self.putType('@QMetaObject')
                    self.putAddress(superDataPtr)
                    self.putExpandable()
                    if self.isExpanded():
                        with Children(self):
                            self.putQObjectGutsHelper(0, 0, -1, superDataPtr, 'QMetaObject')
                else:
                    self.putType('@QMetaObject *')
                    self.putValue('0x0')

        if handle >= 0:
            localIndex = int((handle - methods) / 5)
            with SubItem(self, '[localindex]'):
                self.putSortGroup(12)
                self.putValue(localIndex)
            with SubItem(self, '[globalindex]'):
                self.putSortGroup(11)
                self.putValue(globalOffset + localIndex)

    def putQObjectConnections(self, dd):
        with SubItem(self, '[connections]'):
            ptrSize = self.ptrSize()
            self.putNoType()
            privateType = self.createType('@QObjectPrivate')
            d_ptr = dd.cast(privateType.pointer()).dereference()
            connections = d_ptr['connectionLists']
            if self.connections.integer() == 0:
                self.putItemCount(0)
            else:
                connections = connections.dereference()
                #connections = connections.cast(connections.type.firstBase())
                self.putSpecialValue('minimumitemcount', 0)
                self.putExpandable()
            if self.isExpanded():
                pp = 0
                with Children(self):
                    innerType = connections.type[0]
                    # Should check:  innerType == ns::QObjectPrivate::ConnectionList
                    data, size = self.vectorData(connections)
                    connectionType = self.createType('@QObjectPrivate::Connection')
                    for i in range(size):
                        first = self.extractPointer(data + i * 2 * ptrSize)
                        while first:
                            self.putSubItem('%s' % pp,
                                            self.createPointerValue(first, connectionType))
                            first = self.extractPointer(first + 3 * ptrSize)
                            # We need to enforce some upper limit.
                            pp += 1
                            if pp > 1000:
                                break

    def currentItemFormat(self, typeName=None):
        displayFormat = self.formats.get(self.currentIName, DisplayFormat.Automatic)
        if displayFormat == DisplayFormat.Automatic:
            if typeName is None:
                typeName = self.currentType.value
            needle = None if typeName is None else self.stripForFormat(typeName)
            displayFormat = self.typeformats.get(needle, DisplayFormat.Automatic)
        return displayFormat

    def putSubItem(self, component, value):  # -> ReportItem
        if not isinstance(value, self.Value):
            raise RuntimeError('WRONG VALUE TYPE IN putSubItem: %s' % type(value))
        if not isinstance(value.type, self.Type):
            raise RuntimeError('WRONG TYPE TYPE IN putSubItem: %s' % type(value.type))
        res = None
        with SubItem(self, component):
            self.putItem(value)
            res = self.currentValue
        return res  # The 'short' display.

    def putArrayData(self, base, n, innerType, childNumChild=None, maxNumChild=10000):
        self.checkIntType(base)
        self.checkIntType(n)
        addrBase = base
        innerSize = innerType.size()
        self.putNumChild(n)
        #DumperBase.warn('ADDRESS: 0x%x INNERSIZE: %s INNERTYPE: %s' % (addrBase, innerSize, innerType))
        enc = innerType.simpleEncoding()
        if enc:
            self.put('childtype="%s",' % innerType.name)
            self.put('addrbase="0x%x",' % addrBase)
            self.put('addrstep="0x%x",' % innerSize)
            self.put('arrayencoding="%s",' % enc)
            if n > maxNumChild:
                self.put('childrenelided="%s",' % n)  # FIXME: Act on that in frontend
                n = maxNumChild
            self.put('arraydata="')
            self.put(self.readMemory(addrBase, n * innerSize))
            self.put('",')
        else:
            with Children(self, n, innerType, childNumChild, maxNumChild,
                          addrBase=addrBase, addrStep=innerSize):
                for i in self.childRange():
                    self.putSubItem(i, self.createValue(addrBase + i * innerSize, innerType))

    def putArrayItem(self, name, addr, n, typeName):
        self.checkIntType(addr)
        self.checkIntType(n)
        with SubItem(self, name):
            self.putEmptyValue()
            self.putType('%s [%d]' % (typeName, n))
            self.putArrayData(addr, n, self.lookupType(typeName))
            self.putAddress(addr)

    def putPlotDataHelper(self, base, n, innerType, maxNumChild=1000 * 1000):
        if n > maxNumChild:
            self.putField('plotelided', n)  # FIXME: Act on that in frontend
            n = maxNumChild
        if self.currentItemFormat() == DisplayFormat.ArrayPlot and innerType.isSimpleType():
            enc = innerType.simpleEncoding()
            if enc:
                self.putField('editencoding', enc)
                self.putDisplay('plotdata:separate',
                                self.readMemory(base, n * innerType.size()))

    def putPlotData(self, base, n, innerType, maxNumChild=1000 * 1000):
        self.putPlotDataHelper(base, n, innerType, maxNumChild=maxNumChild)
        if self.isExpanded():
            self.putArrayData(base, n, innerType, maxNumChild=maxNumChild)

    def putSpecialArgv(self, value):
        """
        Special handling for char** argv.
        """
        n = 0
        p = value
        # p is 0 for "optimized out" cases. Or contains rubbish.
        try:
            if value.integer():
                while p.dereference().integer() and n <= 100:
                    p += 1
                    n += 1
        except:
            pass

        with TopLevelItem(self, 'local.argv'):
            self.put('iname="local.argv",name="argv",')
            self.putItemCount(n, 100)
            self.putType('char **')
            if self.currentIName in self.expandedINames:
                p = value
                with Children(self, n):
                    for i in range(n):
                        self.putSubItem(i, p.dereference())
                        p += 1

    def extractPointer(self, value):
        try:
            if value.type.code == TypeCode.Array:
                return value.address()
        except:
            pass
        code = 'I' if self.ptrSize() == 4 else 'Q'
        return self.extractSomething(value, code, 8 * self.ptrSize())

    def extractInt64(self, value):
        return self.extractSomething(value, 'q', 64)

    def extractUInt64(self, value):
        return self.extractSomething(value, 'Q', 64)

    def extractInt(self, value):
        return self.extractSomething(value, 'i', 32)

    def extractUInt(self, value):
        return self.extractSomething(value, 'I', 32)

    def extractShort(self, value):
        return self.extractSomething(value, 'h', 16)

    def extractUShort(self, value):
        return self.extractSomething(value, 'H', 16)

    def extractByte(self, value):
        return self.extractSomething(value, 'b', 8)

    def extractSomething(self, value, pattern, bitsize):
        if self.isInt(value):
            val = self.Value(self)
            val.laddress = value
            return val.extractSomething(pattern, bitsize)
        if isinstance(value, self.Value):
            return value.extractSomething(pattern, bitsize)
        raise RuntimeError('CANT EXTRACT FROM %s' % type(value))

    # Parses a..b and  a.(s).b
    def parseRange(self, exp):

        # Search for the first unbalanced delimiter in s
        def searchUnbalanced(s, upwards):
            paran = 0
            bracket = 0
            if upwards:
                open_p, close_p, open_b, close_b = '(', ')', '[', ']'
            else:
                open_p, close_p, open_b, close_b = ')', '(', ']', '['
            for i in range(len(s)):
                c = s[i]
                if c == open_p:
                    paran += 1
                elif c == open_b:
                    bracket += 1
                elif c == close_p:
                    paran -= 1
                    if paran < 0:
                        return i
                elif c == close_b:
                    bracket -= 1
                    if bracket < 0:
                        return i
            return len(s)

        match = re.search(r'(\.)(\(.+?\))?(\.)', exp)
        if match:
            s = match.group(2)
            left_e = match.start(1)
            left_s = 1 + left_e - searchUnbalanced(exp[left_e::-1], False)
            right_s = match.end(3)
            right_e = right_s + searchUnbalanced(exp[right_s:], True)
            template = exp[:left_s] + '%s' + exp[right_e:]

            a = exp[left_s:left_e]
            b = exp[right_s:right_e]

            try:
                # Allow integral expressions.
                ss = self.parseAndEvaluate(s[1:len(s) - 1]).integer() if s else 1
                aa = self.parseAndEvaluate(a).integer()
                bb = self.parseAndEvaluate(b).integer()
                if aa < bb and ss > 0:
                    return True, aa, ss, bb + 1, template
            except:
                pass
        return False, 0, 1, 1, exp

    def putNumChild(self, numchild):
        if numchild != self.currentChildNumChild:
            self.putField('numchild', numchild)

    def handleLocals(self, variables):
        #DumperBase.warn('VARIABLES: %s' % variables)
        #with self.timer('locals'):
        shadowed = {}
        for value in variables:
            if value.name == 'argv':
                if value.type.code == TypeCode.Pointer:
                    if value.type.ltarget.code == TypeCode.Pointer:
                        if value.type.ltarget.ltarget.name == 'char':
                            self.putSpecialArgv(value)
                            continue

            name = value.name
            if name in shadowed:
                level = shadowed[name]
                shadowed[name] = level + 1
                name += '@%d' % level
            else:
                shadowed[name] = 1
            # A 'normal' local variable or parameter.
            iname = value.iname if hasattr(value, 'iname') else 'local.' + name
            with TopLevelItem(self, iname):
                #with self.timer('all-' + iname):
                self.putField('iname', iname)
                self.putField('name', name)
                self.putItem(value)

    def handleWatches(self, args):
        #with self.timer('watches'):
        for watcher in args.get('watchers', []):
            iname = watcher['iname']
            exp = self.hexdecode(watcher['exp'])
            self.handleWatch(exp, exp, iname)

    def handleWatch(self, origexp, exp, iname):
        exp = str(exp).strip()
        escapedExp = self.hexencode(exp)
        #DumperBase.warn('HANDLING WATCH %s -> %s, INAME: "%s"' % (origexp, exp, iname))

        # Grouped items separated by semicolon.
        if exp.find(';') >= 0:
            exps = exp.split(';')
            n = len(exps)
            with TopLevelItem(self, iname):
                self.putField('iname', iname)
                #self.putField('wname', escapedExp)
                self.putField('name', exp)
                self.putField('exp', exp)
                self.putItemCount(n)
                self.putNoType()
            for i in range(n):
                self.handleWatch(exps[i], exps[i], '%s.%d' % (iname, i))
            return

        # Special array index: e.g a[1..199] or a[1.(3).199] for stride 3.
        isRange, begin, step, end, template = self.parseRange(exp)
        if isRange:
            #DumperBase.warn('RANGE: %s %s %s in %s' % (begin, step, end, template))
            r = range(begin, end, step)
            n = len(r)
            with TopLevelItem(self, iname):
                self.putField('iname', iname)
                #self.putField('wname', escapedExp)
                self.putField('name', exp)
                self.putField('exp', exp)
                self.putItemCount(n)
                self.putNoType()
                with Children(self, n):
                    for i in r:
                        e = template % i
                        self.handleWatch(e, e, '%s.%s' % (iname, i))
            return

            # Fall back to less special syntax
            #return self.handleWatch(origexp, exp, iname)

        with TopLevelItem(self, iname):
            self.putField('iname', iname)
            self.putField('wname', escapedExp)
            try:
                value = self.parseAndEvaluate(exp)
                self.putItem(value)
            except Exception:
                self.currentType.value = ' '
                self.currentValue.value = '<no such value>'
                self.currentChildNumChild = -1
                self.currentNumChild = 0
                self.putNumChild(0)

    def registerDumper(self, funcname, function):
        try:
            if funcname.startswith('qdump__'):
                typename = funcname[7:]
                spec = inspect.getargspec(function)
                if len(spec.args) == 2:
                    self.qqDumpers[typename] = function
                elif len(spec.args) == 3 and len(spec.defaults) == 1:
                    self.qqDumpersEx[spec.defaults[0]] = function
                self.qqFormats[typename] = self.qqFormats.get(typename, [])
            elif funcname.startswith('qform__'):
                typename = funcname[7:]
                try:
                    self.qqFormats[typename] = function()
                except:
                    self.qqFormats[typename] = []
            elif funcname.startswith('qedit__'):
                typename = funcname[7:]
                try:
                    self.qqEditable[typename] = function
                except:
                    pass
        except:
            pass

    def setupDumpers(self, _={}):
        self.resetCaches()

        for mod in self.dumpermodules:
            m = __import__(mod)
            dic = m.__dict__
            for name in dic.keys():
                item = dic[name]
                self.registerDumper(name, item)

        msg = 'dumpers=['
        for key, value in self.qqFormats.items():
            editable = ',editable="true"' if key in self.qqEditable else ''
            formats = (',formats=\"%s\"' % str(value)[1:-1]) if len(value) else ''
            msg += '{type="%s"%s%s},' % (key, editable, formats)
        msg += '],'
        v = 10000 * sys.version_info[0] + 100 * sys.version_info[1] + sys.version_info[2]
        msg += 'python="%d"' % v
        return msg

    def reloadDumpers(self, args):
        for mod in self.dumpermodules:
            m = sys.modules[mod]
            if sys.version_info[0] >= 3:
                import importlib
                importlib.reload(m)
            else:
                reload(m)
        self.setupDumpers(args)

    def loadDumpers(self, args):
        msg = self.setupDumpers()
        self.reportResult(msg, args)

    def addDumperModule(self, args):
        path = args['path']
        (head, tail) = os.path.split(path)
        sys.path.insert(1, head)
        self.dumpermodules.append(os.path.splitext(tail)[0])

    def extractQStringFromQDataStream(self, buf, offset):
        """ Read a QString from the stream """
        size = struct.unpack_from('!I', buf, offset)[0]
        offset += 4
        string = buf[offset:offset + size].decode('utf-16be')
        return (string, offset + size)

    def extractQByteArrayFromQDataStream(self, buf, offset):
        """ Read a QByteArray from the stream """
        size = struct.unpack_from('!I', buf, offset)[0]
        offset += 4
        string = buf[offset:offset + size].decode('latin1')
        return (string, offset + size)

    def extractIntFromQDataStream(self, buf, offset):
        """ Read an int from the stream """
        value = struct.unpack_from('!I', buf, offset)[0]
        return (value, offset + 4)

    def handleInterpreterMessage(self):
        """ Return True if inferior stopped """
        resdict = self.fetchInterpreterResult()
        return resdict.get('event') == 'break'

    def reportInterpreterResult(self, resdict, args):
        print('interpreterresult=%s,token="%s"'
              % (self.resultToMi(resdict), args.get('token', -1)))

    def reportInterpreterAsync(self, resdict, asyncclass):
        print('interpreterasync=%s,asyncclass="%s"'
              % (self.resultToMi(resdict), asyncclass))

    def removeInterpreterBreakpoint(self, args):
        res = self.sendInterpreterRequest('removebreakpoint', {'id': args['id']})
        return res

    def insertInterpreterBreakpoint(self, args):
        args['condition'] = self.hexdecode(args.get('condition', ''))
        # Will fail if the service is not yet up and running.
        response = self.sendInterpreterRequest('setbreakpoint', args)
        resdict = args.copy()
        bp = None if response is None else response.get('breakpoint', None)
        if bp:
            resdict['number'] = bp
            resdict['pending'] = 0
        else:
            self.createResolvePendingBreakpointsHookBreakpoint(args)
            resdict['number'] = -1
            resdict['pending'] = 1
            resdict['warning'] = 'Direct interpreter breakpoint insertion failed.'
        self.reportInterpreterResult(resdict, args)

    def resolvePendingInterpreterBreakpoint(self, args):
        self.parseAndEvaluate('qt_qmlDebugEnableService("NativeQmlDebugger")')
        response = self.sendInterpreterRequest('setbreakpoint', args)
        bp = None if response is None else response.get('breakpoint', None)
        resdict = args.copy()
        if bp:
            resdict['number'] = bp
            resdict['pending'] = 0
        else:
            resdict['number'] = -1
            resdict['pending'] = 0
            resdict['error'] = 'Pending interpreter breakpoint insertion failed.'
        self.reportInterpreterAsync(resdict, 'breakpointmodified')

    def fetchInterpreterResult(self):
        buf = self.parseAndEvaluate('qt_qmlDebugMessageBuffer')
        size = self.parseAndEvaluate('qt_qmlDebugMessageLength')
        msg = self.hexdecode(self.readMemory(buf, size))
        # msg is a sequence of 'servicename<space>msglen<space>msg' items.
        resdict = {}  # Native payload.
        while len(msg):
            pos0 = msg.index(' ')  # End of service name
            pos1 = msg.index(' ', pos0 + 1)  # End of message length
            service = msg[0:pos0]
            msglen = int(msg[pos0 + 1:pos1])
            msgend = pos1 + 1 + msglen
            payload = msg[pos1 + 1:msgend]
            msg = msg[msgend:]
            if service == 'NativeQmlDebugger':
                try:
                    resdict = json.loads(payload)
                    continue
                except:
                    self.warn('Cannot parse native payload: %s' % payload)
            else:
                print('interpreteralien=%s'
                      % {'service': service, 'payload': self.hexencode(payload)})
        try:
            expr = 'qt_qmlDebugClearBuffer()'
            res = self.parseAndEvaluate(expr)
        except RuntimeError as error:
            self.warn('Cleaning buffer failed: %s: %s' % (expr, error))

        return resdict

    def sendInterpreterRequest(self, command, args={}):
        encoded = json.dumps({'command': command, 'arguments': args})
        hexdata = self.hexencode(encoded)
        expr = 'qt_qmlDebugSendDataToService("NativeQmlDebugger","%s")' % hexdata
        try:
            res = self.parseAndEvaluate(expr)
        except RuntimeError as error:
            self.warn('Interpreter command failed: %s: %s' % (encoded, error))
            return {}
        except AttributeError as error:
            # Happens with LLDB and 'None' current thread.
            self.warn('Interpreter command failed: %s: %s' % (encoded, error))
            return {}
        if not res:
            self.warn('Interpreter command failed: %s ' % encoded)
            return {}
        return self.fetchInterpreterResult()

    def executeStep(self, args):
        if self.nativeMixed:
            response = self.sendInterpreterRequest('stepin', args)
        self.doContinue()

    def executeStepOut(self, args):
        if self.nativeMixed:
            response = self.sendInterpreterRequest('stepout', args)
        self.doContinue()

    def executeNext(self, args):
        if self.nativeMixed:
            response = self.sendInterpreterRequest('stepover', args)
        self.doContinue()

    def executeContinue(self, args):
        if self.nativeMixed:
            response = self.sendInterpreterRequest('continue', args)
        self.doContinue()

    def doInsertInterpreterBreakpoint(self, args, wasPending):
        #DumperBase.warn('DO INSERT INTERPRETER BREAKPOINT, WAS PENDING: %s' % wasPending)
        # Will fail if the service is not yet up and running.
        response = self.sendInterpreterRequest('setbreakpoint', args)
        bp = None if response is None else response.get('breakpoint', None)
        if wasPending:
            if not bp:
                self.reportInterpreterResult({'bpnr': -1, 'pending': 1,
                                              'error': 'Pending interpreter breakpoint insertion failed.'}, args)
                return
        else:
            if not bp:
                self.reportInterpreterResult({'bpnr': -1, 'pending': 1,
                                              'warning': 'Direct interpreter breakpoint insertion failed.'}, args)
                self.createResolvePendingBreakpointsHookBreakpoint(args)
                return
        self.reportInterpreterResult({'bpnr': bp, 'pending': 0}, args)

    def isInternalInterpreterFrame(self, functionName):
        if functionName is None:
            return False
        if functionName.startswith('qt_v4'):
            return True
        return functionName.startswith(self.qtNamespace() + 'QV4::')

    # Hack to avoid QDate* dumper timeouts with GDB 7.4 on 32 bit
    # due to misaligned %ebx in SSE calls (qstring.cpp:findChar)
    def canCallLocale(self):
        return True

    def isReportableInterpreterFrame(self, functionName):
        return functionName and functionName.find('QV4::Moth::VME::exec') >= 0

    def extractInterpreterStack(self):
        return self.sendInterpreterRequest('backtrace', {'limit': 10})

    def isInt(self, thing):
        if isinstance(thing, int):
            return True
        if sys.version_info[0] == 2:
            if isinstance(thing, long):
                return True
        return False

    def putItems(self, count, generator, maxNumChild=10000):
        self.putItemCount(count)
        if self.isExpanded():
            with Children(self, count, maxNumChild=maxNumChild):
                for i, val in zip(self.childRange(), generator):
                    self.putSubItem(i, val)

    def putItem(self, value):
        #with self.timer('putItem'):
        self.putItemX(value)

    def putItemX(self, value):
        #DumperBase.warn('PUT ITEM: %s' % value.stringify())

        typeobj = value.type  # unqualified()
        typeName = typeobj.name

        self.addToCache(typeobj)  # Fill type cache

        if not value.lIsInScope:
            self.putSpecialValue('optimizedout')
            #self.putType(typeobj)
            #self.putSpecialValue('outofscope')
            self.putNumChild(0)
            return

        if not isinstance(value, self.Value):
            raise RuntimeError('WRONG TYPE IN putItem: %s' % type(self.Value))

        # Try on possibly typedefed type first.
        if self.tryPutPrettyItem(typeName, value):
            if typeobj.code == TypeCode.Pointer:
                self.putOriginalAddress(value.address())
            else:
                self.putAddress(value.address())
            return

        if typeobj.code == TypeCode.Typedef:
            #DumperBase.warn('TYPEDEF VALUE: %s' % value.stringify())
            self.putItem(value.detypedef())
            self.putBetterType(typeName)
            return

        if typeobj.code == TypeCode.Pointer:
            self.putFormattedPointer(value)
            if value.summary and self.useFancy:
                self.putValue(self.hexencode(value.summary), 'utf8:1:0')
            return

        self.putAddress(value.address())

        if typeobj.code == TypeCode.Function:
            #DumperBase.warn('FUNCTION VALUE: %s' % value)
            self.putType(typeobj)
            self.putSymbolValue(value.pointer())
            self.putNumChild(0)
            return

        if typeobj.code == TypeCode.Enum:
            #DumperBase.warn('ENUM VALUE: %s' % value.stringify())
            self.putType(typeobj.name)
            self.putValue(value.display())
            self.putNumChild(0)
            return

        if typeobj.code == TypeCode.Array:
            #DumperBase.warn('ARRAY VALUE: %s' % value)
            self.putCStyleArray(value)
            return

        if typeobj.code == TypeCode.Bitfield:
            #DumperBase.warn('BITFIELD VALUE: %s %d %s' % (value.name, value.lvalue, typeName))
            self.putNumChild(0)
            dd = typeobj.ltarget.typeData().enumDisplay
            self.putValue(str(value.lvalue) if dd is None else dd(
                value.lvalue, value.laddress, '%d'))
            self.putType(typeName)
            return

        if typeobj.code == TypeCode.Integral:
            #DumperBase.warn('INTEGER: %s %s' % (value.name, value))
            val = value.value()
            self.putNumChild(0)
            self.putValue(val)
            self.putType(typeName)
            return

        if typeobj.code == TypeCode.Float:
            #DumperBase.warn('FLOAT VALUE: %s' % value)
            self.putValue(value.value())
            self.putNumChild(0)
            self.putType(typeobj.name)
            return

        if typeobj.code in (TypeCode.Reference, TypeCode.RValueReference):
            #DumperBase.warn('REFERENCE VALUE: %s' % value)
            val = value.dereference()
            if val.laddress != 0:
                self.putItem(val)
            else:
                self.putSpecialValue('nullreference')
            self.putBetterType(typeName)
            return

        if typeobj.code == TypeCode.Complex:
            self.putType(typeobj)
            self.putValue(value.display())
            self.putNumChild(0)
            return

        if typeobj.code == TypeCode.FortranString:
            self.putValue(self.hexencode(value.data()), 'latin1')
            self.putNumChild(0)
            self.putType(typeobj)

        if typeName.endswith('[]'):
            # D arrays, gdc compiled.
            n = value['length']
            base = value['ptr']
            self.putType(typeName)
            self.putItemCount(n)
            if self.isExpanded():
                self.putArrayData(base.pointer(), n, base.type.target())
            return

        #DumperBase.warn('SOME VALUE: %s' % value)
        #DumperBase.warn('GENERIC STRUCT: %s' % typeobj)
        #DumperBase.warn('INAME: %s ' % self.currentIName)
        #DumperBase.warn('INAMES: %s ' % self.expandedINames)
        #DumperBase.warn('EXPANDED: %s ' % (self.currentIName in self.expandedINames))
        self.putType(typeName)

        if value.summary is not None and self.useFancy:
            self.putValue(self.hexencode(value.summary), 'utf8:1:0')
            self.putNumChild(0)
            return

        self.putExpandable()
        self.putEmptyValue()
        #DumperBase.warn('STRUCT GUTS: %s  ADDRESS: 0x%x ' % (value.name, value.address()))
        if self.showQObjectNames:
            #with self.timer(self.currentIName):
            self.putQObjectNameValue(value)
        if self.isExpanded():
            if not self.isCli:
                self.putField('sortable', 1)
            with Children(self, 1, childType=None):
                self.putFields(value)
                if self.showQObjectNames:
                    self.tryPutQObjectGuts(value)

    def symbolAddress(self, symbolName):
        res = self.parseAndEvaluate('(size_t)&' + symbolName)
        return None if res is None else res.pointer()

    def qtHookDataSymbolName(self):
        return 'qtHookData'

    def qtTypeInfoVersion(self):
        addr = self.symbolAddress(self.qtHookDataSymbolName())
        if addr:
            # Only available with Qt 5.3+
            (hookVersion, x, x, x, x, x, tiVersion) = self.split('ppppppp', addr)
            #DumperBase.warn('HOOK: %s TI: %s' % (hookVersion, tiVersion))
            if hookVersion >= 3:
                self.qtTypeInfoVersion = lambda: tiVersion
                return tiVersion
        return None

    def qtDeclarativeHookDataSymbolName(self):
        return 'qtDeclarativeHookData'

    def qtDeclarativeTypeInfoVersion(self):
        addr = self.symbolAddress(self.qtDeclarativeHookDataSymbolName())
        if addr:
            # Only available with Qt 5.6+
            (hookVersion, x, tiVersion) = self.split('ppp', addr)
            if hookVersion >= 1:
                self.qtTypeInfoVersion = lambda: tiVersion
                return tiVersion
        return None

    def addToCache(self, typeobj):
        typename = typeobj.name
        if typename in self.typesReported:
            return
        self.typesReported[typename] = True
        self.typesToReport[typename] = typeobj

    class Value():
        def __init__(self, dumper):
            self.dumper = dumper
            self.name = None
            self.type = None
            self.ldata = None        # Target address in case of references and pointers.
            self.laddress = None     # Own address.
            self.lvalue = None
            self.lIsInScope = True
            self.ldisplay = None
            self.summary = None      # Always hexencoded UTF-8.
            self.lbitpos = None
            self.lbitsize = None
            self.targetValue = None  # For references.
            self.isBaseClass = None
            self.nativeValue = None

        def copy(self):
            val = self.dumper.Value(self.dumper)
            val.dumper = self.dumper
            val.name = self.name
            val.type = self.type
            val.ldata = self.ldata
            val.laddress = self.laddress
            val.lIsInScope = self.lIsInScope
            val.ldisplay = self.ldisplay
            val.summary = self.summary
            val.lbitpos = self.lbitpos
            val.lbitsize = self.lbitsize
            val.targetValue = self.targetValue
            val.nativeValue = self.nativeValue
            return val

        def check(self):
            if self.laddress is not None and not self.dumper.isInt(self.laddress):
                raise RuntimeError('INCONSISTENT ADDRESS: %s' % type(self.laddress))
            if self.type is not None and not isinstance(self.type, self.dumper.Type):
                raise RuntimeError('INCONSISTENT TYPE: %s' % type(self.type))

        def __str__(self):
            #raise RuntimeError('Not implemented')
            return self.stringify()

        def __int__(self):
            return self.integer()

        def stringify(self):
            addr = 'None' if self.laddress is None else ('0x%x' % self.laddress)
            return "Value(name='%s',type=%s,bsize=%s,bpos=%s,data=%s,address=%s)" \
                % (self.name, self.type.name, self.lbitsize, self.lbitpos,
                   self.dumper.hexencode(self.ldata), addr)

        def displayEnum(self, form='%d', bitsize=None):
            intval = self.integer(bitsize)
            dd = self.type.typeData().enumDisplay
            if dd is None:
                return str(intval)
            return dd(intval, self.laddress, form)

        def display(self):
            if self.ldisplay is not None:
                return self.ldisplay
            simple = self.value()
            if simple is not None:
                return str(simple)
            #if self.ldata is not None:
            #    if sys.version_info[0] == 2 and isinstance(self.ldata, buffer):
            #        return bytes(self.ldata).encode('hex')
            #    return self.ldata.encode('hex')
            if self.laddress is not None:
                return 'value of type %s at address 0x%x' % (self.type.name, self.laddress)
            return '<unknown data>'

        def pointer(self):
            if self.type.code == TypeCode.Typedef:
                return self.detypedef().pointer()
            return self.extractInteger(self.dumper.ptrSize() * 8, True)

        def integer(self, bitsize=None):
            if self.type.code == TypeCode.Typedef:
                return self.detypedef().integer()
            elif isinstance(self.lvalue, int):
                return self.lvalue
            # Could be something like 'short unsigned int'
            unsigned = self.type.name == 'unsigned' \
                or self.type.name.startswith('unsigned ') \
                or self.type.name.find(' unsigned ') != -1
            if bitsize is None:
                bitsize = self.type.bitsize()
            return self.extractInteger(bitsize, unsigned)

        def floatingPoint(self):
            if self.nativeValue is not None and not self.dumper.isCdb:
                return str(self.nativeValue)
            if self.type.code == TypeCode.Typedef:
                return self.detypedef().floatingPoint()
            if self.type.size() == 8:
                return self.extractSomething('d', 64)
            if self.type.size() == 4:
                return self.extractSomething('f', 32)
            # Fall back in case we don't have a nativeValue at hand.
            # FIXME: This assumes Intel's 80bit extended floats. Which might
            # be wrong.
            l, h = self.split('QQ')
            if True:  # 80 bit floats
                sign = (h >> 15) & 1
                exp = (h & 0x7fff)
                fraction = l
                bit63 = (l >> 63) & 1
                #DumperBase.warn("SIGN: %s  EXP: %s  H: 0x%x L: 0x%x" % (sign, exp, h, l))
                if exp == 0:
                    if bit63 == 0:
                        if l == 0:
                            res = '-0' if sign else '0'
                        else:
                            res = (-1)**sign * l * 2**(-16382)  # subnormal
                    else:
                        res = 'pseudodenormal'
                elif exp == 0x7fff:
                    res = 'special'
                else:
                    res = (-1)**sign * l * 2**(exp - 16383 - 63)
            else:  # 128 bits
                sign = h >> 63
                exp = (h >> 48) & 0x7fff
                fraction = h & (2**48 - 1)
                #DumperBase.warn("SIGN: %s  EXP: %s  FRAC: %s  H: 0x%x L: 0x%x" % (sign, exp, fraction, h, l))
                if exp == 0:
                    if fraction == 0:
                        res = -0.0 if sign else 0.0
                    else:
                        res = (-1)**sign * fraction / 2**48 * 2**(-62)  # subnormal
                elif exp == 0x7fff:
                    res = ('-inf' if sign else 'inf') if fraction == 0 else 'nan'
                else:
                    res = (-1)**sign * (1 + fraction / 2**48) * 2**(exp - 63)
            return res

        def value(self):
            if self.type is not None:
                if self.type.code == TypeCode.Enum:
                    return self.displayEnum()
                if self.type.code == TypeCode.Typedef:
                    return self.detypedef().value()
                if self.type.code == TypeCode.Integral:
                    return self.integer()
                if self.type.code == TypeCode.Bitfield:
                    return self.integer()
                if self.type.code == TypeCode.Float:
                    return self.floatingPoint()
                if self.type.code == TypeCode.Pointer:
                    return self.pointer()
            return None

        def extractPointer(self):
            return self.split('p')[0]

        def findMemberByName(self, name):
            self.check()
            if self.type.code == TypeCode.Typedef:
                return self.findMemberByName(self.detypedef())
            if self.type.code in (
                    TypeCode.Pointer,
                    TypeCode.Reference,
                    TypeCode.RValueReference):
                res = self.dereference().findMemberByName(name)
                if res is not None:
                    return res
            if self.type.code == TypeCode.Struct:
                #DumperBase.warn('SEARCHING FOR MEMBER: %s IN %s' % (name, self.type.name))
                members = self.members(True)
                #DumperBase.warn('MEMBERS: %s' % members)
                for member in members:
                    #DumperBase.warn('CHECKING FIELD %s' % member.name)
                    if member.type.code == TypeCode.Typedef:
                        member = member.detypedef()
                    if member.name == name:
                        return member
                for member in members:
                    if member.type.code == TypeCode.Typedef:
                        member = member.detypedef()
                    if member.name == name:  # Could be base class.
                        return member
                    if member.type.code == TypeCode.Struct:
                        res = member.findMemberByName(name)
                        if res is not None:
                            return res
            return None

        def __getitem__(self, index):
            #DumperBase.warn('GET ITEM %s %s' % (self, index))
            self.check()
            if self.type.code == TypeCode.Typedef:
                #DumperBase.warn('GET ITEM STRIP TYPEDEFS TO %s' % self.type.ltarget)
                return self.cast(self.type.ltarget).__getitem__(index)
            if isinstance(index, str):
                if self.type.code == TypeCode.Pointer:
                    #DumperBase.warn('GET ITEM %s DEREFERENCE TO %s' % (self, self.dereference()))
                    return self.dereference().__getitem__(index)
                res = self.findMemberByName(index)
                if res is None:
                    raise RuntimeError('No member named %s in type %s'
                                       % (index, self.type.name))
                return res
            elif isinstance(index, self.dumper.Field):
                field = index
            elif self.dumper.isInt(index):
                if self.type.code == TypeCode.Array:
                    addr = self.laddress + int(index) * self.type.ltarget.size()
                    return self.dumper.createValue(addr, self.type.ltarget)
                if self.type.code == TypeCode.Pointer:
                    addr = self.pointer() + int(index) * self.type.ltarget.size()
                    return self.dumper.createValue(addr, self.type.ltarget)
                return self.members(False)[index]
            else:
                raise RuntimeError('BAD INDEX TYPE %s' % type(index))
            field.check()

            #DumperBase.warn('EXTRACT FIELD: %s, BASE 0x%x' % (field, self.address()))
            if self.type.code == TypeCode.Pointer:
                #DumperBase.warn('IS TYPEDEFED POINTER!')
                res = self.dereference()
                #DumperBase.warn('WAS POINTER: %s' % res)

            return field.extract(self)

        def extractField(self, field):
            if not isinstance(field, self.dumper.Field):
                raise RuntimeError('BAD INDEX TYPE %s' % type(field))

            if field.extractor is not None:
                val = field.extractor(self)
                if val is not None:
                    #DumperBase.warn('EXTRACTOR SUCCEEDED: %s ' % val)
                    return val

            if self.type.code == TypeCode.Typedef:
                return self.cast(self.type.ltarget).extractField(field)
            if self.type.code in (TypeCode.Reference, TypeCode.RValueReference):
                return self.dereference().extractField(field)
            #DumperBase.warn('FIELD: %s ' % field)
            val = self.dumper.Value(self.dumper)
            val.name = field.name
            val.isBaseClass = field.isBase
            val.type = field.fieldType()

            if field.isArtificial:
                if self.laddress is not None:
                    val.laddress = self.laddress
                if self.ldata is not None:
                    val.ldata = self.ldata
                return val

            fieldBitsize = field.bitsize
            fieldSize = (fieldBitsize + 7) // 8
            fieldBitpos = field.bitpos
            fieldOffset = fieldBitpos // 8
            fieldType = field.fieldType()

            if fieldType.code == TypeCode.Bitfield:
                fieldBitpos -= fieldOffset * 8
                ldata = self.data()
                data = 0
                for i in range(fieldSize):
                    data = data << 8
                    if self.dumper.isBigEndian:
                        byte = ldata[i]
                    else:
                        byte = ldata[fieldOffset + fieldSize - 1 - i]
                    data += ord(byte)
                data = data >> fieldBitpos
                data = data & ((1 << fieldBitsize) - 1)
                val.lvalue = data
                val.laddress = None
                return val

            if self.laddress is not None:
                val.laddress = self.laddress + fieldOffset
            elif self.ldata is not None:
                val.ldata = self.ldata[fieldOffset:fieldOffset + fieldSize]
            else:
                self.dumper.check(False)

            if fieldType.code in (TypeCode.Reference, TypeCode.RValueReference):
                if val.laddress is not None:
                    val = self.dumper.createReferenceValue(val.laddress, fieldType.ltarget)
                    val.name = field.name

            #DumperBase.warn('GOT VAL %s FOR FIELD %s' % (val, field))
            val.lbitsize = fieldBitsize
            val.check()
            return val

        # This is the generic version for synthetic values.
        # The native backends replace it in their fromNativeValue()
        # implementations.
        def members(self, includeBases):
            #DumperBase.warn("LISTING MEMBERS OF %s" % self)
            if self.type.code == TypeCode.Typedef:
                return self.detypedef().members(includeBases)

            tdata = self.type.typeData()
            #if isinstance(tdata.lfields, list):
            #    return tdata.lfields

            fields = []
            if tdata.lfields is not None:
                if isinstance(tdata.lfields, list):
                    fields = tdata.lfields
                else:
                    fields = list(tdata.lfields(self))

            #DumperBase.warn("FIELDS: %s" % fields)
            res = []
            for field in fields:
                if isinstance(field, self.dumper.Value):
                    #DumperBase.warn("USING VALUE DIRECTLY %s" % field.name)
                    res.append(field)
                    continue
                if field.isBase and not includeBases:
                    #DumperBase.warn("DROPPING BASE %s" % field.name)
                    continue
                res.append(self.extractField(field))
            #DumperBase.warn("GOT MEMBERS: %s" % res)
            return res

        def __add__(self, other):
            self.check()
            if self.dumper.isInt(other):
                stripped = self.type.stripTypedefs()
                if stripped.code == TypeCode.Pointer:
                    address = self.pointer() + stripped.dereference().size() * other
                    val = self.dumper.Value(self.dumper)
                    val.laddress = None
                    val.ldata = bytes(struct.pack(self.dumper.packCode + 'Q', address))
                    val.type = self.type
                    return val
            raise RuntimeError('BAD DATA TO ADD TO: %s %s' % (self.type, other))

        def __sub__(self, other):
            self.check()
            if self.type.name == other.type.name:
                stripped = self.type.stripTypedefs()
                if stripped.code == TypeCode.Pointer:
                    return (self.pointer() - other.pointer()) // stripped.dereference().size()
            raise RuntimeError('BAD DATA TO SUB TO: %s %s' % (self.type, other))

        def dereference(self):
            self.check()
            if self.type.code == TypeCode.Typedef:
                return self.detypedef().dereference()
            val = self.dumper.Value(self.dumper)
            if self.type.code in (TypeCode.Reference, TypeCode.RValueReference):
                val.summary = self.summary
                if self.nativeValue is None:
                    val.laddress = self.pointer()
                    if val.laddress is None and self.laddress is not None:
                        val.laddress = self.laddress
                    val.type = self.type.dereference()
                    if self.dumper.useDynamicType:
                        val.type = self.dumper.nativeDynamicType(val.laddress, val.type)
                else:
                    val = self.dumper.nativeValueDereferenceReference(self)
            elif self.type.code == TypeCode.Pointer:
                if self.nativeValue is None:
                    val.laddress = self.pointer()
                    val.type = self.type.dereference()
                    if self.dumper.useDynamicType:
                        val.type = self.dumper.nativeDynamicType(val.laddress, val.type)
                else:
                    val = self.dumper.nativeValueDereferencePointer(self)
            else:
                raise RuntimeError("WRONG: %s" % self.type.code)
            #DumperBase.warn("DEREFERENCING FROM: %s" % self)
            #DumperBase.warn("DEREFERENCING TO: %s" % val)
            #dynTypeName = val.type.dynamicTypeName(val.laddress)
            #if dynTypeName is not None:
            #    val.type = self.dumper.createType(dynTypeName)
            return val

        def detypedef(self):
            self.check()
            if self.type.code != TypeCode.Typedef:
                raise RuntimeError("WRONG")
            val = self.copy()
            val.type = self.type.ltarget
            #DumperBase.warn("DETYPEDEF FROM: %s" % self)
            #DumperBase.warn("DETYPEDEF TO: %s" % val)
            return val

        def extend(self, size):
            if self.type.size() < size:
                val = self.dumper.Value(self.dumper)
                val.laddress = None
                val.ldata = self.zeroExtend(self.ldata)
                return val
            if self.type.size() == size:
                return self
            raise RuntimeError('NOT IMPLEMENTED')

        def zeroExtend(self, data, size):
            ext = '\0' * (size - len(data))
            if sys.version_info[0] == 3:
                pad = bytes(ext, encoding='latin1')
            else:
                pad = bytes(ext)
            return pad + data if self.dumper.isBigEndian else data + pad

        def cast(self, typish):
            self.check()
            val = self.dumper.Value(self.dumper)
            val.laddress = self.laddress
            val.lbitsize = self.lbitsize
            val.ldata = self.ldata
            val.type = self.dumper.createType(typish)
            return val

        def address(self):
            self.check()
            return self.laddress

        def data(self, size=None):
            self.check()
            if self.ldata is not None:
                if len(self.ldata) > 0:
                    if size is None:
                        return self.ldata
                    if size == len(self.ldata):
                        return self.ldata
                    if size < len(self.ldata):
                        return self.ldata[:size]
                    #raise RuntimeError('ZERO-EXTENDING  DATA TO %s BYTES: %s' % (size, self))
                    return self.zeroExtend(self.ldata, size)
            if self.laddress is not None:
                if size is None:
                    size = self.type.size()
                res = self.dumper.readRawMemory(self.laddress, size)
                if len(res) > 0:
                    return res
                raise RuntimeError('CANNOT CONVERT ADDRESS TO BYTES: %s' % self)
            raise RuntimeError('CANNOT CONVERT TO BYTES: %s' % self)

        def extractInteger(self, bitsize, unsigned):
            #with self.dumper.timer('extractInt'):
            self.check()
            if bitsize > 32:
                size = 8
                code = 'Q' if unsigned else 'q'
            elif bitsize > 16:
                size = 4
                code = 'I' if unsigned else 'i'
            elif bitsize > 8:
                size = 2
                code = 'H' if unsigned else 'h'
            else:
                size = 1
                code = 'B' if unsigned else 'b'
            rawBytes = self.data(size)
            res = struct.unpack_from(self.dumper.packCode + code, rawBytes, 0)[0]
            #DumperBase.warn('Extract: Code: %s Bytes: %s Bitsize: %s Size: %s'
            #    % (self.dumper.packCode + code, self.dumper.hexencode(rawBytes), bitsize, size))
            return res

        def extractSomething(self, code, bitsize):
            #with self.dumper.timer('extractSomething'):
            self.check()
            size = (bitsize + 7) >> 3
            rawBytes = self.data(size)
            res = struct.unpack_from(self.dumper.packCode + code, rawBytes, 0)[0]
            return res

        def to(self, pattern):
            return self.split(pattern)[0]

        def split(self, pattern):
            #with self.dumper.timer('split'):
            #DumperBase.warn('EXTRACT STRUCT FROM: %s' % self.type)
            (pp, size, fields) = self.dumper.describeStruct(pattern)
            #DumperBase.warn('SIZE: %s ' % size)
            result = struct.unpack_from(self.dumper.packCode + pp, self.data(size))

            def structFixer(field, thing):
                #DumperBase.warn('STRUCT MEMBER: %s' % type(thing))
                if field.isStruct:
                    #if field.type != field.fieldType():
                    #    raise RuntimeError('DO NOT SIMPLIFY')
                    #DumperBase.warn('FIELD POS: %s' % field.type.stringify())
                    #DumperBase.warn('FIELD TYE: %s' % field.fieldType().stringify())
                    res = self.dumper.createValue(thing, field.fieldType())
                    #DumperBase.warn('RES TYPE: %s' % res.type)
                    if self.laddress is not None:
                        res.laddress = self.laddress + field.offset()
                    return res
                return thing
            if len(fields) != len(result):
                raise RuntimeError('STRUCT ERROR: %s %s' % (fields, result))
            return tuple(map(structFixer, fields, result))

    def checkPointer(self, p, align=1):
        ptr = p if self.isInt(p) else p.pointer()
        self.readRawMemory(ptr, 1)

    def type(self, typeId):
        return self.typeData.get(typeId)

    def splitArrayType(self, type_name):
        #  "foo[2][3][4]" ->  ("foo", "[3][4]", 2)
        pos1 = len(type_name)
        # In case there are more dimensions we need the inner one.
        while True:
            pos1 = type_name.rfind('[', 0, pos1 - 1)
            pos2 = type_name.find(']', pos1)
            if type_name[pos1 - 1] != ']':
                break

        item_count = type_name[pos1 + 1:pos2]
        return (type_name[0:pos1].strip(), type_name[pos2 + 1:].strip(), int(item_count))

    def registerType(self, typeId, tdata):
        #DumperBase.warn('REGISTER TYPE: %s' % typeId)
        self.typeData[typeId] = tdata
        #typeId = typeId.replace(' ', '')
        #self.typeData[typeId] = tdata
        #DumperBase.warn('REGISTERED: %s' % self.typeData)

    def registerTypeAlias(self, existingTypeId, aliasId):
        #DumperBase.warn('REGISTER ALIAS %s FOR %s' % (aliasId, existingTypeId))
        self.typeData[aliasId] = self.typeData[existingTypeId]

    class TypeData():
        def __init__(self, dumper):
            self.dumper = dumper
            self.lfields = None  # None or Value -> list of member Values
            self.lalignment = None  # Function returning alignment of this struct
            self.lbitsize = None
            self.ltarget = None  # Inner type for arrays
            self.templateArguments = []
            self.code = None
            self.name = None
            self.typeId = None
            self.enumDisplay = None
            self.moduleName = None

        def copy(self):
            tdata = self.dumper.TypeData(self.dumper)
            tdata.dumper = self.dumper
            tdata.lfields = self.lfields
            tdata.lalignment = self.lalignment
            tdata.lbitsize = self.lbitsize
            tdata.ltarget = self.ltarget
            tdata.templateArguments = self.templateArguments
            tdata.code = self.code
            tdata.name = self.name
            tdata.typeId = self.typeId
            tdata.enumDisplay = self.enumDisplay
            tdata.moduleName = self.moduleName
            return tdata

    class Type():
        def __init__(self, dumper, typeId):
            self.typeId = typeId
            self.dumper = dumper

        def __str__(self):
            #return self.typeId
            return self.stringify()

        def typeData(self):
            tdata = self.dumper.typeData.get(self.typeId, None)
            if tdata is not None:
                #DumperBase.warn('USING : %s' % self.typeId)
                return tdata
            typeId = self.typeId.replace(' ', '')
            if tdata is not None:
                #DumperBase.warn('USING FALLBACK : %s' % self.typeId)
                return tdata
            #DumperBase.warn('EXPANDING LAZILY: %s' % self.typeId)
            self.dumper.lookupType(self.typeId)
            return self.dumper.typeData.get(self.typeId)

        @property
        def name(self):
            tdata = self.dumper.typeData.get(self.typeId)
            if tdata is None:
                return self.typeId
            return tdata.name

        @property
        def code(self):
            return self.typeData().code

        @property
        def lbitsize(self):
            return self.typeData().lbitsize

        @property
        def lbitpos(self):
            return self.typeData().lbitpos

        @property
        def ltarget(self):
            return self.typeData().ltarget

        @property
        def moduleName(self):
            return self.typeData().moduleName

        def stringify(self):
            tdata = self.typeData()
            if tdata is None:
                return 'Type(id="%s")' % self.typeId
            return 'Type(name="%s",bsize=%s,code=%s)' \
                % (tdata.name, tdata.lbitsize, tdata.code)

        def __getitem__(self, index):
            if self.dumper.isInt(index):
                return self.templateArgument(index)
            raise RuntimeError('CANNOT INDEX TYPE')

        def dynamicTypeName(self, address):
            tdata = self.typeData()
            if tdata is None:
                return None
            if tdata.code != TypeCode.Struct:
                return None
            try:
                vtbl = self.dumper.extractPointer(address)
            except:
                return None
            #DumperBase.warn('VTBL: 0x%x' % vtbl)
            if not self.dumper.couldBePointer(vtbl):
                return None
            return self.dumper.nativeDynamicTypeName(address, self)

        def dynamicType(self, address):
            # FIXME: That buys some performance at the cost of a fail
            # of Gdb13393 dumper test.
            #return self
            #with self.dumper.timer('dynamicType %s 0x%s' % (self.name, address)):
            dynTypeName = self.dynamicTypeName(address)
            if dynTypeName is not None:
                return self.dumper.createType(dynTypeName)
            return self

        def check(self):
            tdata = self.typeData()
            if tdata is None:
                raise RuntimeError('TYPE WITHOUT DATA: %s ALL: %s' %
                                   (self.typeId, self.dumper.typeData.keys()))
            if tdata.name is None:
                raise RuntimeError('TYPE WITHOUT NAME: %s' % self.typeId)

        def dereference(self):
            if self.code == TypeCode.Typedef:
                return self.ltarget.dereference()
            self.check()
            return self.ltarget

        def unqualified(self):
            return self

        def templateArguments(self):
            tdata = self.typeData()
            if tdata is None:
                return self.dumper.listTemplateParameters(self.typeId)
            return tdata.templateArguments

        def templateArgument(self, position):
            tdata = self.typeData()
            #DumperBase.warn('TDATA: %s' % tdata)
            #DumperBase.warn('ID: %s' % self.typeId)
            if tdata is None:
                # Native lookups didn't help. Happens for 'wrong' placement of 'const'
                # etc. with LLDB. But not all is lost:
                ta = self.dumper.listTemplateParameters(self.typeId)
                #DumperBase.warn('MANUAL: %s' % ta)
                res = ta[position]
                #DumperBase.warn('RES: %s' % res.typeId)
                return res
            #DumperBase.warn('TA: %s %s' % (position, self.typeId))
            #DumperBase.warn('ARGS: %s' % tdata.templateArguments)
            return tdata.templateArguments[position]

        def simpleEncoding(self):
            res = {
                'bool': 'int:1',
                'char': 'int:1',
                'signed char': 'int:1',
                'unsigned char': 'uint:1',
                'short': 'int:2',
                'unsigned short': 'uint:2',
                'int': 'int:4',
                'unsigned int': 'uint:4',
                'long long': 'int:8',
                'unsigned long long': 'uint:8',
                'float': 'float:4',
                'double': 'float:8',
                'QChar': 'uint:2'
            }.get(self.name, None)
            return res

        def isSimpleType(self):
            return self.code in (TypeCode.Integral, TypeCode.Float, TypeCode.Enum)

        def alignment(self):
            tdata = self.typeData()
            if tdata.code == TypeCode.Typedef:
                return tdata.ltarget.alignment()
            if tdata.code in (TypeCode.Integral, TypeCode.Float, TypeCode.Enum):
                if tdata.name in ('double', 'long long', 'unsigned long long'):
                    # Crude approximation.
                    return 8 if self.dumper.isWindowsTarget() else self.dumper.ptrSize()
                return self.size()
            if tdata.code in (TypeCode.Pointer, TypeCode.Reference, TypeCode.RValueReference):
                return self.dumper.ptrSize()
            if tdata.lalignment is not None:
                #if isinstance(tdata.lalignment, function): # Does not work that way.
                if hasattr(tdata.lalignment, '__call__'):
                    return tdata.lalignment()
                return tdata.lalignment
            return 1

        def pointer(self):
            return self.dumper.createPointerType(self)

        def target(self):
            return self.typeData().ltarget

        def stripTypedefs(self):
            if isinstance(self, self.dumper.Type) and self.code != TypeCode.Typedef:
                #DumperBase.warn('NO TYPEDEF: %s' % self)
                return self
            return self.ltarget

        def size(self):
            bs = self.bitsize()
            if bs % 8 != 0:
                DumperBase.warn('ODD SIZE: %s' % self)
            return (7 + bs) >> 3

        def bitsize(self):
            if self.lbitsize is not None:
                return self.lbitsize
            raise RuntimeError('DONT KNOW SIZE: %s' % self)

        def isMovableType(self):
            if self.code in (TypeCode.Pointer, TypeCode.Integral, TypeCode.Float):
                return True
            strippedName = self.dumper.stripNamespaceFromType(self.name)
            if strippedName in (
                    'QBrush', 'QBitArray', 'QByteArray', 'QCustomTypeInfo',
                    'QChar', 'QDate', 'QDateTime', 'QFileInfo', 'QFixed',
                    'QFixedPoint', 'QFixedSize', 'QHashDummyValue', 'QIcon',
                    'QImage', 'QLine', 'QLineF', 'QLatin1Char', 'QLocale',
                    'QMatrix', 'QModelIndex', 'QPoint', 'QPointF', 'QPen',
                    'QPersistentModelIndex', 'QResourceRoot', 'QRect', 'QRectF',
                    'QRegExp', 'QSize', 'QSizeF', 'QString', 'QTime', 'QTextBlock',
                    'QUrl', 'QVariant',
                    'QXmlStreamAttribute', 'QXmlStreamNamespaceDeclaration',
                    'QXmlStreamNotationDeclaration', 'QXmlStreamEntityDeclaration'
            ):
                return True
            if strippedName == 'QStringList':
                return self.dumper.qtVersion() >= 0x050000
            if strippedName == 'QList':
                return self.dumper.qtVersion() >= 0x050600
            return False

    class Field(collections.namedtuple('Field',
                                       ['dumper', 'name', 'type', 'bitsize', 'bitpos',
                                        'extractor', 'isBase', 'isStruct', 'isArtificial'])):

        def __new__(cls, dumper, name=None, type=None, bitsize=None, bitpos=None,
                    extractor=None, isBase=False, isStruct=False, isArtificial=False):
            return super(DumperBase.Field, cls).__new__(
                cls, dumper, name, type, bitsize, bitpos,
                extractor, isBase, isStruct, isArtificial)

        __slots__ = ()

        def __str__(self):
            return self.stringify()

        def stringify(self):
            #return 'Field(name="%s")' % self.name
            typename = None if self.type is None else self.type.stringify()
            return 'Field(name="%s",type=%s,bitpos=%s,bitsize=%s)' \
                % (self.name, typename, self.bitpos, self.bitsize)

        def check(self):
            pass

        def size(self):
            return self.bitsize() // 8

        def offset(self):
            return self.bitpos // 8

        def fieldType(self):
            if self.type is not None:
                return self.type
            raise RuntimeError('CANT GET FIELD TYPE FOR %s' % self)
            return None

    def ptrCode(self):
        return 'I' if self.ptrSize() == 4 else 'Q'

    def toPointerData(self, address):
        if not self.isInt(address):
            raise RuntimeError('wrong')
        return bytes(struct.pack(self.packCode + self.ptrCode(), address))

    def fromPointerData(self, bytes_value):
        return struct.unpack(self.packCode + self.ptrCode(), bytes_value)

    def createPointerValue(self, targetAddress, targetTypish):
        if not isinstance(targetTypish, self.Type) and not isinstance(targetTypish, str):
            raise RuntimeError('Expected type in createPointerValue(), got %s'
                               % type(targetTypish))
        if not self.isInt(targetAddress):
            raise RuntimeError('Expected integral address value in createPointerValue(), got %s'
                               % type(targetTypish))
        val = self.Value(self)
        val.ldata = self.toPointerData(targetAddress)
        targetType = self.createType(targetTypish)
        if self.useDynamicType:
            targetType = targetType.dynamicType(targetAddress)
        val.type = self.createPointerType(targetType)
        return val

    def createReferenceValue(self, targetAddress, targetType):
        if not isinstance(targetType, self.Type):
            raise RuntimeError('Expected type in createReferenceValue(), got %s'
                               % type(targetType))
        if not self.isInt(targetAddress):
            raise RuntimeError('Expected integral address value in createReferenceValue(), got %s'
                               % type(targetType))
        val = self.Value(self)
        val.ldata = self.toPointerData(targetAddress)
        if self.useDynamicType:
            targetType = targetType.dynamicType(targetAddress)
        val.type = self.createReferenceType(targetType)
        return val

    def createPointerType(self, targetType):
        if not isinstance(targetType, self.Type):
            raise RuntimeError('Expected type in createPointerType(), got %s'
                               % type(targetType))
        typeId = targetType.typeId + ' *'
        tdata = self.TypeData(self)
        tdata.name = targetType.name + '*'
        tdata.typeId = typeId
        tdata.lbitsize = 8 * self.ptrSize()
        tdata.code = TypeCode.Pointer
        tdata.ltarget = targetType
        self.registerType(typeId, tdata)
        return self.Type(self, typeId)

    def createReferenceType(self, targetType):
        if not isinstance(targetType, self.Type):
            raise RuntimeError('Expected type in createReferenceType(), got %s'
                               % type(targetType))
        typeId = targetType.typeId + ' &'
        tdata = self.TypeData(self)
        tdata.name = targetType.name + ' &'
        tdata.typeId = typeId
        tdata.code = TypeCode.Reference
        tdata.ltarget = targetType
        tdata.lbitsize = 8 * self.ptrSize()  # Needed for Gdb13393 test.
        #tdata.lbitsize = None
        self.registerType(typeId, tdata)
        return self.Type(self, typeId)

    def createRValueReferenceType(self, targetType):
        if not isinstance(targetType, self.Type):
            raise RuntimeError('Expected type in createRValueReferenceType(), got %s'
                               % type(targetType))
        typeId = targetType.typeId + ' &&'
        tdata = self.TypeData(self)
        tdata.name = targetType.name + ' &&'
        tdata.typeId = typeId
        tdata.code = TypeCode.RValueReference
        tdata.ltarget = targetType
        tdata.lbitsize = None
        self.registerType(typeId, tdata)
        return self.Type(self, typeId)

    def createArrayType(self, targetType, count):
        if not isinstance(targetType, self.Type):
            raise RuntimeError('Expected type in createArrayType(), got %s'
                               % type(targetType))
        targetTypeId = targetType.typeId

        if targetTypeId.endswith(']'):
            (prefix, suffix, inner_count) = self.splitArrayType(targetTypeId)
            type_id = '%s[%d][%d]%s' % (prefix, count, inner_count, suffix)
            type_name = type_id
        else:
            type_id = '%s[%d]' % (targetTypeId, count)
            type_name = '%s[%d]' % (targetType.name, count)

        tdata = self.TypeData(self)
        tdata.name = type_name
        tdata.typeId = type_id
        tdata.code = TypeCode.Array
        tdata.ltarget = targetType
        tdata.lbitsize = targetType.lbitsize * count
        self.registerType(type_id, tdata)
        return self.Type(self, type_id)

    def createBitfieldType(self, targetType, bitsize):
        if not isinstance(targetType, self.Type):
            raise RuntimeError('Expected type in createBitfieldType(), got %s'
                               % type(targetType))
        typeId = '%s:%d' % (targetType.typeId, bitsize)
        tdata = self.TypeData(self)
        tdata.name = '%s : %d' % (targetType.typeId, bitsize)
        tdata.typeId = typeId
        tdata.code = TypeCode.Bitfield
        tdata.ltarget = targetType
        tdata.lbitsize = bitsize
        self.registerType(typeId, tdata)
        return self.Type(self, typeId)

    def createTypedefedType(self, targetType, typeName, typeId=None):
        if typeId is None:
            typeId = typeName
        if not isinstance(targetType, self.Type):
            raise RuntimeError('Expected type in createTypedefType(), got %s'
                               % type(targetType))
        # Happens for C-style struct in GDB: typedef { int x; } struct S1;
        if targetType.typeId == typeId:
            return targetType
        tdata = self.TypeData(self)
        tdata.name = typeName
        tdata.typeId = typeId
        tdata.code = TypeCode.Typedef
        tdata.ltarget = targetType
        tdata.lbitsize = targetType.lbitsize
        #tdata.lfields = targetType.lfields
        tdata.lbitsize = targetType.lbitsize
        self.registerType(typeId, tdata)
        return self.Type(self, typeId)

    def knownArrayTypeSize(self):
        return 3 * self.ptrSize() if self.qtVersion() >= 0x060000 else self.ptrSize()

    def knownTypeSize(self, typish):
        if typish[0] == 'Q':
            if typish.startswith('QList<') or typish.startswith('QVector<'):
                return self.knownArrayTypeSize()
            if typish == 'QObject':
                return 2 * self.ptrSize()
<<<<<<< HEAD
            if typish == 'QStandardItemData':
                return 4 * self.ptrSize() if self.qtVersion() >= 0x060000 else 2 * self.ptrSize()
=======
>>>>>>> 8d6ca33a
            if typish == 'Qt::ItemDataRole':
                return 4
            if typish == 'QChar':
                return 2
        if typish in ('quint32', 'qint32'):
            return 4
        return None

    def createType(self, typish, size=None):
        if isinstance(typish, self.Type):
            #typish.check()
            if hasattr(typish, 'lbitsize') and typish.lbitsize is not None and typish.lbitsize > 0:
                return typish
            # Size 0 is sometimes reported by GDB but doesn't help at all.
            # Force using the fallback:
            typish = typish.name

        if isinstance(typish, str):
            ns = self.qtNamespace()
            typish = typish.replace('@', ns)
            if typish.startswith(ns):
                if size is None:
                    size = self.knownTypeSize(typish[len(ns):])
            else:
                if size is None:
                    size = self.knownTypeSize(typish)
                if size is not None:
                    typish = ns + typish

            tdata = self.typeData.get(typish, None)
            if tdata is not None:
                if tdata.lbitsize is not None:
                    if tdata.lbitsize > 0:
                        return self.Type(self, typish)

            knownType = self.lookupType(typish)
            #DumperBase.warn('KNOWN: %s' % knownType)
            if knownType is not None:
                #DumperBase.warn('USE FROM NATIVE')
                return knownType

            #DumperBase.warn('FAKING: %s SIZE: %s' % (typish, size))
            tdata = self.TypeData(self)
            tdata.name = typish
            tdata.typeId = typish
            tdata.templateArguments = self.listTemplateParameters(typish)
            if size is not None:
                tdata.lbitsize = 8 * size
            if typish.endswith('*'):
                tdata.code = TypeCode.Pointer
                tdata.lbitsize = 8 * self.ptrSize()
                tdata.ltarget = self.createType(typish[:-1].strip())

            self.registerType(typish, tdata)
            typeobj = self.Type(self, typish)
            #DumperBase.warn('CREATE TYPE: %s' % typeobj.stringify())
            typeobj.check()
            return typeobj
        raise RuntimeError('NEED TYPE, NOT %s' % type(typish))

    def createValue(self, datish, typish):
        val = self.Value(self)
        val.type = self.createType(typish)
        if self.isInt(datish):  # Used as address.
            #DumperBase.warn('CREATING %s AT 0x%x' % (val.type.name, datish))
            val.laddress = datish
            if self.useDynamicType:
                val.type = val.type.dynamicType(datish)
            return val
        if isinstance(datish, bytes):
            #DumperBase.warn('CREATING %s WITH DATA %s' % (val.type.name, self.hexencode(datish)))
            val.ldata = datish
            val.check()
            return val
        raise RuntimeError('EXPECTING ADDRESS OR BYTES, GOT %s' % type(datish))

    def createProxyValue(self, proxy_data, type_name):
        tdata = self.TypeData(self)
        tdata.name = type_name
        tdata.typeId = type_name
        tdata.code = TypeCode.Struct
        self.registerType(type_name, tdata)
        val = self.Value(self)
        val.type = self.Type(self, type_name)
        val.ldata = proxy_data
        return val

    class StructBuilder():
        def __init__(self, dumper):
            self.dumper = dumper
            self.pattern = ''
            self.currentBitsize = 0
            self.fields = []
            self.autoPadNext = False
            self.maxAlign = 1

        def addField(self, fieldSize, fieldCode=None, fieldIsStruct=False,
                     fieldName=None, fieldType=None, fieldAlign=1):

            if fieldType is not None:
                fieldType = self.dumper.createType(fieldType)
            if fieldSize is None and fieldType is not None:
                fieldSize = fieldType.size()
            if fieldCode is None:
                fieldCode = '%ss' % fieldSize

            if self.autoPadNext:
                self.currentBitsize = 8 * ((self.currentBitsize + 7) >> 3)  # Fill up byte.
                padding = (fieldAlign - (self.currentBitsize >> 3)) % fieldAlign
                #DumperBase.warn('AUTO PADDING AT %s BITS BY %s BYTES' % (self.currentBitsize, padding))
                field = self.dumper.Field(self.dumper, bitpos=self.currentBitsize,
                                          bitsize=padding * 8)
                self.pattern += '%ds' % padding
                self.currentBitsize += padding * 8
                self.fields.append(field)
                self.autoPadNext = False

            if fieldAlign > self.maxAlign:
                self.maxAlign = fieldAlign
            #DumperBase.warn("MAX ALIGN: %s" % self.maxAlign)

            field = self.dumper.Field(dumper=self.dumper, name=fieldName, type=fieldType,
                                      isStruct=fieldIsStruct, bitpos=self.currentBitsize,
                                      bitsize=fieldSize * 8)

            self.pattern += fieldCode
            self.currentBitsize += fieldSize * 8
            self.fields.append(field)

    def describeStruct(self, pattern):
        if pattern in self.structPatternCache:
            return self.structPatternCache[pattern]
        ptrSize = self.ptrSize()
        builder = self.StructBuilder(self)
        n = None
        typeName = ''
        readingTypeName = False
        for c in pattern:
            if readingTypeName:
                if c == '}':
                    readingTypeName = False
                    fieldType = self.createType(typeName)
                    fieldAlign = fieldType.alignment()
                    builder.addField(n, fieldIsStruct=True,
                                     fieldType=fieldType, fieldAlign=fieldAlign)
                    typeName = None
                    n = None
                else:
                    typeName += c
            elif c == 't':  # size_t
                builder.addField(ptrSize, self.ptrCode(), fieldAlign=ptrSize)
            elif c == 'p':  # Pointer as int
                builder.addField(ptrSize, self.ptrCode(), fieldAlign=ptrSize)
            elif c == 'P':  # Pointer as Value
                builder.addField(ptrSize, '%ss' % ptrSize, fieldAlign=ptrSize)
            elif c in ('d'):
                builder.addField(8, c, fieldAlign=ptrSize)  # fieldType = 'double' ?
            elif c in ('q', 'Q'):
                builder.addField(8, c, fieldAlign=ptrSize)
            elif c in ('i', 'I', 'f'):
                builder.addField(4, c, fieldAlign=4)
            elif c in ('h', 'H'):
                builder.addField(2, c, fieldAlign=2)
            elif c in ('b', 'B', 'c'):
                builder.addField(1, c, fieldAlign=1)
            elif c >= '0' and c <= '9':
                if n is None:
                    n = ''
                n += c
            elif c == 's':
                builder.addField(int(n), fieldAlign=1)
                n = None
            elif c == '{':
                readingTypeName = True
                typeName = ''
            elif c == '@':
                if n is None:
                    # Automatic padding depending on next item
                    builder.autoPadNext = True
                else:
                    # Explicit padding.
                    builder.currentBitsize = 8 * ((builder.currentBitsize + 7) >> 3)
                    padding = (int(n) - (builder.currentBitsize >> 3)) % int(n)
                    field = self.Field(self)
                    builder.pattern += '%ds' % padding
                    builder.currentBitsize += padding * 8
                    builder.fields.append(field)
                    n = None
            else:
                raise RuntimeError('UNKNOWN STRUCT CODE: %s' % c)
        pp = builder.pattern
        size = (builder.currentBitsize + 7) >> 3
        fields = builder.fields
        tailPad = (builder.maxAlign - size) % builder.maxAlign
        size += tailPad
        self.structPatternCache[pattern] = (pp, size, fields)
        return (pp, size, fields)<|MERGE_RESOLUTION|>--- conflicted
+++ resolved
@@ -3846,11 +3846,8 @@
                 return self.knownArrayTypeSize()
             if typish == 'QObject':
                 return 2 * self.ptrSize()
-<<<<<<< HEAD
             if typish == 'QStandardItemData':
                 return 4 * self.ptrSize() if self.qtVersion() >= 0x060000 else 2 * self.ptrSize()
-=======
->>>>>>> 8d6ca33a
             if typish == 'Qt::ItemDataRole':
                 return 4
             if typish == 'QChar':
