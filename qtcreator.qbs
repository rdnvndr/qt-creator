import qbs 1.0

Project {
    minimumQbsVersion: "1.3"
    property bool withAutotests: qbs.buildVariant === "debug"
    property string ide_version_major: '3'
<<<<<<< HEAD
    property string ide_version_minor: '2'
    property string ide_version_release: '81'
    property string qtcreator_version: ide_version_major + '.' + ide_version_minor + '.' + ide_version_release
    property string ide_compat_version_major: '3'
    property string ide_compat_version_minor: '2'
    property string ide_compat_version_release: '81'
=======
    property string ide_version_minor: '1'
    property string ide_version_release: '84'
    property string qtcreator_version: ide_version_major + '.' + ide_version_minor + '.' + ide_version_release
    property string ide_compat_version_major: '3'
    property string ide_compat_version_minor: '1'
    property string ide_compat_version_release: '84'
>>>>>>> b2ac3fd9
    property string qtcreator_compat_version: ide_compat_version_major + '.' + ide_compat_version_minor + '.' + ide_compat_version_release
    property path ide_source_tree: path
    property string ide_app_path: qbs.targetOS.contains("osx") ? "" : "bin"
    property string ide_app_target: qbs.targetOS.contains("osx") ? "Qt Creator" : "qtcreator"
    property pathList additionalPlugins: []
    property pathList additionalLibs: []
    property pathList additionalTools: []
    property string libDirName: "lib"
    property string ide_library_path: {
        if (qbs.targetOS.contains("osx"))
            return ide_app_target + ".app/Contents/PlugIns"
        else if (qbs.targetOS.contains("windows"))
            return ide_app_path
        else
            return libDirName + "/qtcreator"
    }
    property string ide_plugin_path: {
        if (qbs.targetOS.contains("osx"))
            return ide_library_path
        else if (qbs.targetOS.contains("windows"))
            return libDirName + "/qtcreator/plugins"
        else
            return ide_library_path + "/plugins"
    }
    property string ide_data_path: qbs.targetOS.contains("osx")
            ? ide_app_target + ".app/Contents/Resources"
            : "share/qtcreator"
    property string ide_libexec_path: qbs.targetOS.contains("osx")
            ? ide_data_path
            : ide_app_path
    property string ide_doc_path: qbs.targetOS.contains("osx")
            ? ide_data_path + "/doc"
            : "share/doc/qtcreator"
    property string ide_bin_path: qbs.targetOS.contains("osx")
            ? ide_app_target + ".app/Contents/MacOS"
            : ide_app_path
    property bool testsEnabled: qbs.getEnv("TEST") || qbs.buildVariant === "debug"
    property stringList generalDefines: [
        "QT_CREATOR",
        'IDE_LIBRARY_BASENAME="' + libDirName + '"',
        "QT_DISABLE_DEPRECATED_BEFORE=0x040900",
        "QT_NO_CAST_TO_ASCII",
        "QT_NO_CAST_FROM_ASCII"
    ].concat(testsEnabled ? ["WITH_TESTS"] : [])
    qbsSearchPaths: "qbs"

    references: [
        "src/src.qbs",
        "share/share.qbs",
        "share/qtcreator/translations/translations.qbs",
        "tests/tests.qbs"
    ]
}<|MERGE_RESOLUTION|>--- conflicted
+++ resolved
@@ -4,21 +4,12 @@
     minimumQbsVersion: "1.3"
     property bool withAutotests: qbs.buildVariant === "debug"
     property string ide_version_major: '3'
-<<<<<<< HEAD
     property string ide_version_minor: '2'
     property string ide_version_release: '81'
     property string qtcreator_version: ide_version_major + '.' + ide_version_minor + '.' + ide_version_release
     property string ide_compat_version_major: '3'
     property string ide_compat_version_minor: '2'
     property string ide_compat_version_release: '81'
-=======
-    property string ide_version_minor: '1'
-    property string ide_version_release: '84'
-    property string qtcreator_version: ide_version_major + '.' + ide_version_minor + '.' + ide_version_release
-    property string ide_compat_version_major: '3'
-    property string ide_compat_version_minor: '1'
-    property string ide_compat_version_release: '84'
->>>>>>> b2ac3fd9
     property string qtcreator_compat_version: ide_compat_version_major + '.' + ide_compat_version_minor + '.' + ide_compat_version_release
     property path ide_source_tree: path
     property string ide_app_path: qbs.targetOS.contains("osx") ? "" : "bin"
