--- conflicted
+++ resolved
@@ -46,13 +46,8 @@
     \uicontrol {Initial Configuration} lists the variables that \QC uses to
     configure the CMake project for the first time. It shows the default values
     that come from the kit's CMake configuration in italics. \QC saves the
-<<<<<<< HEAD
     initial configuration list of variables in a file \c CMakeLists.txt.user
     located in a directory \c .qtcreator under the project's source directory.
-=======
-    initial configuration list of variables in the project's source
-    directory as the \c CMakeLists.txt.user file.
->>>>>>> 30696266
 
     \section1 Current Configuration
 
@@ -136,15 +131,9 @@
     that if you remove the build directory, all the custom variables that are
     not part of the initial CMake configuration are also removed.
 
-<<<<<<< HEAD
     To reconfigure a project using the changed variable values, go to
     \uicontrol Build and select \uicontrol {Clear CMake Configuration}, which
-    removes the CMakeCache.txt file. This enables you to do a full rebuild.
-=======
-    To reconfigure a project using the changed variable values,
-    select \uicontrol Build > \uicontrol {Clear CMake Configuration}, which
     removes the \c CMakeCache.txt file. This enables you to do a full rebuild.
->>>>>>> 30696266
 
     \section2 Removing Variables
 
