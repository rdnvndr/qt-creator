// Copyright (C) 2023 The Qt Company Ltd.
// SPDX-License-Identifier: LicenseRef-Qt-Commercial OR GFDL-1.3-no-invariants-only

// **********************************************************************
// NOTE: the sections are not ordered by their logical order to avoid
// reshuffling the file each time the index order changes (i.e., often).
// Run the fixnavi.pl script to adjust the links to the index order.
// **********************************************************************

/*!
    \page creator-project-cmake.html
    \previouspage creator-reference.html

    \ingroup creator-reference-build-systems

    \title CMake

    \brief CMake is an alternative to qmake for automating the generation of
    build systems.

    \l{https://cmake.org/}{CMake} automates the configuration of build systems.
    It controls the software compilation process by using simple
    configuration files, called \c {CMakeLists.txt} files. CMake generates
    native build configurations and workspaces that you can use in the compiler
    environment of your choice.

    You can use CMake from \QC to build applications for the desktop, as well
    as mobile and embedded devices. Or, build single files to test your changes.

    \section1 Supported CMake Versions

    \QC requires CMake's \l{https://cmake.org/cmake/help/latest/manual/cmake-file-api.7.html}
    {file-based API}, and therefore you'll need CMake version 3.14, or later.

    For systems with older versions of CMake, only workarounds are available:

    \list
        \li For CMake version 3.5 or later, generate a
            \l{CMake: CMAKE_EXPORT_COMPILE_COMMANDS}{compilation database} and
            open that in \QC, as described in \l{Use compilation databases}.
        \li Create an ad-hoc project file for a qmake build using
            \c{qmake -project} and \l{Open projects}{open} that in \QC.
            Typically, you cannot compile such projects without manual changes.
        \li Manually create an ad-hoc project file for a
            \l{Import an existing project}{generic project} and
            open that in \QC.
            Typically, you cannot compile such projects without manual changes.
    \endlist

    \sa {Configure projects for building}, {Configure projects for running},
    {Build with CMake}{How To: Build with CMake}, {CMake Build Configuration},
    {Debug CMake project files}, {Remote Linux Deploy Configuration}, {Open projects},
    {Use compilation databases}
*/

/*!
    \page creator-how-to-view-cmake-project-contents.html
    \previouspage creator-how-tos.html

    \ingroup creator-how-to-build-with-cmake

    \title View CMake project contents

    The \l Projects view visualizes the build system structure of the project as
    a tree and lists all files that are part of the project.
    \QC automatically runs CMake to refresh project information in the
    view when you edit a \c CMakeLists.txt configuration file
    in a project. Also, refreshes project information when you build the project.

    \image {qtcreator-projects-view.webp} {CMake project in Projects view}

    To disable this behavior, go to \preferences > \uicontrol CMake >
    \uicontrol General and clear \uicontrol {Autorun CMake}.

    \image {qtcreator-preferences-cmake-general.webp} {General tab in CMake preferences}

    \section1 Re-configure CMake projects

    If \QC cannot load the CMake project, the \uicontrol Projects view shows a
    \uicontrol {<File System>} project node to avoid scanning the file
    system and load the project faster. The node shows the same files
    as the \l {File System} view.

    To re-configure the project:

    \list 1
        \li Go to \uicontrol Build, and select
            \uicontrol {Clear CMake Configuration}.
        \li Go to \uicontrol Build, and select \uicontrol {Run CMake}.
    \endlist

    \section1 Hide subfolder names in Projects view

    The \uicontrol Projects view shows the names of the subfolders where the
    source files are located. To hide the subfolder names and arrange the files
    only according to their source group, select \preferences >
    \uicontrol CMake > \uicontrol General, and then
    clear the \uicontrol {Show subfolders inside source group folders} check
    box. The change takes effect after you go to \uicontrol Build and select
    \uicontrol {Run CMake}.

    \sa {Build with CMake}{How To: Build with CMake}, {CMake}, {Open projects},
    {File System}, {Projects}
*/

/*!
    \page creator-how-to-read-cmake-documentation.html
    \previouspage creator-how-tos.html

    \ingroup creator-how-to-build-with-cmake
    \ingroup creator-how-to-get-help

    \title Read CMake documentation

    CMake documentation is installed in Qt help file format (.qch) when you
    install CMake. It is automatically registered by \QC, and you can view it by:

    \list
        \li Hovering the mouse over a function, variable, property, policy,
            environment variable, or CMake find or include module to show
            tooltips
        \li Selecting any of the above elements, and then selecting \key F1 to show
            its documentation
        \li Switching to the \uicontrol Help mode
    \endlist

    To view the documentation online, open it in the \uicontrol Help mode and
    select \inlineimage {icons/online.png} {Open Online Documentation}
    (\uicontrol {Open Online Documentation}).

    \sa {Build with CMake}{How To: Build with CMake},
    {Read Documentation}{How To: Read Documentation}, {CMake}
*/

/*!
    \page creator-how-to-add-cmake-tools.html
    \previouspage creator-how-tos.html

    \ingroup creator-how-to-build-with-cmake
    \ingroup creator-how-to-manage-kits

    \title Add CMake tools

    \QC automatically detects the CMake executable that you specify in the
    \c PATH. You can add paths to other CMake executables and use them in
    different build and run \l{Kits}{kits}.

    To see the CMake installations that \QC automatically detects:

    \list 1

        \li Select \preferences > \uicontrol CMake > \uicontrol Tools.

            \image {qtcreator-preferences-cmake-tools.webp} {Tools tab in CMake preferences}

        \li The \uicontrol Name field displays a name for the CMake
            installation.

        \li The \uicontrol Path field displays the path to the CMake
            executable.

        \li The \uicontrol {Help file} field displays the path to the
            CMake help file (.qch) that comes with CMake.

    \endlist

    \section2 Add or remove CMake tools

    To add a path to a CMake executable that \QC does not detect automatically,
    and to specify settings for it, select \uicontrol Add.

    To add a CMake executable on a remote Linux device or in Docker, select
    \uicontrol Remote in the dropdown menu in \uicontrol Browse
    (\uicontrol Choose on \macos) in the \uicontrol Path field.

    To make changes to automatically detected installations, select
    \uicontrol Clone.

    To remove the selected CMake executable from the list, select
    \uicontrol Remove.

    \section2 Set the default CMake tool

    \QC uses the \e {default CMake} if it does not have enough information
    to choose the CMake to use. To set the selected CMake executable as the
    default, select \uicontrol {Make Default}.

    \section2 Add CMake tools to kits

    To add the CMake tool to a build and run kit, select \preferences >
    \uicontrol Kits.
    The kit also specifies the CMake generator that is used for producing
    project files for \QC and the initial configuration parameters:

    \image {qtcreator-preferences-kits.webp} {Kits preferences}

    \sa {Build applications on remote Linux devices}, {Build on Docker devices},
    {Build with CMake}{How To: Build with CMake},
    {Manage Kits}{How To: Manage Kits}, {CMake}, {Kits}
*/

/*!
    \page creator-how-to-edit-cmake-config-files.html
    \previouspage creator-how-tos.html

    \ingroup creator-how-to-build-with-cmake

    \title Edit CMake configuration files

    To open a \c CMakeLists.txt file for editing, right-click it in the
    \uicontrol Projects view and select \uicontrol {Open With} >
    \uicontrol {CMake Editor}.

    You can also use the \c cmo filter in the \l {Navigate with locator}{locator}
<<<<<<< HEAD
    to open the CMakeLists.txt file for the current run configuration
    in the editor. This is the same build target as when you go to
    \uicontrol Build and select \uicontrol {Build for Run Configuration}.
=======
    to open the \c CMakeLists.txt file for the current run configuration
    in the editor. This is the same build target as when you select
    \uicontrol Build > \uicontrol {Build for Run Configuration}.
>>>>>>> 30696266

    The following features are supported:

    \list

        \li Selecting \key F2 when the cursor is on a:
            \list
                \li Filename - to open the file
                \li CMake function, macro, option, target, CMake's Find or
                    Include module, local variable created by \c set or \c list,
                    or package - to go to that item
            \endlist

        \li Keyword completion

        \li Code completion for local functions and variables, cache variables,
            \c ENV, targets, packages, and variables that \c find_package adds

        \li Pre-defined code snippets for setting CMake print properties and
            variables, as well as creating Qt console and GUI applications and
            sample Find modules

        \li Path completion

        \li Auto-indentation

        \li Matching parentheses and quotes

    \endlist

    Warnings and errors are displayed in \l {Issues}.

    \section1 Install missing Qt packages

    If you add a Qt module in \c find_package that you did not install, \QC
    asks whether you want to install it with \QOI.

    \image {qtcreator-install-packages.webp} {Installing missing Qt packages}

    Select \uicontrol {Yes} to install the package with \QOI.

    \sa {Build with CMake}{How To: Build with CMake}, {CMake}, {Completion},
    {Snippets}
*/

/*!
    \page creator-how-to-complete-cmake-code.html
    \previouspage creator-how-tos.html

    \ingroup creator-how-to-build-with-cmake

    \title Complete CMake code

    \QC uses \l{Download highlight definitions}{generic highlighting} to provide
    code completion specific arguments for the CMake commands. For
    example, only source file properties are suggested for the
    \l {CMake: set_source_files_properties command}, not the test or
    target properties.

    The following CMake-specific trigger tokens are supported:

    \list
        \li \c{$} for variables
        \li \c{$<} for generator expressions
        \li \c{$ENV} for environment variables
    \endlist

    Select \key Tab or \key Enter to accept the selected suggestion and complete
    the code.

    \sa {Build with CMake}{How To: Build with CMake}, {CMake}, {Completion},
    {Snippets}
*/

/*!
    \page creator-how-to-format-cmake-files.html
    \previouspage creator-how-tos.html

    \ingroup creator-how-to-build-with-cmake

    \title Format CMake files

    You can use the \l {cmake-format} tool and local \c .cmake-format, \c .py, or
    \c .json configuration files to format any text in CMake files that
    you do not guard with a pair of fences. You must install the tool and tell
    \QC where you installed it.

    To automatically format CMake files upon file save:

    \list 1
        \li Select \preferences > \uicontrol CMake > \uicontrol Formatter.
            \image {qtcreator-preferences-cmake-formatter.webp} {Formatter tab in CMake preferences}
        \li In \uicontrol {CMakeFormat command}, enter the path to
            \c {cmake-format.exe}.
        \li Select \uicontrol {Automatic formatting on file save} to automatically
            format CMake files when you save them.

            To temporarily disable this setting while saving a file, go to
            \uicontrol File and select \uicontrol {Save Without Formatting}.
        \li In \uicontrol {Restrict to MIME types}, add the MIME types of the
            files to format, separated by semicolons. The default value,
            \c {text/x-cmake} formats CMake files. If the field is empty, all
            files are formatted.
        \li Select \uicontrol {Restrict to files contained in the current
            project} to only format CMake files that belong to the
            current project.
    \endlist

    \sa {Build with CMake}{How To: Build with CMake}, {Edit MIME types}, {CMake}
*/

/*!
    \page creator-how-to-manage-files-in-cmake-projects.html
    \previouspage creator-how-tos.html

    \ingroup creator-how-to-build-with-cmake

    \title Manage files in CMake projects

    When you \l{Create files}{add new or existing files} to
    a project, \QC automatically adds them to the \l {qt_add_executable},
    \l{CMake: add_executable command}{add_executable}, or \l {qt_add_library}
    function in the \c CMakeLists.txt file.

    If \QC cannot recognize where the target is created, it will use the
    \l{CMake: target_sources command} {target_sources} function to add the files.

    For Qt Quick projects, the files are added to the \l {qt_add_qml_module}
    function, prefixed with the \c QML_FILES, \c SOURCES, or \c RESOURCES
    function argument.

    When you rename or remove files in the \l {Projects} or \l {File System}
    view, \QC renames them in the \c CMakeLists.txt file or removes them from it.

    \sa {Create files}, {Build with CMake}{How To: Build with CMake}, {CMake},
    {File System}, {Projects}
*/

/*!
    \page creator-how-to-add-external-libraries-to-cmake-projects.html
    \previouspage creator-how-tos.html

    \ingroup creator-how-to-projects
    \ingroup creator-how-to-build-with-cmake

    \title Add libraries to CMake projects

    \include creator-projects-libraries.qdoc libraries

    \section1 Add your own libraries

    Use the \l qt_add_library command to create a library and link against it in
    the \c CMakeLists.txt file, as instructed in \l{Structuring projects}.

    Specify whether the library is statically or dynamically linked.
    For a statically linked internal library, add the
    \l{CMake: target_link_libraries command} to the \c CMakeLists.txt
    project file to specify dependencies.

    \section1 Add external libraries

    Through external libraries, \QC can support code completion and syntax
    highlighting as if the code were a part of the current project or the
    Qt library.

    \QC detects the external libraries using the \l{CMake: find_package command}.
    Some libraries come with the CMake installation. You can find those
    in the \c {Modules} directory of your CMake installation.
    For more information, see \l{CMake: cmake-packages(7)}.

    \section1 Use local CMake Find packages

    For CMake projects that have external dependencies, use
    \l{CMake: Find Modules}{Find<package>.cmake} modules that
    expose imported targets. You can use the pre-defined \c sample_find_module
    \l{Snippets}{code snippet} to add sample commands
    to a \c .cmake file. You can then change the commands as necessary.

    Place Find modules in the \c ${CMAKE_CURRENT_SOURCE_DIR}/cmake directory, and
    append the directory name to the CMAKE_MODULE_PATH list variable.
    For example:

    \code
    list(APPEND CMAKE_MODULE_PATH "${CMAKE_CURRENT_SOURCE_DIR}/cmake")
    \endcode

    \sa {Build with CMake}{How To: Build with CMake}, {CMake}, {Completion},
    {Snippets}
*/<|MERGE_RESOLUTION|>--- conflicted
+++ resolved
@@ -212,15 +212,9 @@
     \uicontrol {CMake Editor}.
 
     You can also use the \c cmo filter in the \l {Navigate with locator}{locator}
-<<<<<<< HEAD
-    to open the CMakeLists.txt file for the current run configuration
+    to open the \c CMakeLists.txt file for the current run configuration
     in the editor. This is the same build target as when you go to
     \uicontrol Build and select \uicontrol {Build for Run Configuration}.
-=======
-    to open the \c CMakeLists.txt file for the current run configuration
-    in the editor. This is the same build target as when you select
-    \uicontrol Build > \uicontrol {Build for Run Configuration}.
->>>>>>> 30696266
 
     The following features are supported:
 
