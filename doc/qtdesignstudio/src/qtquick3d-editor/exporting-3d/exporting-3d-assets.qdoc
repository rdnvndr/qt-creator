--- conflicted
+++ resolved
@@ -4,15 +4,7 @@
 
 /*!
     \page exporting-3d-assets.html
-<<<<<<< HEAD
-    \if defined(qtdesignstudio)
     \previouspage qtbridge-figma-template.html
-    \else
-    \previouspage quick-states.html
-    \endif
-=======
-    \previouspage qtbridge-figma-template.html
->>>>>>> df7398e2
     \nextpage exporting-from-blender.html
 
     \title Exporting 3D Assets
