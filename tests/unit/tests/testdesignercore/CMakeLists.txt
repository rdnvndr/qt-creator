add_qtc_library(TestDesignerCore OBJECT
  CONDITION TARGET TextEditorSupport
  EXCLUDE_FROM_INSTALL
  PUBLIC_INCLUDES ${CMAKE_CURRENT_LIST_DIR}
  PROPERTIES SKIP_AUTOGEN ON
  DEPENDS
    Utils
    Qt::Widgets
    Qt::Qml
    Qt::QmlPrivate
    Qt6::QmlDomPrivate
    Qt6::QmlCompilerPrivate
    QmlJS
  PUBLIC_DEPENDS
    Threads::Threads
    Qt::Quick
    QmlPuppetCommunication
    QmlDesignerUtils
    Sqlite
    QmlDesignerSettings
    TextEditorSupport
  SOURCES_PREFIX ${QML_DESIGNER_DIRECTORY}/libs/designercore
  PUBLIC_INCLUDES
<<<<<<< HEAD
    ${UnittestStubsDir}
    ${UnittestStubsDir}/qmldesigner/designercore/include
    ${QtCreatorLibsDir}
    ${QtCreatorPluginsDir}
    ${QmlDesignerDir}
    ${QmlDesignerDir}/designercore
    ${QmlDesignerDir}/designercore/include
    ${QmlDesignerDir}/designercore/imagecache
    ${QmlDesignerDir}/designercore/designercoreutils
=======
    ${UNITTEST_STUB_DIRECTORY}
    ${UNITTEST_STUB_DIRECTORY}/qmldesigner/libs/designercore/include
    ${QT_CREATOR_LIBS_DIRECTORY}
    ${QT_CREATOR_PLUGINS_DIRECTORY}
    ${QML_DESIGNER_DIRECTORY}
    ${QML_DESIGNER_DIRECTORY}/libs
    ${QML_DESIGNER_CORE_DIRECTORY}
    ${QML_DESIGNER_CORE_DIRECTORY}/include
    ${QML_DESIGNER_CORE_DIRECTORY}/imagecache
    ${QML_DESIGNER_CORE_DIRECTORY}/designercoreutils
>>>>>>> 6068df55
  PUBLIC_DEFINES
    UNIT_TESTS
    DONT_CHECK_MESSAGE_COUNTER
    QTC_RESOURCE_DIR="${QtCreatorResourcesDir}"
    QDS_MODEL_USE_PROJECTSTORAGEINTERFACE
    QDS_USE_PROJECTSTORAGE
    QMLDESIGNERCORE_STATIC_LIBRARY
    QMLDESIGNER_STATIC_LIBRARY
)

extend_qtc_library(TestDesignerCore
  CONDITION IS_SUPPORTED_PROJECTSTORAGE_QT
  PUBLIC_DEFINES QDS_BUILD_QMLPARSER
)

extend_qtc_library(TestDesignerCore
  PUBLIC_INCLUDES ${QML_DESIGNER_CORE_DIRECTORY}/designercoreutils
  SOURCES_PREFIX ${QML_DESIGNER_CORE_DIRECTORY}/designercoreutils
  SOURCES
<<<<<<< HEAD
    exceptions/exception.cpp
    exceptions/invalidargumentexception.cpp
    exceptions/invalididexception.cpp
    exceptions/invalidmetainfoexception.cpp
    exceptions/invalidmodelnodeexception.cpp
    exceptions/invalidmodelstateexception.cpp
    exceptions/invalidpropertyexception.cpp
    exceptions/invalidqmlsourceexception.cpp
    exceptions/invalidreparentingexception.cpp
    exceptions/invalidslideindexexception.cpp
    exceptions/notimplementedexception.cpp
    exceptions/removebasestateexception.cpp
    exceptions/rewritingexception.cpp
    imagecache/asynchronousexplicitimagecache.cpp
    imagecache/asynchronousimagecache.cpp
    imagecache/asynchronousimagefactory.cpp
    imagecache/asynchronousimagefactory.h
    imagecache/imagecachecollectorinterface.h
    imagecache/imagecachegenerator.cpp
    imagecache/imagecachegenerator.h
    imagecache/imagecachegeneratorinterface.h
    imagecache/imagecachestorage.h
    imagecache/imagecachedispatchcollector.h
    imagecache/imagecachestorageinterface.h
    imagecache/synchronousimagecache.cpp
    imagecache/taskqueue.h
    imagecache/timestampproviderinterface.h
    include/abstractproperty.h
    include/asynchronousexplicitimagecache.h
    include/asynchronousimagecache.h
    include/asynchronousimagecacheinterface.h
    include/bindingproperty.h
    include/imagecacheauxiliarydata.h
    include/import.h
    include/itemlibraryentry.h
    include/modelnode.h
    include/module.h
    include/nodeabstractproperty.h
    include/nodelistproperty.h
    include/nodemetainfo.h
    include/nodeproperty.h
    include/projectstorageids.h
    include/propertymetainfo.h
    include/propertycontainer.h
    include/propertyparser.h
    include/qmldesignercorelib_global.h
    include/signalhandlerproperty.h
    include/synchronousimagecache.h
    include/variantproperty.h
    metainfo/itemlibraryentry.cpp
    metainfo/nodemetainfo.cpp
    model/abstractproperty.cpp
    model/abstractview.cpp
    model/auxiliarypropertystorageview.cpp model/auxiliarypropertystorageview.h
    model/annotation.cpp
    model/bindingproperty.cpp
    model/import.cpp
    model/internalbindingproperty.cpp
    model/internalbindingproperty.h
    model/internalnode.cpp
    model/internalnode_p.h
    model/internalnodeabstractproperty.cpp
    model/internalnodeabstractproperty.h
    model/internalnodelistproperty.cpp
    model/internalnodelistproperty.h
    model/internalnodeproperty.cpp
    model/internalnodeproperty.h
    model/internalproperty.cpp
    model/internalproperty.h
    model/internalsignalhandlerproperty.cpp
    model/internalsignalhandlerproperty.h
    model/internalvariantproperty.cpp
    model/internalvariantproperty.h
    model/model.cpp
    model/model_p.h
    model/modelnode.cpp
    model/modelresourcemanagementinterface.h
    model/modelresourcemanagement.cpp model/modelresourcemanagement.h
    designercoreutils/modelutils.cpp designercoreutils/modelutils.h
    rewriter/propertycontainer.cpp
    rewriter/propertyparser.cpp
    model/nodeabstractproperty.cpp
    model/nodelistproperty.cpp
    model/nodeproperty.cpp
    model/signalhandlerproperty.cpp
    model/variantproperty.cpp
    pluginmanager/widgetpluginmanager.h pluginmanager/widgetpluginmanager.cpp
    pluginmanager/widgetpluginpath.h pluginmanager/widgetpluginpath.cpp
    projectstorage/directorypathcompressor.h
    projectstorage/filesysteminterface.h
    projectstorage/filesystem.cpp projectstorage/filesystem.h
    projectstorage/filestatus.h
    projectstorage/filestatuscache.cpp projectstorage/filestatuscache.h
    projectstorage/modulescanner.cpp projectstorage/modulescanner.h
    projectstorage/nonlockingmutex.h
    projectstorage/projectstorageexceptions.cpp projectstorage/projectstorageexceptions.h
    projectstorage/projectstorageinterface.h
    projectstorage/projectstorageobserver.h
    projectstorage/projectstorage.cpp projectstorage/projectstorage.h
    projectstorage/projectstorageerrornotifierinterface.h
    projectstorage/projectstorageerrornotifier.cpp projectstorage/projectstorageerrornotifier.h
    projectstorage/projectstoragepathwatcher.h
    projectstorage/projectstoragepathwatcherinterface.h
    projectstorage/projectstoragepathwatchernotifierinterface.h
    projectstorage/projectstoragepathwatcher.h
    projectstorage/projectstoragepathwatchertypes.h
    projectstorage/projectstoragetypes.h
    projectstorage/projectstorageupdater.cpp projectstorage/projectstorageupdater.h
    projectstorage/sourcepath.h
    projectstorage/sourcepathcache.h
    projectstorage/sourcepathcache.h
    projectstorage/sourcepathcachetypes.h
    projectstorage/sourcepathview.h
    projectstorage/storagecache.h
    projectstorage/storagecacheentry.h
    projectstorage/storagecachefwd.h
    projectstorage/typeannotationreader.cpp
    projectstorage/typeannotationreader.h
    projectstorage/qmldocumentparserinterface.h
    projectstorage/qmltypesparserinterface.h
    tracing/qmldesignertracing.cpp tracing/qmldesignertracing.h
    rewriter/rewritertransaction.cpp
    include/rewritertransaction.h
    designercoreutils/uniquename.cpp
    designercoreutils/uniquename.h
=======
    generatedcomponentutils.cpp
    generatedcomponentutils.h
    modelmerger.cpp
    modelmerger.h
    modelutils.cpp
    modelutils.h
    predicate.h
    stylesheetmerger.cpp
    stylesheetmerger.h
    uniquename.cpp
    uniquename.h
>>>>>>> 6068df55
)

extend_qtc_library(TestDesignerCore
  INCLUDES ${QML_DESIGNER_CORE_DIRECTORY}/exceptions
  SOURCES_PREFIX ${QML_DESIGNER_CORE_DIRECTORY}/exceptions
  SOURCES
    exception.cpp
    invalidargumentexception.cpp
    invalididexception.cpp
    invalidmetainfoexception.cpp
    invalidmodelnodeexception.cpp
    invalidmodelstateexception.cpp
    invalidpropertyexception.cpp
    invalidqmlsourceexception.cpp
    invalidreparentingexception.cpp
    invalidslideindexexception.cpp
    notimplementedexception.cpp
    removebasestateexception.cpp
    rewritingexception.cpp
)

extend_qtc_library(TestDesignerCore
  INCLUDES ${QML_DESIGNER_CORE_DIRECTORY}/filemanager
  SOURCES_PREFIX ${QML_DESIGNER_CORE_DIRECTORY}/filemanager
  SOURCES
    addarraymembervisitor.cpp
    addarraymembervisitor.h
    addobjectvisitor.cpp
    addobjectvisitor.h
    addpropertyvisitor.cpp
    addpropertyvisitor.h
    astobjecttextextractor.cpp
    astobjecttextextractor.h
    changeimportsvisitor.cpp
    changeimportsvisitor.h
    changeobjecttypevisitor.cpp
    changeobjecttypevisitor.h
    changepropertyvisitor.cpp
    changepropertyvisitor.h
    firstdefinitionfinder.cpp
    firstdefinitionfinder.h
    moveobjectbeforeobjectvisitor.cpp
    moveobjectbeforeobjectvisitor.h
    moveobjectvisitor.cpp
    moveobjectvisitor.h
    objectlengthcalculator.cpp
    objectlengthcalculator.h
    qmlrefactoring.cpp
    qmlrefactoring.h
    qmlrewriter.cpp
    qmlrewriter.h
    removepropertyvisitor.cpp
    removepropertyvisitor.h
    removeuiobjectmembervisitor.cpp
    removeuiobjectmembervisitor.h
)

extend_qtc_library(TestDesignerCore
  INCLUDES ${QML_DESIGNER_CORE_DIRECTORY}/imagecache
  SOURCES_PREFIX ${QML_DESIGNER_CORE_DIRECTORY}/imagecache
  SOURCES
    asynchronousexplicitimagecache.cpp
    asynchronousimagecache.cpp
    asynchronousimagefactory.cpp
    asynchronousimagefactory.h
    explicitimagecacheimageprovider.cpp
    explicitimagecacheimageprovider.h
    imagecachecollectorinterface.h
    imagecachedispatchcollector.h
    imagecachegenerator.cpp
    imagecachegenerator.h
    imagecachegeneratorinterface.h
    imagecacheimageresponse.cpp
    imagecacheimageresponse.h
    imagecachestorage.h
    imagecachestorageinterface.h
    midsizeimagecacheprovider.cpp
    midsizeimagecacheprovider.h
    smallimagecacheprovider.cpp
    smallimagecacheprovider.h
    synchronousimagecache.cpp
    taskqueue.h
    timestampprovider.cpp
    timestampprovider.h
    timestampproviderinterface.h
)

extend_qtc_library(TestDesignerCore
  SOURCES_PREFIX ${QML_DESIGNER_CORE_DIRECTORY}/tracing
  SOURCES
    qmldesignertracing.cpp qmldesignertracing.h
)

extend_qtc_library(TestDesignerCore
  SOURCES_PREFIX ${QML_DESIGNER_CORE_DIRECTORY}/include
  SOURCES
    abstractview.h
    bytearraymodifier.h
    componenttextmodifier.h
    forwardview.h
    itemlibraryentry.h
    model.h
    nodehints.h
    plaintexteditmodifier.h
    propertyparser.h
    rewriterview.h
    textmodifier.h
)

extend_qtc_library(TestDesignerCore
  SOURCES_PROPERTIES SKIP_AUTOGEN ON
  SOURCES_PREFIX ${QML_DESIGNER_CORE_DIRECTORY}/include
  SOURCES
    abstractproperty.h
    annotation.h
    asynchronousexplicitimagecache.h
    asynchronousimagecache.h
    asynchronousimagecacheinterface.h
    auxiliarydata.h
    auxiliarydataproperties.h
    bindingproperty.h
    bytearraymodifier.h
    customnotificationpackage.h
    customnotifications.h
    documentmessage.h
    enumerationmetainfo.h
    exception.h
    externaldependenciesinterface.h
    imagecacheauxiliarydata.h
    import.h
    invalidargumentexception.h
    invalididexception.h
    invalidmetainfoexception.h
    invalidmodelnodeexception.h
    invalidmodelstateexception.h
    invalidpropertyexception.h
    invalidqmlsourceexception.h
    invalidreparentingexception.h
    invalidslideindexexception.h
    iwidgetplugin.h
    mathutils.h
    modelfwd.h
    modelnode.h
    modificationgroupexception.h
    modificationgrouptoken.h
    module.h
    nodeabstractproperty.h
    nodelistproperty.h
    nodemetainfo.h
    nodeproperty.h
    notimplementedexception.h
    objectpropertybinding.h
    projectstorageids.h
    propertybinding.h
    propertycontainer.h
    propertymetainfo.h
    propertynode.h
    puppetstartdata.h
    qmldesignercorelib_exports.h
    qmldesignercorelib_global.h
    qmldesignercoreconstants.h
    removebasestateexception.h
    rewritertransaction.h
    rewritingexception.h
    signalhandlerproperty.h
    sourcepathids.h
    stringutils.h
    synchronousimagecache.h
    variantproperty.h
)

extend_qtc_library(TestDesignerCore
  INCLUDES
    metainfo
  SOURCES_PREFIX ${QML_DESIGNER_CORE_DIRECTORY}/metainfo
  DEFINES SHARE_QML_PATH="${CMAKE_CURRENT_SOURCE_DIR}/../../../../../share/qtcreator/qmldesigner"
  SOURCES
    itemlibraryentry.cpp
    nodehints.cpp
    nodemetainfo.cpp
)

extend_qtc_library(TestDesignerCore
  INCLUDES ${QML_DESIGNER_CORE_DIRECTORY}/model
  SOURCES_PREFIX ${QML_DESIGNER_CORE_DIRECTORY}/model
  SOURCES
    abstractproperty.cpp
    abstractview.cpp
    annotation.cpp
    auxiliarypropertystorageview.cpp auxiliarypropertystorageview.h
    bindingproperty.cpp
    documentmessage.cpp
    import.cpp
    internalbindingproperty.cpp
    internalbindingproperty.h
    internalnode.cpp
    internalnode_p.h
    internalnodeabstractproperty.cpp
    internalnodeabstractproperty.h
    internalnodelistproperty.cpp
    internalnodelistproperty.h
    internalnodeproperty.cpp
    internalnodeproperty.h
    internalproperty.cpp
    internalproperty.h
    internalsignalhandlerproperty.cpp
    internalsignalhandlerproperty.h
    internalvariantproperty.cpp
    internalvariantproperty.h
    model.cpp
    model_p.h
    modelnode.cpp
    modelresourcemanagementinterface.h
    modelresourcemanagementfwd.h
    modelresourcemanagement.cpp modelresourcemanagement.h
    nodeabstractproperty.cpp
    nodelistproperty.cpp
    nodeproperty.cpp
    signalhandlerproperty.cpp
    variantproperty.cpp
)

extend_qtc_library(TestDesignerCore
  INCLUDES ${QML_DESIGNER_CORE_DIRECTORY}/rewriter
  SOURCES_PREFIX ${QML_DESIGNER_CORE_DIRECTORY}/rewriter
  SOURCES
    componenttextmodifier.cpp
    modelnodepositionrecalculator.cpp
    modelnodepositionrecalculator.h
    modelnodepositionstorage.cpp
    modelnodepositionstorage.h
    modeltotextmerger.cpp
    modeltotextmerger.h
    plaintexteditmodifier.cpp
    propertycontainer.cpp
    propertynode.cpp
    propertyparser.cpp
    qmltextgenerator.cpp
    qmltextgenerator.h
    rewriteaction.cpp
    rewriteaction.h
    rewriteactioncompressor.cpp
    rewriteactioncompressor.h
    rewritertransaction.cpp
    rewriterview.cpp
    textmodifier.cpp
    texttomodelmerger.cpp
    texttomodelmerger.h
)

extend_qtc_library(TestDesignerCore
  INCLUDES ${QML_DESIGNER_CORE_DIRECTORY}/pluginmanager
  SOURCES_PREFIX ${QML_DESIGNER_CORE_DIRECTORY}/pluginmanager
  SOURCES
    widgetpluginmanager.cpp
    widgetpluginmanager.h
    widgetpluginpath.cpp
    widgetpluginpath.h
)

extend_qtc_library(TestDesignerCore
  SOURCES_PREFIX ${QML_DESIGNER_CORE_DIRECTORY}/sourcepathstorage
  PUBLIC_INCLUDES ${QML_DESIGNER_CORE_DIRECTORY}/sourcepathstorage
  SOURCES_PROPERTIES SKIP_AUTOGEN ON
  SOURCES
    nonlockingmutex.h
    sourcepath.h
    sourcepathcache.h
    sourcepathcacheinterface.h
    sourcepathcachetypes.h
    sourcepathexceptions.cpp
    sourcepathexceptions.h
    sourcepathstorage.cpp
    sourcepathstorage.h
    sourcepathview.h
    storagecache.h
    storagecacheentry.h
    storagecachefwd.h
)

extend_qtc_library(TestDesignerCore
  SOURCES_PREFIX ${QML_DESIGNER_CORE_DIRECTORY}/projectstorage
  PUBLIC_INCLUDES ${QML_DESIGNER_CORE_DIRECTORY}/projectstorage
  SOURCES_PROPERTIES SKIP_AUTOGEN ON
  DEFINES QML_DOM_MSVC2019_COMPAT # can be removed for Qt 6.8
  SOURCES
    commontypecache.h
    directorypathcompressor.h
    filesysteminterface.h
    filesystem.cpp filesystem.h
    filestatus.h
    filestatuscache.cpp filestatuscache.h
    modulescanner.cpp modulescanner.h
    projectstorageexceptions.cpp projectstorageexceptions.h
    projectstorageinterface.h
    projectstoragefwd.h
    projectstorageinfotypes.h
    projectstorageobserver.h
    projectstoragepathwatcher.h
    projectstoragepathwatcherinterface.h
    projectstoragepathwatchernotifierinterface.h
    projectstoragepathwatcher.h
    projectstoragepathwatchertypes.h
    projectstorageprinting.h
    projectstoragetypes.h
    projectstorageupdater.cpp projectstorageupdater.h
    projectstorage.cpp projectstorage.h
    projectstorageerrornotifierinterface.h
    projectstorageerrornotifier.cpp projectstorageerrornotifier.h
    typeannotationreader.cpp typeannotationreader.h
    qmldocumentparserinterface.h
    qmltypesparserinterface.h
)<|MERGE_RESOLUTION|>--- conflicted
+++ resolved
@@ -21,17 +21,6 @@
     TextEditorSupport
   SOURCES_PREFIX ${QML_DESIGNER_DIRECTORY}/libs/designercore
   PUBLIC_INCLUDES
-<<<<<<< HEAD
-    ${UnittestStubsDir}
-    ${UnittestStubsDir}/qmldesigner/designercore/include
-    ${QtCreatorLibsDir}
-    ${QtCreatorPluginsDir}
-    ${QmlDesignerDir}
-    ${QmlDesignerDir}/designercore
-    ${QmlDesignerDir}/designercore/include
-    ${QmlDesignerDir}/designercore/imagecache
-    ${QmlDesignerDir}/designercore/designercoreutils
-=======
     ${UNITTEST_STUB_DIRECTORY}
     ${UNITTEST_STUB_DIRECTORY}/qmldesigner/libs/designercore/include
     ${QT_CREATOR_LIBS_DIRECTORY}
@@ -42,7 +31,6 @@
     ${QML_DESIGNER_CORE_DIRECTORY}/include
     ${QML_DESIGNER_CORE_DIRECTORY}/imagecache
     ${QML_DESIGNER_CORE_DIRECTORY}/designercoreutils
->>>>>>> 6068df55
   PUBLIC_DEFINES
     UNIT_TESTS
     DONT_CHECK_MESSAGE_COUNTER
@@ -62,133 +50,6 @@
   PUBLIC_INCLUDES ${QML_DESIGNER_CORE_DIRECTORY}/designercoreutils
   SOURCES_PREFIX ${QML_DESIGNER_CORE_DIRECTORY}/designercoreutils
   SOURCES
-<<<<<<< HEAD
-    exceptions/exception.cpp
-    exceptions/invalidargumentexception.cpp
-    exceptions/invalididexception.cpp
-    exceptions/invalidmetainfoexception.cpp
-    exceptions/invalidmodelnodeexception.cpp
-    exceptions/invalidmodelstateexception.cpp
-    exceptions/invalidpropertyexception.cpp
-    exceptions/invalidqmlsourceexception.cpp
-    exceptions/invalidreparentingexception.cpp
-    exceptions/invalidslideindexexception.cpp
-    exceptions/notimplementedexception.cpp
-    exceptions/removebasestateexception.cpp
-    exceptions/rewritingexception.cpp
-    imagecache/asynchronousexplicitimagecache.cpp
-    imagecache/asynchronousimagecache.cpp
-    imagecache/asynchronousimagefactory.cpp
-    imagecache/asynchronousimagefactory.h
-    imagecache/imagecachecollectorinterface.h
-    imagecache/imagecachegenerator.cpp
-    imagecache/imagecachegenerator.h
-    imagecache/imagecachegeneratorinterface.h
-    imagecache/imagecachestorage.h
-    imagecache/imagecachedispatchcollector.h
-    imagecache/imagecachestorageinterface.h
-    imagecache/synchronousimagecache.cpp
-    imagecache/taskqueue.h
-    imagecache/timestampproviderinterface.h
-    include/abstractproperty.h
-    include/asynchronousexplicitimagecache.h
-    include/asynchronousimagecache.h
-    include/asynchronousimagecacheinterface.h
-    include/bindingproperty.h
-    include/imagecacheauxiliarydata.h
-    include/import.h
-    include/itemlibraryentry.h
-    include/modelnode.h
-    include/module.h
-    include/nodeabstractproperty.h
-    include/nodelistproperty.h
-    include/nodemetainfo.h
-    include/nodeproperty.h
-    include/projectstorageids.h
-    include/propertymetainfo.h
-    include/propertycontainer.h
-    include/propertyparser.h
-    include/qmldesignercorelib_global.h
-    include/signalhandlerproperty.h
-    include/synchronousimagecache.h
-    include/variantproperty.h
-    metainfo/itemlibraryentry.cpp
-    metainfo/nodemetainfo.cpp
-    model/abstractproperty.cpp
-    model/abstractview.cpp
-    model/auxiliarypropertystorageview.cpp model/auxiliarypropertystorageview.h
-    model/annotation.cpp
-    model/bindingproperty.cpp
-    model/import.cpp
-    model/internalbindingproperty.cpp
-    model/internalbindingproperty.h
-    model/internalnode.cpp
-    model/internalnode_p.h
-    model/internalnodeabstractproperty.cpp
-    model/internalnodeabstractproperty.h
-    model/internalnodelistproperty.cpp
-    model/internalnodelistproperty.h
-    model/internalnodeproperty.cpp
-    model/internalnodeproperty.h
-    model/internalproperty.cpp
-    model/internalproperty.h
-    model/internalsignalhandlerproperty.cpp
-    model/internalsignalhandlerproperty.h
-    model/internalvariantproperty.cpp
-    model/internalvariantproperty.h
-    model/model.cpp
-    model/model_p.h
-    model/modelnode.cpp
-    model/modelresourcemanagementinterface.h
-    model/modelresourcemanagement.cpp model/modelresourcemanagement.h
-    designercoreutils/modelutils.cpp designercoreutils/modelutils.h
-    rewriter/propertycontainer.cpp
-    rewriter/propertyparser.cpp
-    model/nodeabstractproperty.cpp
-    model/nodelistproperty.cpp
-    model/nodeproperty.cpp
-    model/signalhandlerproperty.cpp
-    model/variantproperty.cpp
-    pluginmanager/widgetpluginmanager.h pluginmanager/widgetpluginmanager.cpp
-    pluginmanager/widgetpluginpath.h pluginmanager/widgetpluginpath.cpp
-    projectstorage/directorypathcompressor.h
-    projectstorage/filesysteminterface.h
-    projectstorage/filesystem.cpp projectstorage/filesystem.h
-    projectstorage/filestatus.h
-    projectstorage/filestatuscache.cpp projectstorage/filestatuscache.h
-    projectstorage/modulescanner.cpp projectstorage/modulescanner.h
-    projectstorage/nonlockingmutex.h
-    projectstorage/projectstorageexceptions.cpp projectstorage/projectstorageexceptions.h
-    projectstorage/projectstorageinterface.h
-    projectstorage/projectstorageobserver.h
-    projectstorage/projectstorage.cpp projectstorage/projectstorage.h
-    projectstorage/projectstorageerrornotifierinterface.h
-    projectstorage/projectstorageerrornotifier.cpp projectstorage/projectstorageerrornotifier.h
-    projectstorage/projectstoragepathwatcher.h
-    projectstorage/projectstoragepathwatcherinterface.h
-    projectstorage/projectstoragepathwatchernotifierinterface.h
-    projectstorage/projectstoragepathwatcher.h
-    projectstorage/projectstoragepathwatchertypes.h
-    projectstorage/projectstoragetypes.h
-    projectstorage/projectstorageupdater.cpp projectstorage/projectstorageupdater.h
-    projectstorage/sourcepath.h
-    projectstorage/sourcepathcache.h
-    projectstorage/sourcepathcache.h
-    projectstorage/sourcepathcachetypes.h
-    projectstorage/sourcepathview.h
-    projectstorage/storagecache.h
-    projectstorage/storagecacheentry.h
-    projectstorage/storagecachefwd.h
-    projectstorage/typeannotationreader.cpp
-    projectstorage/typeannotationreader.h
-    projectstorage/qmldocumentparserinterface.h
-    projectstorage/qmltypesparserinterface.h
-    tracing/qmldesignertracing.cpp tracing/qmldesignertracing.h
-    rewriter/rewritertransaction.cpp
-    include/rewritertransaction.h
-    designercoreutils/uniquename.cpp
-    designercoreutils/uniquename.h
-=======
     generatedcomponentutils.cpp
     generatedcomponentutils.h
     modelmerger.cpp
@@ -200,7 +61,6 @@
     stylesheetmerger.h
     uniquename.cpp
     uniquename.h
->>>>>>> 6068df55
 )
 
 extend_qtc_library(TestDesignerCore
