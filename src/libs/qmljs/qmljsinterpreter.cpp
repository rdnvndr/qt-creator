/**************************************************************************
**
** This file is part of Qt Creator
**
** Copyright (c) 2011 Nokia Corporation and/or its subsidiary(-ies).
**
** Contact: Nokia Corporation (info@qt.nokia.com)
**
**
** GNU Lesser General Public License Usage
**
** This file may be used under the terms of the GNU Lesser General Public
** License version 2.1 as published by the Free Software Foundation and
** appearing in the file LICENSE.LGPL included in the packaging of this file.
** Please review the following information to ensure the GNU Lesser General
** Public License version 2.1 requirements will be met:
** http://www.gnu.org/licenses/old-licenses/lgpl-2.1.html.
**
** In addition, as a special exception, Nokia gives you certain additional
** rights. These rights are described in the Nokia Qt LGPL Exception
** version 1.1, included in the file LGPL_EXCEPTION.txt in this package.
**
** Other Usage
**
** Alternatively, this file may be used in accordance with the terms and
** conditions contained in a signed written agreement between you and Nokia.
**
** If you have questions regarding the use of this file, please contact
** Nokia at info@qt.nokia.com.
**
**************************************************************************/

#include "qmljsinterpreter.h"
#include "qmljsevaluate.h"
#include "qmljslink.h"
#include "qmljsbind.h"
#include "qmljsscopebuilder.h"
#include "qmljsscopechain.h"
#include "qmljsscopeastpath.h"
#include "qmljstypedescriptionreader.h"
#include "qmljsvalueowner.h"
#include "qmljscontext.h"
#include "parser/qmljsast_p.h"

#include <languageutils/fakemetaobject.h>
#include <utils/qtcassert.h>

#include <QtCore/QFile>
#include <QtCore/QDir>
#include <QtCore/QString>
#include <QtCore/QStringList>
#include <QtCore/QMetaObject>
#include <QtCore/QMetaProperty>
#include <QtCore/QXmlStreamReader>
#include <QtCore/QProcess>
#include <QtCore/QDebug>

#include <algorithm>

using namespace LanguageUtils;
using namespace QmlJS;
using namespace QmlJS::AST;

namespace {

class LookupMember: public MemberProcessor
{
    QString _name;
    const Value *_value;

    bool process(const QString &name, const Value *value)
    {
        if (_value)
            return false;

        if (name == _name) {
            _value = value;
            return false;
        }

        return true;
    }

public:
    LookupMember(const QString &name)
        : _name(name), _value(0) {}

    const Value *value() const { return _value; }

    virtual bool processProperty(const QString &name, const Value *value)
    {
        return process(name, value);
    }

    virtual bool processEnumerator(const QString &name, const Value *value)
    {
        return process(name, value);
    }

    virtual bool processSignal(const QString &name, const Value *value)
    {
        return process(name, value);
    }

    virtual bool processSlot(const QString &name, const Value *value)
    {
        return process(name, value);
    }

    virtual bool processGeneratedSlot(const QString &name, const Value *value)
    {
        return process(name, value);
    }
};

class MetaFunction: public FunctionValue
{
    FakeMetaMethod _method;

public:
    MetaFunction(const FakeMetaMethod &method, ValueOwner *valueOwner)
        : FunctionValue(valueOwner), _method(method)
    {
    }

    virtual int argumentCount() const
    {
        return _method.parameterNames().size();
    }

    virtual QString argumentName(int index) const
    {
        if (index < _method.parameterNames().size())
            return _method.parameterNames().at(index);

        return FunctionValue::argumentName(index);
    }

    virtual bool isVariadic() const
    {
        return false;
    }

    virtual const Value *invoke(const Activation *) const
    {
        return valueOwner()->unknownValue();
    }
};

} // end of anonymous namespace

CppComponentValue::CppComponentValue(FakeMetaObject::ConstPtr metaObject, const QString &className,
                               const QString &packageName, const ComponentVersion &componentVersion,
                               const ComponentVersion &importVersion, int metaObjectRevision,
                               ValueOwner *valueOwner)
    : ObjectValue(valueOwner),
      _attachedType(0),
      _metaObject(metaObject),
      _moduleName(packageName),
      _componentVersion(componentVersion),
      _importVersion(importVersion),
      _metaObjectRevision(metaObjectRevision)
{
    setClassName(className);
    int nEnums = metaObject->enumeratorCount();
    for (int i = 0; i < nEnums; ++i) {
        FakeMetaEnum fEnum = metaObject->enumerator(i);
        _enums[fEnum.name()] = new QmlEnumValue(this, i);
    }
}

CppComponentValue::~CppComponentValue()
{
    delete _metaSignatures;
    delete _signalScopes;
}

static QString generatedSlotName(const QString &base)
{
    QString slotName = QLatin1String("on");
    slotName += base.at(0).toUpper();
    slotName += base.midRef(1);
    return slotName;
}

const CppComponentValue *CppComponentValue::asCppComponentValue() const
{
    return this;
}

void CppComponentValue::processMembers(MemberProcessor *processor) const
{
    // process the meta enums
    for (int index = _metaObject->enumeratorOffset(); index < _metaObject->enumeratorCount(); ++index) {
        FakeMetaEnum e = _metaObject->enumerator(index);

        for (int i = 0; i < e.keyCount(); ++i) {
            processor->processEnumerator(e.key(i), valueOwner()->numberValue());
        }
    }

    // all explicitly defined signal names
    QSet<QString> explicitSignals;

    // make MetaFunction instances lazily when first needed
    QList<const Value *> *signatures = _metaSignatures;
    if (!signatures) {
        signatures = new QList<const Value *>;
        signatures->reserve(_metaObject->methodCount());
        for (int index = 0; index < _metaObject->methodCount(); ++index)
            signatures->append(new MetaFunction(_metaObject->method(index), valueOwner()));
        if (!_metaSignatures.testAndSetOrdered(0, signatures)) {
            delete signatures;
            signatures = _metaSignatures;
        }
    }

    // process the meta methods
    for (int index = 0; index < _metaObject->methodCount(); ++index) {
        const FakeMetaMethod method = _metaObject->method(index);
        if (_metaObjectRevision < method.revision())
            continue;

        const QString &methodName = _metaObject->method(index).methodName();
        const Value *signature = signatures->at(index);

        if (method.methodType() == FakeMetaMethod::Slot && method.access() == FakeMetaMethod::Public) {
            processor->processSlot(methodName, signature);

        } else if (method.methodType() == FakeMetaMethod::Signal && method.access() != FakeMetaMethod::Private) {
            // process the signal
            processor->processSignal(methodName, signature);
            explicitSignals.insert(methodName);

            // process the generated slot
            const QString &slotName = generatedSlotName(methodName);
            processor->processGeneratedSlot(slotName, signature);
        }
    }

    // process the meta properties
    for (int index = 0; index < _metaObject->propertyCount(); ++index) {
        const FakeMetaProperty prop = _metaObject->property(index);
        if (_metaObjectRevision < prop.revision())
            continue;

        const QString propertyName = prop.name();
        processor->processProperty(propertyName, valueForCppName(prop.typeName()));

        // every property always has a onXyzChanged slot, even if the NOTIFY
        // signal has a different name
        QString signalName = propertyName;
        signalName += QLatin1String("Changed");
        if (!explicitSignals.contains(signalName)) {
            // process the generated slot
            const QString &slotName = generatedSlotName(signalName);
            processor->processGeneratedSlot(slotName, valueOwner()->unknownValue());
        }
    }

    if (_attachedType)
        _attachedType->processMembers(processor);

    ObjectValue::processMembers(processor);
}

const Value *CppComponentValue::valueForCppName(const QString &typeName) const
{
    const CppQmlTypes &cppTypes = valueOwner()->cppQmlTypes();

    // check in the same package/version first
    const CppComponentValue *objectValue = cppTypes.objectByQualifiedName(
                _moduleName, typeName, _importVersion);
    if (objectValue)
        return objectValue;

    // fallback to plain cpp name
    objectValue = cppTypes.objectByCppName(typeName);
    if (objectValue)
        return objectValue;

    // try qml builtin type names
    if (const Value *v = valueOwner()->defaultValueForBuiltinType(typeName)) {
        if (!v->asUndefinedValue())
            return v;
    }

    // map other C++ types
    if (typeName == QLatin1String("QByteArray")
            || typeName == QLatin1String("QString")) {
        return valueOwner()->stringValue();
    } else if (typeName == QLatin1String("QUrl")) {
        return valueOwner()->urlValue();
    } else if (typeName == QLatin1String("long")) {
        return valueOwner()->intValue();
    }  else if (typeName == QLatin1String("float")
                || typeName == QLatin1String("qreal")) {
        return valueOwner()->realValue();
    } else if (typeName == QLatin1String("QFont")) {
        return valueOwner()->qmlFontObject();
    } else if (typeName == QLatin1String("QPoint")
            || typeName == QLatin1String("QPointF")
            || typeName == QLatin1String("QVector2D")) {
        return valueOwner()->qmlPointObject();
    } else if (typeName == QLatin1String("QSize")
            || typeName == QLatin1String("QSizeF")) {
        return valueOwner()->qmlSizeObject();
    } else if (typeName == QLatin1String("QRect")
            || typeName == QLatin1String("QRectF")) {
        return valueOwner()->qmlRectObject();
    } else if (typeName == QLatin1String("QVector3D")) {
        return valueOwner()->qmlVector3DObject();
    } else if (typeName == QLatin1String("QColor")) {
        return valueOwner()->colorValue();
    } else if (typeName == QLatin1String("QDeclarativeAnchorLine")) {
        return valueOwner()->anchorLineValue();
    }

    // might be an enum
    const CppComponentValue *base = this;
    const QStringList components = typeName.split(QLatin1String("::"));
    if (components.size() == 2) {
        base = valueOwner()->cppQmlTypes().objectByCppName(components.first());
    }
    if (base) {
        if (const QmlEnumValue *value = base->getEnumValue(components.last()))
            return value;
    }

    // may still be a cpp based value
    return valueOwner()->unknownValue();
}

const CppComponentValue *CppComponentValue::prototype() const
{
    Q_ASSERT(!_prototype || value_cast<CppComponentValue>(_prototype));
    return static_cast<const CppComponentValue *>(_prototype);
}

<<<<<<< HEAD
const CppComponentValue *CppComponentValue::attachedType() const
=======
/*!
  \returns a list started by this object and followed by all its prototypes

  Prefer to use this over calling prototype() in a loop, as it avoids cycles.
*/
QList<const QmlObjectValue *> QmlObjectValue::prototypes() const
{
    QList<const QmlObjectValue *> protos;
    for (const QmlObjectValue *it = this; it; it = it->prototype()) {
        if (protos.contains(it))
            break;
        protos += it;
    }
    return protos;
}

const QmlObjectValue *QmlObjectValue::attachedType() const
>>>>>>> 00282086
{
    return _attachedType;
}

void CppComponentValue::setAttachedType(CppComponentValue *value)
{
    _attachedType = value;
}

FakeMetaObject::ConstPtr CppComponentValue::metaObject() const
{
    return _metaObject;
}

QString CppComponentValue::moduleName() const
{ return _moduleName; }

ComponentVersion CppComponentValue::componentVersion() const
{ return _componentVersion; }

ComponentVersion CppComponentValue::importVersion() const
{ return _importVersion; }

QString CppComponentValue::defaultPropertyName() const
{ return _metaObject->defaultPropertyName(); }

QString CppComponentValue::propertyType(const QString &propertyName) const
{
<<<<<<< HEAD
    for (const CppComponentValue *it = this; it; it = it->prototype()) {
=======
    foreach (const QmlObjectValue *it, prototypes()) {
>>>>>>> 00282086
        FakeMetaObject::ConstPtr iter = it->_metaObject;
        int propIdx = iter->propertyIndex(propertyName);
        if (propIdx != -1) {
            return iter->property(propIdx).typeName();
        }
    }
    return QString();
}

bool CppComponentValue::isListProperty(const QString &propertyName) const
{
<<<<<<< HEAD
    for (const CppComponentValue *it = this; it; it = it->prototype()) {
=======
    foreach (const QmlObjectValue *it, prototypes()) {
>>>>>>> 00282086
        FakeMetaObject::ConstPtr iter = it->_metaObject;
        int propIdx = iter->propertyIndex(propertyName);
        if (propIdx != -1) {
            return iter->property(propIdx).isList();
        }
    }
    return false;
}

FakeMetaEnum CppComponentValue::getEnum(const QString &typeName, const CppComponentValue **foundInScope) const
{
<<<<<<< HEAD
    for (const CppComponentValue *it = this; it; it = it->prototype()) {
=======
    foreach (const QmlObjectValue *it, prototypes()) {
>>>>>>> 00282086
        FakeMetaObject::ConstPtr iter = it->_metaObject;
        const int index = iter->enumeratorIndex(typeName);
        if (index != -1) {
            if (foundInScope)
                *foundInScope = it;
            return iter->enumerator(index);
        }
    }
    if (foundInScope)
        *foundInScope = 0;
    return FakeMetaEnum();
}

const QmlEnumValue *CppComponentValue::getEnumValue(const QString &typeName, const CppComponentValue **foundInScope) const
{
<<<<<<< HEAD
    for (const CppComponentValue *it = this; it; it = it->prototype()) {
=======
    foreach (const QmlObjectValue *it, prototypes()) {
>>>>>>> 00282086
        if (const QmlEnumValue *e = it->_enums.value(typeName)) {
            if (foundInScope)
                *foundInScope = it;
            return e;
        }
    }
    if (foundInScope)
        *foundInScope = 0;
    return 0;
}

const ObjectValue *CppComponentValue::signalScope(const QString &signalName) const
{
    QHash<QString, const ObjectValue *> *scopes = _signalScopes;
    if (!scopes) {
        scopes = new QHash<QString, const ObjectValue *>;
        // usually not all methods are signals
        scopes->reserve(_metaObject->methodCount() / 2);
        for (int index = 0; index < _metaObject->methodCount(); ++index) {
            const FakeMetaMethod &method = _metaObject->method(index);
            if (method.methodType() != FakeMetaMethod::Signal || method.access() == FakeMetaMethod::Private)
                continue;

            const QStringList &parameterNames = method.parameterNames();
            const QStringList &parameterTypes = method.parameterTypes();
            QTC_ASSERT(parameterNames.size() == parameterTypes.size(), continue);

            ObjectValue *scope = valueOwner()->newObject(/*prototype=*/0);
            for (int i = 0; i < parameterNames.size(); ++i) {
                const QString &name = parameterNames.at(i);
                const QString &type = parameterTypes.at(i);
                if (name.isEmpty())
                    continue;
                scope->setMember(name, valueForCppName(type));
            }
            scopes->insert(generatedSlotName(method.methodName()), scope);
        }
        if (!_signalScopes.testAndSetOrdered(0, scopes)) {
            delete _signalScopes;
            scopes = _signalScopes;
        }
    }

    return scopes->value(signalName);
}

bool CppComponentValue::isWritable(const QString &propertyName) const
{
<<<<<<< HEAD
    for (const CppComponentValue *it = this; it; it = it->prototype()) {
=======
    foreach (const QmlObjectValue *it, prototypes()) {
>>>>>>> 00282086
        FakeMetaObject::ConstPtr iter = it->_metaObject;
        int propIdx = iter->propertyIndex(propertyName);
        if (propIdx != -1) {
            return iter->property(propIdx).isWritable();
        }
    }
    return false;
}

bool CppComponentValue::isPointer(const QString &propertyName) const
{
<<<<<<< HEAD
    for (const CppComponentValue *it = this; it; it = it->prototype()) {
=======
    foreach (const QmlObjectValue *it, prototypes()) {
>>>>>>> 00282086
        FakeMetaObject::ConstPtr iter = it->_metaObject;
        int propIdx = iter->propertyIndex(propertyName);
        if (propIdx != -1) {
            return iter->property(propIdx).isPointer();
        }
    }
    return false;
}

bool CppComponentValue::hasLocalProperty(const QString &typeName) const
{
    int idx = _metaObject->propertyIndex(typeName);
    if (idx == -1)
        return false;
    return true;
}

bool CppComponentValue::hasProperty(const QString &propertyName) const
{
<<<<<<< HEAD
    for (const CppComponentValue *it = this; it; it = it->prototype()) {
=======
    foreach (const QmlObjectValue *it, prototypes()) {
>>>>>>> 00282086
        FakeMetaObject::ConstPtr iter = it->_metaObject;
        int propIdx = iter->propertyIndex(propertyName);
        if (propIdx != -1) {
            return true;
        }
    }
    return false;
}

bool CppComponentValue::isDerivedFrom(FakeMetaObject::ConstPtr base) const
{
<<<<<<< HEAD
    for (const CppComponentValue *it = this; it; it = it->prototype()) {
=======
    foreach (const QmlObjectValue *it, prototypes()) {
>>>>>>> 00282086
        FakeMetaObject::ConstPtr iter = it->_metaObject;
        if (iter == base)
            return true;
    }
    return false;
}

QmlEnumValue::QmlEnumValue(const CppComponentValue *owner, int enumIndex)
    : _owner(owner)
    , _enumIndex(enumIndex)
{
    owner->valueOwner()->registerValue(this);
}

QmlEnumValue::~QmlEnumValue()
{
}

const QmlEnumValue *QmlEnumValue::asQmlEnumValue() const
{
    return this;
}

QString QmlEnumValue::name() const
{
    return _owner->metaObject()->enumerator(_enumIndex).name();
}

QStringList QmlEnumValue::keys() const
{
    return _owner->metaObject()->enumerator(_enumIndex).keys();
}

const CppComponentValue *QmlEnumValue::owner() const
{
    return _owner;
}

////////////////////////////////////////////////////////////////////////////////
// ValueVisitor
////////////////////////////////////////////////////////////////////////////////
ValueVisitor::ValueVisitor()
{
}

ValueVisitor::~ValueVisitor()
{
}

void ValueVisitor::visit(const NullValue *)
{
}

void ValueVisitor::visit(const UndefinedValue *)
{
}

void ValueVisitor::visit(const UnknownValue *)
{
}

void ValueVisitor::visit(const NumberValue *)
{
}

void ValueVisitor::visit(const BooleanValue *)
{
}

void ValueVisitor::visit(const StringValue *)
{
}

void ValueVisitor::visit(const ObjectValue *)
{
}

void ValueVisitor::visit(const FunctionValue *)
{
}

void ValueVisitor::visit(const Reference *)
{
}

void ValueVisitor::visit(const ColorValue *)
{
}

void ValueVisitor::visit(const AnchorLineValue *)
{
}

////////////////////////////////////////////////////////////////////////////////
// Value
////////////////////////////////////////////////////////////////////////////////
Value::Value()
{
}

Value::~Value()
{
}

bool Value::getSourceLocation(QString *, int *, int *) const
{
    return false;
}

const NullValue *Value::asNullValue() const
{
    return 0;
}

const UndefinedValue *Value::asUndefinedValue() const
{
    return 0;
}

const UnknownValue *Value::asUnknownValue() const
{
    return 0;
}

const NumberValue *Value::asNumberValue() const
{
    return 0;
}

const IntValue *Value::asIntValue() const
{
    return 0;
}

const RealValue *Value::asRealValue() const
{
    return 0;
}

const BooleanValue *Value::asBooleanValue() const
{
    return 0;
}

const StringValue *Value::asStringValue() const
{
    return 0;
}

const UrlValue *Value::asUrlValue() const
{
    return 0;
}

const ObjectValue *Value::asObjectValue() const
{
    return 0;
}

const FunctionValue *Value::asFunctionValue() const
{
    return 0;
}

const Reference *Value::asReference() const
{
    return 0;
}

const ColorValue *Value::asColorValue() const
{
    return 0;
}

const AnchorLineValue *Value::asAnchorLineValue() const
{
    return 0;
}

const CppComponentValue *Value::asCppComponentValue() const
{
    return 0;
}

const ASTObjectValue *Value::asAstObjectValue() const
{
    return 0;
}

const QmlEnumValue *Value::asQmlEnumValue() const
{
    return 0;
}

const QmlPrototypeReference *Value::asQmlPrototypeReference() const
{
    return 0;
}

const ASTPropertyReference *Value::asAstPropertyReference() const
{
    return 0;
}

const ASTSignal *Value::asAstSignal() const
{
    return 0;
}

////////////////////////////////////////////////////////////////////////////////
// Values
////////////////////////////////////////////////////////////////////////////////
const NullValue *NullValue::asNullValue() const
{
    return this;
}

void NullValue::accept(ValueVisitor *visitor) const
{
    visitor->visit(this);
}

const UndefinedValue *UndefinedValue::asUndefinedValue() const
{
    return this;
}

void UnknownValue::accept(ValueVisitor *visitor) const
{
    visitor->visit(this);
}

const UnknownValue *UnknownValue::asUnknownValue() const
{
    return this;
}

void UndefinedValue::accept(ValueVisitor *visitor) const
{
    visitor->visit(this);
}
const NumberValue *NumberValue::asNumberValue() const
{
    return this;
}

const RealValue *RealValue::asRealValue() const
{
    return this;
}

const IntValue *IntValue::asIntValue() const
{
    return this;
}

void NumberValue::accept(ValueVisitor *visitor) const
{
    visitor->visit(this);
}

const BooleanValue *BooleanValue::asBooleanValue() const
{
    return this;
}

void BooleanValue::accept(ValueVisitor *visitor) const
{
    visitor->visit(this);
}

const StringValue *StringValue::asStringValue() const
{
    return this;
}

const UrlValue *UrlValue::asUrlValue() const
{
    return this;
}

void StringValue::accept(ValueVisitor *visitor) const
{
    visitor->visit(this);
}

Reference::Reference(ValueOwner *valueOwner)
    : _valueOwner(valueOwner)
{
    _valueOwner->registerValue(this);
}

Reference::~Reference()
{
}

ValueOwner *Reference::valueOwner() const
{
    return _valueOwner;
}

const Reference *Reference::asReference() const
{
    return this;
}

void Reference::accept(ValueVisitor *visitor) const
{
    visitor->visit(this);
}

const Value *Reference::value(ReferenceContext *) const
{
    return _valueOwner->undefinedValue();
}

void ColorValue::accept(ValueVisitor *visitor) const
{
    visitor->visit(this);
}

const ColorValue *ColorValue::asColorValue() const
{
    return this;
}

void AnchorLineValue::accept(ValueVisitor *visitor) const
{
    visitor->visit(this);
}

const AnchorLineValue *AnchorLineValue::asAnchorLineValue() const
{
    return this;
}

MemberProcessor::MemberProcessor()
{
}

MemberProcessor::~MemberProcessor()
{
}

bool MemberProcessor::processProperty(const QString &, const Value *)
{
    return true;
}

bool MemberProcessor::processEnumerator(const QString &, const Value *)
{
    return true;
}

bool MemberProcessor::processSignal(const QString &, const Value *)
{
    return true;
}

bool MemberProcessor::processSlot(const QString &, const Value *)
{
    return true;
}

bool MemberProcessor::processGeneratedSlot(const QString &, const Value *)
{
    return true;
}

ObjectValue::ObjectValue(ValueOwner *valueOwner)
    : _valueOwner(valueOwner),
      _prototype(0)
{
    valueOwner->registerValue(this);
}

ObjectValue::~ObjectValue()
{
}

ValueOwner *ObjectValue::valueOwner() const
{
    return _valueOwner;
}

QString ObjectValue::className() const
{
    return _className;
}

void ObjectValue::setClassName(const QString &className)
{
    _className = className;
}

const Value *ObjectValue::prototype() const
{
    return _prototype;
}

const ObjectValue *ObjectValue::prototype(const Context *context) const
{
    const ObjectValue *prototypeObject = value_cast<ObjectValue>(_prototype);
    if (! prototypeObject) {
        if (const Reference *prototypeReference = value_cast<Reference>(_prototype)) {
            prototypeObject = value_cast<ObjectValue>(context->lookupReference(prototypeReference));
        }
    }
    return prototypeObject;
}

void ObjectValue::setPrototype(const Value *prototype)
{
    _prototype = prototype;
}

void ObjectValue::setMember(const QString &name, const Value *value)
{
    _members[name] = value;
}

void ObjectValue::removeMember(const QString &name)
{
    _members.remove(name);
}

const ObjectValue *ObjectValue::asObjectValue() const
{
    return this;
}

void ObjectValue::accept(ValueVisitor *visitor) const
{
    visitor->visit(this);
}

bool ObjectValue::checkPrototype(const ObjectValue *, QSet<const ObjectValue *> *) const
{
#if 0
    const int previousSize = processed->size();
    processed->insert(this);

    if (previousSize != processed->size()) {
        if (this == proto)
            return false;

        if (prototype() && ! prototype()->checkPrototype(proto, processed))
            return false;

        return true;
    }
#endif
    return false;
}

void ObjectValue::processMembers(MemberProcessor *processor) const
{
    QHashIterator<QString, const Value *> it(_members);

    while (it.hasNext()) {
        it.next();

        if (! processor->processProperty(it.key(), it.value()))
            break;
    }
}

const Value *ObjectValue::lookupMember(const QString &name, const Context *context,
                                       const ObjectValue **foundInObject,
                                       bool examinePrototypes) const
{
    if (const Value *m = _members.value(name)) {
        if (foundInObject)
            *foundInObject = this;
        return m;
    } else {
        LookupMember slowLookup(name);
        processMembers(&slowLookup);
        if (slowLookup.value()) {
            if (foundInObject)
                *foundInObject = this;
            return slowLookup.value();
        }
    }

    if (examinePrototypes && context) {
        PrototypeIterator iter(this, context);
        iter.next(); // skip this
        while (iter.hasNext()) {
            const ObjectValue *prototypeObject = iter.next();
            if (const Value *m = prototypeObject->lookupMember(name, context, foundInObject, false))
                return m;
        }
    }

    if (foundInObject)
        *foundInObject = 0;
    return 0;
}

PrototypeIterator::PrototypeIterator(const ObjectValue *start, const Context *context)
    : m_current(0)
    , m_next(start)
    , m_context(context)
    , m_error(NoError)
{
    if (start)
        m_prototypes.reserve(10);
}

PrototypeIterator::PrototypeIterator(const ObjectValue *start, const ContextPtr &context)
    : m_current(0)
    , m_next(start)
    , m_context(context.data())
    , m_error(NoError)
{
    if (start)
        m_prototypes.reserve(10);
}

bool PrototypeIterator::hasNext()
{
    if (m_next)
        return true;
    if (!m_current)
        return false;
    const Value *proto = m_current->prototype();
    if (!proto)
        return false;

    m_next = value_cast<ObjectValue>(proto);
    if (! m_next)
        m_next = value_cast<ObjectValue>(m_context->lookupReference(proto));
    if (!m_next) {
        m_error = ReferenceResolutionError;
        return false;
    }
    if (m_prototypes.contains(m_next)) {
        m_error = CycleError;
        m_next = 0;
        return false;
    }
    return true;
}

const ObjectValue *PrototypeIterator::next()
{
    if (hasNext()) {
        m_current = m_next;
        m_prototypes += m_next;
        m_next = 0;
        return m_current;
    }
    return 0;
}

const ObjectValue *PrototypeIterator::peekNext()
{
    if (hasNext()) {
        return m_next;
    }
    return 0;
}

PrototypeIterator::Error PrototypeIterator::error() const
{
    return m_error;
}

QList<const ObjectValue *> PrototypeIterator::all()
{
    while (hasNext())
        next();
    return m_prototypes;
}

Activation::Activation(Context *parentContext)
    : _thisObject(0),
      _calledAsFunction(true),
      _parentContext(parentContext)
{
}

Activation::~Activation()
{
}

Context *Activation::parentContext() const
{
    return _parentContext;
}

Context *Activation::context() const
{
    // ### FIXME: Real context for activations.
    return 0;
}

bool Activation::calledAsConstructor() const
{
    return ! _calledAsFunction;
}

void Activation::setCalledAsConstructor(bool calledAsConstructor)
{
    _calledAsFunction = ! calledAsConstructor;
}

bool Activation::calledAsFunction() const
{
    return _calledAsFunction;
}

void Activation::setCalledAsFunction(bool calledAsFunction)
{
    _calledAsFunction = calledAsFunction;
}

ObjectValue *Activation::thisObject() const
{
    return _thisObject;
}

void Activation::setThisObject(ObjectValue *thisObject)
{
    _thisObject = thisObject;
}

ValueList Activation::arguments() const
{
    return _arguments;
}

void Activation::setArguments(const ValueList &arguments)
{
    _arguments = arguments;
}

FunctionValue::FunctionValue(ValueOwner *valueOwner)
    : ObjectValue(valueOwner)
{
    setMember(QLatin1String("length"), valueOwner->numberValue());
}

FunctionValue::~FunctionValue()
{
}

const Value *FunctionValue::construct(const ValueList &actuals) const
{
    Activation activation;
    activation.setCalledAsConstructor(true);
    activation.setThisObject(valueOwner()->newObject());
    activation.setArguments(actuals);
    return invoke(&activation);
}

const Value *FunctionValue::call(const ValueList &actuals) const
{
    Activation activation;
    activation.setCalledAsFunction(true);
    activation.setThisObject(valueOwner()->globalObject()); // ### FIXME: it should be `null'
    activation.setArguments(actuals);
    return invoke(&activation);
}

const Value *FunctionValue::call(const ObjectValue *thisObject, const ValueList &actuals) const
{
    Activation activation;
    activation.setCalledAsFunction(true);
    activation.setThisObject(const_cast<ObjectValue *>(thisObject)); // ### FIXME: remove the const_cast
    activation.setArguments(actuals);
    return invoke(&activation);
}

const Value *FunctionValue::returnValue() const
{
    return valueOwner()->unknownValue();
}

int FunctionValue::argumentCount() const
{
    return 0;
}

const Value *FunctionValue::argument(int) const
{
    return valueOwner()->unknownValue();
}

QString FunctionValue::argumentName(int index) const
{
    return QString::fromLatin1("arg%1").arg(index + 1);
}

bool FunctionValue::isVariadic() const
{
    return true;
}

const Value *FunctionValue::invoke(const Activation *activation) const
{
    return activation->thisObject(); // ### FIXME: it should return undefined
}

const FunctionValue *FunctionValue::asFunctionValue() const
{
    return this;
}

void FunctionValue::accept(ValueVisitor *visitor) const
{
    visitor->visit(this);
}

Function::Function(ValueOwner *valueOwner)
    : FunctionValue(valueOwner), _returnValue(0)
{
    setClassName("Function");
}

Function::~Function()
{
}

void Function::addArgument(const Value *argument, const QString &name)
{
    if (!name.isEmpty()) {
        while (_argumentNames.size() < _arguments.size())
            _argumentNames.push_back(QString());
        _argumentNames.push_back(name);
    }
    _arguments.push_back(argument);
}

const Value *Function::returnValue() const
{
    return _returnValue;
}

void Function::setReturnValue(const Value *returnValue)
{
    _returnValue = returnValue;
}

int Function::argumentCount() const
{
    return _arguments.size();
}

const Value *Function::argument(int index) const
{
    return _arguments.at(index);
}

QString Function::argumentName(int index) const
{
    if (index < _argumentNames.size()) {
        const QString name = _argumentNames.at(index);
        if (!name.isEmpty())
            return _argumentNames.at(index);
    }
    return FunctionValue::argumentName(index);
}

const Value *Function::invoke(const Activation *) const
{
    return _returnValue;
}

////////////////////////////////////////////////////////////////////////////////
// typing environment
////////////////////////////////////////////////////////////////////////////////

CppQmlTypesLoader::BuiltinObjects CppQmlTypesLoader::defaultLibraryObjects;
CppQmlTypesLoader::BuiltinObjects CppQmlTypesLoader::defaultQtObjects;

CppQmlTypesLoader::BuiltinObjects CppQmlTypesLoader::loadQmlTypes(const QFileInfoList &qmlTypeFiles, QStringList *errors, QStringList *warnings)
{
    QHash<QString, FakeMetaObject::ConstPtr> newObjects;

    foreach (const QFileInfo &qmlTypeFile, qmlTypeFiles) {
        QString error, warning;
        QFile file(qmlTypeFile.absoluteFilePath());
        if (file.open(QIODevice::ReadOnly)) {
            QByteArray contents = file.readAll();
            file.close();

            parseQmlTypeDescriptions(contents, &newObjects, 0, &error, &warning);
        } else {
            error = file.errorString();
        }
        if (!error.isEmpty()) {
            errors->append(TypeDescriptionReader::tr(
                               "Errors while loading qmltypes from %1:\n%2").arg(
                               qmlTypeFile.absoluteFilePath(), error));
        }
        if (!warning.isEmpty()) {
            warnings->append(TypeDescriptionReader::tr(
                                 "Warnings while loading qmltypes from %1:\n%2").arg(
                                 qmlTypeFile.absoluteFilePath(), error));
        }
    }

    return newObjects;
}

void CppQmlTypesLoader::parseQmlTypeDescriptions(const QByteArray &xml,
                                                 BuiltinObjects *newObjects,
                                                 QList<ModuleApiInfo> *newModuleApis,
                                                 QString *errorMessage,
                                                 QString *warningMessage)
{
    errorMessage->clear();
    warningMessage->clear();
    TypeDescriptionReader reader(QString::fromUtf8(xml));
    if (!reader(newObjects, newModuleApis)) {
        if (reader.errorMessage().isEmpty()) {
            *errorMessage = QLatin1String("unknown error");
        } else {
            *errorMessage = reader.errorMessage();
        }
    }
    *warningMessage = reader.warningMessage();
}

CppQmlTypes::CppQmlTypes(ValueOwner *valueOwner)
    : _valueOwner(valueOwner)
{
}

const QLatin1String CppQmlTypes::defaultPackage("<default>");
const QLatin1String CppQmlTypes::cppPackage("<cpp>");

template <typename T>
void CppQmlTypes::load(const T &fakeMetaObjects, const QString &overridePackage)
{
    QList<CppComponentValue *> newCppTypes;
    foreach (const FakeMetaObject::ConstPtr &fmo, fakeMetaObjects) {
        foreach (const FakeMetaObject::Export &exp, fmo->exports()) {
            QString package = exp.package;
            if (package.isEmpty())
                package = overridePackage;
            _fakeMetaObjectsByPackage[package].insert(fmo);

            // make versionless cpp types directly
            // needed for access to property types that are not exported, like QDeclarativeAnchors
            if (exp.package == cppPackage) {
                QTC_ASSERT(exp.version == ComponentVersion(), continue);
                QTC_ASSERT(exp.type == fmo->className(), continue);
                CppComponentValue *cppValue = new CppComponentValue(
                            fmo, fmo->className(), cppPackage, ComponentVersion(), ComponentVersion(),
                            ComponentVersion::MaxVersion, _valueOwner);
                _objectsByQualifiedName[qualifiedName(cppPackage, fmo->className(), ComponentVersion())] = cppValue;
                newCppTypes += cppValue;
            }
        }
    }

    // set prototypes of cpp types
    foreach (CppComponentValue *object, newCppTypes) {
        const QString &protoCppName = object->metaObject()->superclassName();
        const CppComponentValue *proto = objectByCppName(protoCppName);
        if (proto)
            object->setPrototype(proto);
    }
}
// explicitly instantiate load for list and hash
template void CppQmlTypes::load< QList<FakeMetaObject::ConstPtr> >(const QList<FakeMetaObject::ConstPtr> &, const QString &);
template void CppQmlTypes::load< QHash<QString, FakeMetaObject::ConstPtr> >(const QHash<QString, FakeMetaObject::ConstPtr> &, const QString &);

QList<const CppComponentValue *> CppQmlTypes::createObjectsForImport(const QString &package, ComponentVersion version)
{
    QList<const CppComponentValue *> exportedObjects;
    QList<const CppComponentValue *> newObjects;

    // make new exported objects
    foreach (const FakeMetaObject::ConstPtr &fmo, _fakeMetaObjectsByPackage.value(package)) {
        // find the highest-version export
        FakeMetaObject::Export bestExport;
        foreach (const FakeMetaObject::Export &exp, fmo->exports()) {
            if (exp.package != package || (version.isValid() && exp.version > version))
                continue;
            if (!bestExport.isValid() || exp.version > bestExport.version)
                bestExport = exp;
        }
        if (!bestExport.isValid())
            continue;

        // if it already exists, skip
        const QString key = qualifiedName(package, fmo->className(), version);
        if (_objectsByQualifiedName.contains(key))
            continue;

        QString name = bestExport.type;
        bool exported = true;
        if (name.isEmpty()) {
            exported = false;
            name = fmo->className();
        }

        CppComponentValue *newObject = new CppComponentValue(
                    fmo, name, package, bestExport.version, version,
                    bestExport.metaObjectRevision, _valueOwner);

        // use package.cppname importversion as key
        _objectsByQualifiedName.insert(key, newObject);
        if (exported)
            exportedObjects += newObject;
        newObjects += newObject;
    }

    // set their prototypes, creating them if necessary
    foreach (const CppComponentValue *cobject, newObjects) {
        CppComponentValue *object = const_cast<CppComponentValue *>(cobject);
        while (!object->prototype()) {
            const QString &protoCppName = object->metaObject()->superclassName();
            if (protoCppName.isEmpty())
                break;

            // if the prototype already exists, done
            const QString key = qualifiedName(object->moduleName(), protoCppName, version);
            if (const CppComponentValue *proto = _objectsByQualifiedName.value(key)) {
                object->setPrototype(proto);
                break;
            }

            // get the fmo via the cpp name
            const CppComponentValue *cppProto = objectByCppName(protoCppName);
            if (!cppProto)
                break;
            FakeMetaObject::ConstPtr protoFmo = cppProto->metaObject();

            // make a new object
            CppComponentValue *proto = new CppComponentValue(
                        protoFmo, protoCppName, object->moduleName(), ComponentVersion(),
                        object->importVersion(), ComponentVersion::MaxVersion, _valueOwner);
            _objectsByQualifiedName.insert(key, proto);
            object->setPrototype(proto);

            // maybe set prototype of prototype
            object = proto;
        }
    }

    return exportedObjects;
}

bool CppQmlTypes::hasModule(const QString &module) const
{
    return _fakeMetaObjectsByPackage.contains(module);
}

QString CppQmlTypes::qualifiedName(const QString &module, const QString &type, ComponentVersion version)
{
    return QString("%1/%2 %3").arg(
                module, type,
                version.toString());

}

const CppComponentValue *CppQmlTypes::objectByQualifiedName(const QString &name) const
{
    return _objectsByQualifiedName.value(name);
}

const CppComponentValue *CppQmlTypes::objectByQualifiedName(const QString &package, const QString &type,
                                                         ComponentVersion version) const
{
    return objectByQualifiedName(qualifiedName(package, type, version));
}

const CppComponentValue *CppQmlTypes::objectByCppName(const QString &cppName) const
{
    return objectByQualifiedName(qualifiedName(cppPackage, cppName, ComponentVersion()));
}


ConvertToNumber::ConvertToNumber(ValueOwner *valueOwner)
    : _valueOwner(valueOwner), _result(0)
{
}

const Value *ConvertToNumber::operator()(const Value *value)
{
    const Value *previousValue = switchResult(0);

    if (value)
        value->accept(this);

    return switchResult(previousValue);
}

const Value *ConvertToNumber::switchResult(const Value *value)
{
    const Value *previousResult = _result;
    _result = value;
    return previousResult;
}

void ConvertToNumber::visit(const NullValue *)
{
    _result = _valueOwner->numberValue();
}

void ConvertToNumber::visit(const UndefinedValue *)
{
    _result = _valueOwner->numberValue();
}

void ConvertToNumber::visit(const NumberValue *value)
{
    _result = value;
}

void ConvertToNumber::visit(const BooleanValue *)
{
    _result = _valueOwner->numberValue();
}

void ConvertToNumber::visit(const StringValue *)
{
    _result = _valueOwner->numberValue();
}

void ConvertToNumber::visit(const ObjectValue *object)
{
    if (const FunctionValue *valueOfMember = value_cast<FunctionValue>(object->lookupMember("valueOf", ContextPtr()))) {
        _result = value_cast<NumberValue>(valueOfMember->call(object)); // ### invoke convert-to-number?
    }
}

void ConvertToNumber::visit(const FunctionValue *object)
{
    if (const FunctionValue *valueOfMember = value_cast<FunctionValue>(object->lookupMember("valueOf", ContextPtr()))) {
        _result = value_cast<NumberValue>(valueOfMember->call(object)); // ### invoke convert-to-number?
    }
}

ConvertToString::ConvertToString(ValueOwner *valueOwner)
    : _valueOwner(valueOwner), _result(0)
{
}

const Value *ConvertToString::operator()(const Value *value)
{
    const Value *previousValue = switchResult(0);

    if (value)
        value->accept(this);

    return switchResult(previousValue);
}

const Value *ConvertToString::switchResult(const Value *value)
{
    const Value *previousResult = _result;
    _result = value;
    return previousResult;
}

void ConvertToString::visit(const NullValue *)
{
    _result = _valueOwner->stringValue();
}

void ConvertToString::visit(const UndefinedValue *)
{
    _result = _valueOwner->stringValue();
}

void ConvertToString::visit(const NumberValue *)
{
    _result = _valueOwner->stringValue();
}

void ConvertToString::visit(const BooleanValue *)
{
    _result = _valueOwner->stringValue();
}

void ConvertToString::visit(const StringValue *value)
{
    _result = value;
}

void ConvertToString::visit(const ObjectValue *object)
{
    if (const FunctionValue *toStringMember = value_cast<FunctionValue>(object->lookupMember("toString", ContextPtr()))) {
        _result = value_cast<StringValue>(toStringMember->call(object)); // ### invoke convert-to-string?
    }
}

void ConvertToString::visit(const FunctionValue *object)
{
    if (const FunctionValue *toStringMember = value_cast<FunctionValue>(object->lookupMember("toString", ContextPtr()))) {
        _result = value_cast<StringValue>(toStringMember->call(object)); // ### invoke convert-to-string?
    }
}

ConvertToObject::ConvertToObject(ValueOwner *valueOwner)
    : _valueOwner(valueOwner), _result(0)
{
}

const Value *ConvertToObject::operator()(const Value *value)
{
    const Value *previousValue = switchResult(0);

    if (value)
        value->accept(this);

    return switchResult(previousValue);
}

const Value *ConvertToObject::switchResult(const Value *value)
{
    const Value *previousResult = _result;
    _result = value;
    return previousResult;
}

void ConvertToObject::visit(const NullValue *value)
{
    _result = value;
}

void ConvertToObject::visit(const UndefinedValue *)
{
    _result = _valueOwner->nullValue();
}

void ConvertToObject::visit(const NumberValue *value)
{
    ValueList actuals;
    actuals.append(value);
    _result = _valueOwner->numberCtor()->construct(actuals);
}

void ConvertToObject::visit(const BooleanValue *value)
{
    ValueList actuals;
    actuals.append(value);
    _result = _valueOwner->booleanCtor()->construct(actuals);
}

void ConvertToObject::visit(const StringValue *value)
{
    ValueList actuals;
    actuals.append(value);
    _result = _valueOwner->stringCtor()->construct(actuals);
}

void ConvertToObject::visit(const ObjectValue *object)
{
    _result = object;
}

void ConvertToObject::visit(const FunctionValue *object)
{
    _result = object;
}

QString TypeId::operator()(const Value *value)
{
    _result = QLatin1String("unknown");

    if (value)
        value->accept(this);

    return _result;
}

void TypeId::visit(const NullValue *)
{
    _result = QLatin1String("null");
}

void TypeId::visit(const UndefinedValue *)
{
    _result = QLatin1String("undefined");
}

void TypeId::visit(const NumberValue *)
{
    _result = QLatin1String("number");
}

void TypeId::visit(const BooleanValue *)
{
    _result = QLatin1String("boolean");
}

void TypeId::visit(const StringValue *)
{
    _result = QLatin1String("string");
}

void TypeId::visit(const ObjectValue *object)
{
    _result = object->className();

    if (_result.isEmpty())
        _result = QLatin1String("object");
}

void TypeId::visit(const FunctionValue *object)
{
    _result = object->className();

    if (_result.isEmpty())
        _result = QLatin1String("Function");
}

void TypeId::visit(const ColorValue *)
{
    _result = QLatin1String("string");
}

void TypeId::visit(const AnchorLineValue *)
{
    _result = QLatin1String("AnchorLine");
}

ASTObjectValue::ASTObjectValue(UiQualifiedId *typeName,
                               UiObjectInitializer *initializer,
                               const Document *doc,
                               ValueOwner *valueOwner)
    : ObjectValue(valueOwner), _typeName(typeName), _initializer(initializer), _doc(doc), _defaultPropertyRef(0)
{
    if (_initializer) {
        for (UiObjectMemberList *it = _initializer->members; it; it = it->next) {
            UiObjectMember *member = it->member;
            if (UiPublicMember *def = cast<UiPublicMember *>(member)) {
                if (def->type == UiPublicMember::Property && !def->name.isEmpty() && !def->memberType.isEmpty()) {
                    ASTPropertyReference *ref = new ASTPropertyReference(def, _doc, valueOwner);
                    _properties.append(ref);
                    if (def->defaultToken.isValid())
                        _defaultPropertyRef = ref;
                } else if (def->type == UiPublicMember::Signal && !def->name.isEmpty()) {
                    ASTSignal *ref = new ASTSignal(def, _doc, valueOwner);
                    _signals.append(ref);
                }
            }
        }
    }
}

ASTObjectValue::~ASTObjectValue()
{
}

const ASTObjectValue *ASTObjectValue::asAstObjectValue() const
{
    return this;
}

bool ASTObjectValue::getSourceLocation(QString *fileName, int *line, int *column) const
{
    *fileName = _doc->fileName();
    *line = _typeName->identifierToken.startLine;
    *column = _typeName->identifierToken.startColumn;
    return true;
}

void ASTObjectValue::processMembers(MemberProcessor *processor) const
{
    foreach (ASTPropertyReference *ref, _properties) {
        processor->processProperty(ref->ast()->name.toString(), ref);
        // ### Should get a different value?
        processor->processGeneratedSlot(ref->onChangedSlotName(), ref);
    }
    foreach (ASTSignal *ref, _signals) {
        processor->processSignal(ref->ast()->name.toString(), ref);
        // ### Should get a different value?
        processor->processGeneratedSlot(ref->slotName(), ref);
    }

    ObjectValue::processMembers(processor);
}

QString ASTObjectValue::defaultPropertyName() const
{
    if (_defaultPropertyRef) {
        UiPublicMember *prop = _defaultPropertyRef->ast();
        if (prop)
            return prop->name.toString();
    }
    return QString();
}

UiObjectInitializer *ASTObjectValue::initializer() const
{
    return _initializer;
}

UiQualifiedId *ASTObjectValue::typeName() const
{
    return _typeName;
}

const Document *ASTObjectValue::document() const
{
    return _doc;
}

ASTVariableReference::ASTVariableReference(VariableDeclaration *ast, const Document *doc, ValueOwner *valueOwner)
    : Reference(valueOwner)
    , _ast(ast)
    , _doc(doc)
{
}

ASTVariableReference::~ASTVariableReference()
{
}

const Value *ASTVariableReference::value(ReferenceContext *referenceContext) const
{
    // may be assigned to later
    if (!_ast->expression)
        return valueOwner()->unknownValue();

    Document::Ptr doc = _doc->ptr();
    ScopeChain scopeChain(doc, referenceContext->context());
    ScopeBuilder builder(&scopeChain);
    builder.push(ScopeAstPath(doc)(_ast->expression->firstSourceLocation().begin()));

    Evaluate evaluator(&scopeChain, referenceContext);
    return evaluator(_ast->expression);
}

bool ASTVariableReference::getSourceLocation(QString *fileName, int *line, int *column) const
{
    *fileName = _doc->fileName();
    *line = _ast->identifierToken.startLine;
    *column = _ast->identifierToken.startColumn;
    return true;
}

ASTFunctionValue::ASTFunctionValue(FunctionExpression *ast, const Document *doc, ValueOwner *valueOwner)
    : FunctionValue(valueOwner), _ast(ast), _doc(doc)
{
    setPrototype(valueOwner->functionPrototype());

    for (FormalParameterList *it = ast->formals; it; it = it->next)
        _argumentNames.append(it->name.toString());
}

ASTFunctionValue::~ASTFunctionValue()
{
}

FunctionExpression *ASTFunctionValue::ast() const
{
    return _ast;
}

int ASTFunctionValue::argumentCount() const
{
    return _argumentNames.size();
}

QString ASTFunctionValue::argumentName(int index) const
{
    if (index < _argumentNames.size()) {
        const QString &name = _argumentNames.at(index);
        if (!name.isEmpty())
            return name;
    }

    return FunctionValue::argumentName(index);
}

bool ASTFunctionValue::getSourceLocation(QString *fileName, int *line, int *column) const
{
    *fileName = _doc->fileName();
    *line = _ast->identifierToken.startLine;
    *column = _ast->identifierToken.startColumn;
    return true;
}

QmlPrototypeReference::QmlPrototypeReference(UiQualifiedId *qmlTypeName, const Document *doc,
                                             ValueOwner *valueOwner)
    : Reference(valueOwner),
      _qmlTypeName(qmlTypeName),
      _doc(doc)
{
}

QmlPrototypeReference::~QmlPrototypeReference()
{
}

const QmlPrototypeReference *QmlPrototypeReference::asQmlPrototypeReference() const
{
    return this;
}

UiQualifiedId *QmlPrototypeReference::qmlTypeName() const
{
    return _qmlTypeName;
}

const Value *QmlPrototypeReference::value(ReferenceContext *referenceContext) const
{
    return referenceContext->context()->lookupType(_doc, _qmlTypeName);
}

ASTPropertyReference::ASTPropertyReference(UiPublicMember *ast, const Document *doc, ValueOwner *valueOwner)
    : Reference(valueOwner), _ast(ast), _doc(doc)
{
    const QString &propertyName = ast->name.toString();
    _onChangedSlotName = generatedSlotName(propertyName);
    _onChangedSlotName += QLatin1String("Changed");
}

ASTPropertyReference::~ASTPropertyReference()
{
}

const ASTPropertyReference *ASTPropertyReference::asAstPropertyReference() const
{
    return this;
}

bool ASTPropertyReference::getSourceLocation(QString *fileName, int *line, int *column) const
{
    *fileName = _doc->fileName();
    *line = _ast->identifierToken.startLine;
    *column = _ast->identifierToken.startColumn;
    return true;
}

const Value *ASTPropertyReference::value(ReferenceContext *referenceContext) const
{
    if (_ast->statement
            && (_ast->memberType.isEmpty()
                || _ast->memberType == QLatin1String("variant")
                || _ast->memberType == QLatin1String("var")
                || _ast->memberType == QLatin1String("alias"))) {

        // Adjust the context for the current location - expensive!
        // ### Improve efficiency by caching the 'use chain' constructed in ScopeBuilder.

        Document::Ptr doc = _doc->ptr();
        ScopeChain scopeChain(doc, referenceContext->context());
        ScopeBuilder builder(&scopeChain);

        int offset = _ast->statement->firstSourceLocation().begin();
        builder.push(ScopeAstPath(doc)(offset));

        Evaluate evaluator(&scopeChain, referenceContext);
        return evaluator(_ast->statement);
    }

    return valueOwner()->defaultValueForBuiltinType(_ast->memberType.toString());
}

ASTSignal::ASTSignal(UiPublicMember *ast, const Document *doc, ValueOwner *valueOwner)
    : FunctionValue(valueOwner), _ast(ast), _doc(doc)
{
    const QString &signalName = ast->name.toString();
    _slotName = generatedSlotName(signalName);

    ObjectValue *v = valueOwner->newObject(/*prototype=*/0);
    for (UiParameterList *it = ast->parameters; it; it = it->next) {
        if (!it->name.isEmpty())
            v->setMember(it->name.toString(), valueOwner->defaultValueForBuiltinType(it->type.toString()));
    }
    _bodyScope = v;
}

ASTSignal::~ASTSignal()
{
}

const ASTSignal *ASTSignal::asAstSignal() const
{
    return this;
}

int ASTSignal::argumentCount() const
{
    int count = 0;
    for (UiParameterList *it = _ast->parameters; it; it = it->next)
        ++count;
    return count;
}

const Value *ASTSignal::argument(int index) const
{
    UiParameterList *param = _ast->parameters;
    for (int i = 0; param && i < index; ++i)
        param = param->next;
    if (!param || param->type.isEmpty())
        return valueOwner()->unknownValue();
    return valueOwner()->defaultValueForBuiltinType(param->type.toString());
}

QString ASTSignal::argumentName(int index) const
{
    UiParameterList *param = _ast->parameters;
    for (int i = 0; param && i < index; ++i)
        param = param->next;
    if (!param || param->name.isEmpty())
        return FunctionValue::argumentName(index);
    return param->name.toString();
}

bool ASTSignal::getSourceLocation(QString *fileName, int *line, int *column) const
{
    *fileName = _doc->fileName();
    *line = _ast->identifierToken.startLine;
    *column = _ast->identifierToken.startColumn;
    return true;
}


ImportInfo::ImportInfo()
    : _type(InvalidImport)
    , _ast(0)
{
}

ImportInfo ImportInfo::moduleImport(QString uri, ComponentVersion version,
                                    const QString &as, UiImport *ast)
{
    // treat Qt 4.7 as QtQuick 1.0
    if (uri == QLatin1String("Qt") && version == ComponentVersion(4, 7)) {
        uri = QLatin1String("QtQuick");
        version = ComponentVersion(1, 0);
    }

    ImportInfo info;
    info._type = LibraryImport;
    info._name = uri;
    info._path = uri;
    info._path.replace(QLatin1Char('.'), QDir::separator());
    info._version = version;
    info._as = as;
    info._ast = ast;
    return info;
}

ImportInfo ImportInfo::pathImport(const QString &docPath, const QString &path,
                                  ComponentVersion version, const QString &as, UiImport *ast)
{
    ImportInfo info;
    info._name = path;

    QFileInfo importFileInfo(path);
    if (!importFileInfo.isAbsolute()) {
        importFileInfo = QFileInfo(docPath + QDir::separator() + path);
    }
    info._path = importFileInfo.absoluteFilePath();

    if (importFileInfo.isFile()) {
        info._type = FileImport;
    } else if (importFileInfo.isDir()) {
        info._type = DirectoryImport;
    } else {
        info._type = UnknownFileImport;
    }

    info._version = version;
    info._as = as;
    info._ast = ast;
    return info;
}

ImportInfo ImportInfo::invalidImport(UiImport *ast)
{
    ImportInfo info;
    info._type = InvalidImport;
    info._ast = ast;
    return info;
}

ImportInfo ImportInfo::implicitDirectoryImport(const QString &directory)
{
    ImportInfo info;
    info._type = ImplicitDirectoryImport;
    info._path = directory;
    return info;
}

bool ImportInfo::isValid() const
{
    return _type != InvalidImport;
}

ImportInfo::Type ImportInfo::type() const
{
    return _type;
}

QString ImportInfo::name() const
{
    return _name;
}

QString ImportInfo::path() const
{
    return _path;
}

QString ImportInfo::as() const
{
    return _as;
}

ComponentVersion ImportInfo::version() const
{
    return _version;
}

UiImport *ImportInfo::ast() const
{
    return _ast;
}

Import::Import()
    : object(0)
{}

TypeScope::TypeScope(const Imports *imports, ValueOwner *valueOwner)
    : ObjectValue(valueOwner)
    , _imports(imports)
{
}

const Value *TypeScope::lookupMember(const QString &name, const Context *context,
                                           const ObjectValue **foundInObject, bool) const
{
    QListIterator<Import> it(_imports->all());
    it.toBack();
    while (it.hasPrevious()) {
        const Import &i = it.previous();
        const ObjectValue *import = i.object;
        const ImportInfo &info = i.info;

        // JS import has no types
        if (info.type() == ImportInfo::FileImport)
            continue;

        if (!info.as().isEmpty()) {
            if (info.as() == name) {
                if (foundInObject)
                    *foundInObject = this;
                return import;
            }
            continue;
        }

        if (const Value *v = import->lookupMember(name, context, foundInObject))
            return v;
    }
    if (foundInObject)
        *foundInObject = 0;
    return 0;
}

void TypeScope::processMembers(MemberProcessor *processor) const
{
    QListIterator<Import> it(_imports->all());
    it.toBack();
    while (it.hasPrevious()) {
        const Import &i = it.previous();
        const ObjectValue *import = i.object;
        const ImportInfo &info = i.info;

        // JS import has no types
        if (info.type() == ImportInfo::FileImport)
            continue;

        if (!info.as().isEmpty()) {
            processor->processProperty(info.as(), import);
        } else {
            import->processMembers(processor);
        }
    }
}

JSImportScope::JSImportScope(const Imports *imports, ValueOwner *valueOwner)
    : ObjectValue(valueOwner)
    , _imports(imports)
{
}

const Value *JSImportScope::lookupMember(const QString &name, const Context *,
                                         const ObjectValue **foundInObject, bool) const
{
    QListIterator<Import> it(_imports->all());
    it.toBack();
    while (it.hasPrevious()) {
        const Import &i = it.previous();
        const ObjectValue *import = i.object;
        const ImportInfo &info = i.info;

        // JS imports are always: import "somefile.js" as Foo
        if (info.type() != ImportInfo::FileImport)
            continue;

        if (info.as() == name) {
            if (foundInObject)
                *foundInObject = this;
            return import;
        }
    }
    if (foundInObject)
        *foundInObject = 0;
    return 0;
}

void JSImportScope::processMembers(MemberProcessor *processor) const
{
    QListIterator<Import> it(_imports->all());
    it.toBack();
    while (it.hasPrevious()) {
        const Import &i = it.previous();
        const ObjectValue *import = i.object;
        const ImportInfo &info = i.info;

        if (info.type() == ImportInfo::FileImport)
            processor->processProperty(info.as(), import);
    }
}

Imports::Imports(ValueOwner *valueOwner)
    : _typeScope(new TypeScope(this, valueOwner))
    , _jsImportScope(new JSImportScope(this, valueOwner))
    , _importFailed(false)
{}

void Imports::append(const Import &import)
{
    // when doing lookup, imports with 'as' clause are looked at first
    if (!import.info.as().isEmpty()) {
        _imports.append(import);
    } else {
        // find first as-import and prepend
        for (int i = 0; i < _imports.size(); ++i) {
            if (!_imports.at(i).info.as().isEmpty()) {
                _imports.insert(i, import);
                return;
            }
        }
        // not found, append
        _imports.append(import);
    }

    if (!import.valid)
        _importFailed = true;
}

void Imports::setImportFailed()
{
    _importFailed = true;
}

ImportInfo Imports::info(const QString &name, const Context *context) const
{
    QString firstId = name;
    int dotIdx = firstId.indexOf(QLatin1Char('.'));
    if (dotIdx != -1)
        firstId = firstId.left(dotIdx);

    QListIterator<Import> it(_imports);
    it.toBack();
    while (it.hasPrevious()) {
        const Import &i = it.previous();
        const ObjectValue *import = i.object;
        const ImportInfo &info = i.info;

        if (!info.as().isEmpty()) {
            if (info.as() == firstId)
                return info;
            continue;
        }

        if (info.type() == ImportInfo::FileImport) {
            if (import->className() == firstId)
                return info;
        } else {
            if (import->lookupMember(firstId, context))
                return info;
        }
    }
    return ImportInfo();
}

QString Imports::nameForImportedObject(const ObjectValue *value, const Context *context) const
{
    QListIterator<Import> it(_imports);
    it.toBack();
    while (it.hasPrevious()) {
        const Import &i = it.previous();
        const ObjectValue *import = i.object;
        const ImportInfo &info = i.info;

        if (info.type() == ImportInfo::FileImport) {
            if (import == value)
                return import->className();
        } else {
            const Value *v = import->lookupMember(value->className(), context);
            if (v == value) {
                QString result = value->className();
                if (!info.as().isEmpty()) {
                    result.prepend(QLatin1Char('.'));
                    result.prepend(info.as());
                }
                return result;
            }
        }
    }
    return QString();
}

bool Imports::importFailed() const
{
    return _importFailed;
}

QList<Import> Imports::all() const
{
    return _imports;
}

const TypeScope *Imports::typeScope() const
{
    return _typeScope;
}

const JSImportScope *Imports::jsImportScope() const
{
    return _jsImportScope;
}

#ifdef QT_DEBUG

class MemberDumper: public MemberProcessor
{
public:
    MemberDumper() {}

    virtual bool processProperty(const QString &name, const Value *)
    {
        qDebug() << "property: " << name;
        return true;
    }

    virtual bool processEnumerator(const QString &name, const Value *)
    {
        qDebug() << "enumerator: " << name;
        return true;
    }

    virtual bool processSignal(const QString &name, const Value *)
    {
        qDebug() << "signal: " << name;
        return true;
    }

    virtual bool processSlot(const QString &name, const Value *)
    {
        qDebug() << "slot: " << name;
        return true;
    }

    virtual bool processGeneratedSlot(const QString &name, const Value *)
    {
        qDebug() << "generated slot: " << name;
        return true;
    }
};

void Imports::dump() const
{
    qDebug() << "Imports contents, in search order:";
    QListIterator<Import> it(_imports);
    it.toBack();
    while (it.hasPrevious()) {
        const Import &i = it.previous();
        const ObjectValue *import = i.object;
        const ImportInfo &info = i.info;

        qDebug() << "  " << info.path() << " " << info.version().toString() << " as " << info.as() << " : " << import;
        MemberDumper dumper;
        import->processMembers(&dumper);
    }
}

#endif<|MERGE_RESOLUTION|>--- conflicted
+++ resolved
@@ -337,18 +337,15 @@
     return static_cast<const CppComponentValue *>(_prototype);
 }
 
-<<<<<<< HEAD
-const CppComponentValue *CppComponentValue::attachedType() const
-=======
 /*!
   \returns a list started by this object and followed by all its prototypes
 
   Prefer to use this over calling prototype() in a loop, as it avoids cycles.
 */
-QList<const QmlObjectValue *> QmlObjectValue::prototypes() const
-{
-    QList<const QmlObjectValue *> protos;
-    for (const QmlObjectValue *it = this; it; it = it->prototype()) {
+QList<const CppComponentValue *> CppComponentValue::prototypes() const
+{
+    QList<const CppComponentValue *> protos;
+    for (const CppComponentValue *it = this; it; it = it->prototype()) {
         if (protos.contains(it))
             break;
         protos += it;
@@ -356,8 +353,7 @@
     return protos;
 }
 
-const QmlObjectValue *QmlObjectValue::attachedType() const
->>>>>>> 00282086
+const CppComponentValue *CppComponentValue::attachedType() const
 {
     return _attachedType;
 }
@@ -386,11 +382,7 @@
 
 QString CppComponentValue::propertyType(const QString &propertyName) const
 {
-<<<<<<< HEAD
-    for (const CppComponentValue *it = this; it; it = it->prototype()) {
-=======
-    foreach (const QmlObjectValue *it, prototypes()) {
->>>>>>> 00282086
+    foreach (const CppComponentValue *it, prototypes()) {
         FakeMetaObject::ConstPtr iter = it->_metaObject;
         int propIdx = iter->propertyIndex(propertyName);
         if (propIdx != -1) {
@@ -402,11 +394,7 @@
 
 bool CppComponentValue::isListProperty(const QString &propertyName) const
 {
-<<<<<<< HEAD
-    for (const CppComponentValue *it = this; it; it = it->prototype()) {
-=======
-    foreach (const QmlObjectValue *it, prototypes()) {
->>>>>>> 00282086
+    foreach (const CppComponentValue *it, prototypes()) {
         FakeMetaObject::ConstPtr iter = it->_metaObject;
         int propIdx = iter->propertyIndex(propertyName);
         if (propIdx != -1) {
@@ -418,11 +406,7 @@
 
 FakeMetaEnum CppComponentValue::getEnum(const QString &typeName, const CppComponentValue **foundInScope) const
 {
-<<<<<<< HEAD
-    for (const CppComponentValue *it = this; it; it = it->prototype()) {
-=======
-    foreach (const QmlObjectValue *it, prototypes()) {
->>>>>>> 00282086
+    foreach (const CppComponentValue *it, prototypes()) {
         FakeMetaObject::ConstPtr iter = it->_metaObject;
         const int index = iter->enumeratorIndex(typeName);
         if (index != -1) {
@@ -438,11 +422,7 @@
 
 const QmlEnumValue *CppComponentValue::getEnumValue(const QString &typeName, const CppComponentValue **foundInScope) const
 {
-<<<<<<< HEAD
-    for (const CppComponentValue *it = this; it; it = it->prototype()) {
-=======
-    foreach (const QmlObjectValue *it, prototypes()) {
->>>>>>> 00282086
+    foreach (const CppComponentValue *it, prototypes()) {
         if (const QmlEnumValue *e = it->_enums.value(typeName)) {
             if (foundInScope)
                 *foundInScope = it;
@@ -491,11 +471,7 @@
 
 bool CppComponentValue::isWritable(const QString &propertyName) const
 {
-<<<<<<< HEAD
-    for (const CppComponentValue *it = this; it; it = it->prototype()) {
-=======
-    foreach (const QmlObjectValue *it, prototypes()) {
->>>>>>> 00282086
+    foreach (const CppComponentValue *it, prototypes()) {
         FakeMetaObject::ConstPtr iter = it->_metaObject;
         int propIdx = iter->propertyIndex(propertyName);
         if (propIdx != -1) {
@@ -507,11 +483,7 @@
 
 bool CppComponentValue::isPointer(const QString &propertyName) const
 {
-<<<<<<< HEAD
-    for (const CppComponentValue *it = this; it; it = it->prototype()) {
-=======
-    foreach (const QmlObjectValue *it, prototypes()) {
->>>>>>> 00282086
+    foreach (const CppComponentValue *it, prototypes()) {
         FakeMetaObject::ConstPtr iter = it->_metaObject;
         int propIdx = iter->propertyIndex(propertyName);
         if (propIdx != -1) {
@@ -531,11 +503,7 @@
 
 bool CppComponentValue::hasProperty(const QString &propertyName) const
 {
-<<<<<<< HEAD
-    for (const CppComponentValue *it = this; it; it = it->prototype()) {
-=======
-    foreach (const QmlObjectValue *it, prototypes()) {
->>>>>>> 00282086
+    foreach (const CppComponentValue *it, prototypes()) {
         FakeMetaObject::ConstPtr iter = it->_metaObject;
         int propIdx = iter->propertyIndex(propertyName);
         if (propIdx != -1) {
@@ -547,11 +515,7 @@
 
 bool CppComponentValue::isDerivedFrom(FakeMetaObject::ConstPtr base) const
 {
-<<<<<<< HEAD
-    for (const CppComponentValue *it = this; it; it = it->prototype()) {
-=======
-    foreach (const QmlObjectValue *it, prototypes()) {
->>>>>>> 00282086
+    foreach (const CppComponentValue *it, prototypes()) {
         FakeMetaObject::ConstPtr iter = it->_metaObject;
         if (iter == base)
             return true;
