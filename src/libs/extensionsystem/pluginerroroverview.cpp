// Copyright (C) 2016 The Qt Company Ltd.
// SPDX-License-Identifier: LicenseRef-Qt-Commercial OR GPL-3.0-only WITH Qt-GPL-exception-1.0

#include "pluginerroroverview.h"

#include "extensionsystemtr.h"
#include "plugindetailsview.h"
#include "pluginmanager.h"
#include "pluginspec.h"

#include <utils/algorithm.h>
#include <utils/guiutils.h>
#include <utils/layoutbuilder.h>

#include <QCoreApplication>
#include <QDialog>
#include <QDialogButtonBox>
#include <QLabel>
#include <QListWidget>
#include <QPushButton>
#include <QTextEdit>

<<<<<<< HEAD
=======
using namespace Utils;

>>>>>>> 46226e93
namespace ExtensionSystem {

class  PluginErrorOverview : public QDialog
{
public:
    PluginErrorOverview();
};

PluginErrorOverview::PluginErrorOverview()
    : QDialog(dialogParent())
{
    setAttribute(Qt::WA_DeleteOnClose);
    setModal(true);
    QListWidget *pluginList = new QListWidget(this);

    const auto showPluginDetails = [this](QListWidgetItem *item) {
        QTC_ASSERT(item, return);
        auto spec = item->data(Qt::UserRole).value<PluginSpec *>();
        QTC_ASSERT(spec, return);
        PluginDetailsView::showModal(this, spec);
    };

    QTextEdit *pluginError = new QTextEdit(this);
    pluginError->setReadOnly(true);

    QDialogButtonBox *buttonBox = new QDialogButtonBox(this);
    buttonBox->setOrientation(Qt::Horizontal);
    buttonBox->setStandardButtons(QDialogButtonBox::NoButton);
    buttonBox->addButton(Tr::tr("Continue"), QDialogButtonBox::AcceptRole);

    QPushButton *detailsButton = buttonBox->addButton(Tr::tr("Details"), QDialogButtonBox::HelpRole);
    connect(detailsButton, &QPushButton::clicked, this, [pluginList, showPluginDetails] {
        QListWidgetItem *item = pluginList->currentItem();
        showPluginDetails(item);
    });
    connect(pluginList,
            &QListWidget::itemDoubleClicked,
            this,
            [showPluginDetails](QListWidgetItem *item) { showPluginDetails(item); });

    connect(pluginList, &QListWidget::currentItemChanged, this, [pluginError](QListWidgetItem *item) {
        if (item)
            pluginError->setText(item->data(Qt::UserRole).value<PluginSpec *>()->errorString());
        else
            pluginError->clear();
    });
    QObject::connect(buttonBox, &QDialogButtonBox::accepted, this, &QDialog::accept);
    QObject::connect(buttonBox, &QDialogButtonBox::rejected, this, &QDialog::reject);

    using namespace Layouting;

    auto createLabel = [this](const QString &text) {
        QLabel *label = new QLabel(text, this);
        label->setWordWrap(true);
        return label;
    };

    Column {
        createLabel(Tr::tr("The following plugins have errors and cannot be loaded:")),
        pluginList,
        createLabel(Tr::tr("Details:")),
        pluginError,
        buttonBox
    }.attachTo(this);

    for (PluginSpec *spec : PluginManager::plugins()) {
        // only show errors on startup if plugin is enabled.
        if (spec->hasError() && spec->isEffectivelyEnabled()) {
            const QString name = spec->displayName();
            QListWidgetItem *item = new QListWidgetItem(name);
            item->setData(Qt::UserRole, QVariant::fromValue(spec));
            pluginList->addItem(item);
        }
    }

    if (pluginList->count() > 0)
        pluginList->setCurrentRow(0);

    resize(434, 361);
}

void showPluginErrorOverview()
{
    (new ExtensionSystem::PluginErrorOverview)->show();
}

} // namespace ExtensionSystem<|MERGE_RESOLUTION|>--- conflicted
+++ resolved
@@ -20,11 +20,8 @@
 #include <QPushButton>
 #include <QTextEdit>
 
-<<<<<<< HEAD
-=======
 using namespace Utils;
 
->>>>>>> 46226e93
 namespace ExtensionSystem {
 
 class  PluginErrorOverview : public QDialog
