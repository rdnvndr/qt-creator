// Copyright (C) 2020 Uwe Kindler
// SPDX-License-Identifier: LicenseRef-Qt-Commercial OR LGPL-2.1-or-later OR GPL-3.0-or-later

#include "dockfocuscontroller.h"

#include "ads_globals_p.h"
#include "dockareatitlebar.h"
#include "dockareawidget.h"
#include "dockcontainerwidget.h"
#include "dockmanager.h"
#include "dockwidget.h"
#include "dockwidgettab.h"
#include "floatingdockcontainer.h"

#if defined(Q_OS_UNIX) && !defined(Q_OS_MACOS)
#include "linux/floatingwidgettitlebar.h"
#endif

#include <QApplication>
#include <QPointer>
#include <QWindow>

#include <algorithm>
#include <iostream>

namespace ADS {

static const char *const g_focusedDockWidgetProperty = "FocusedDockWidget";

class DockFocusControllerPrivate
{
public:
    DockFocusController *q;
    QPointer<DockWidget> m_focusedDockWidget = nullptr;
    QPointer<DockAreaWidget> m_focusedArea = nullptr;
    QPointer<DockWidget> m_oldFocusedDockWidget = nullptr;
#if defined(Q_OS_UNIX) && !defined(Q_OS_MACOS)
    QPointer<FloatingDockContainer> m_floatingWidget = nullptr;
#endif
    DockManager *m_dockManager = nullptr;
    bool m_forceFocusChangedSignal = false;
    bool m_tabPressed = false;

    /**
     * Private data constructor
     */
    DockFocusControllerPrivate(DockFocusController *parent);

    /**
     * This function updates the focus style of the given dock widget and
     * the dock area that it belongs to
     */
    void updateDockWidgetFocus(DockWidget *dockWidget);
}; // class DockFocusControllerPrivate

static void updateDockWidgetFocusStyle(DockWidget *dockWidget, bool focused)
{
    dockWidget->setProperty("focused", focused);
    dockWidget->tabWidget()->setProperty("focused", focused);
    dockWidget->tabWidget()->updateStyle();
    internal::repolishStyle(dockWidget);
}

static void updateDockAreaFocusStyle(DockAreaWidget *dockArea, bool focused)
{
    dockArea->setProperty("focused", focused);
    internal::repolishStyle(dockArea);
    internal::repolishStyle(dockArea->titleBar());
}

#if defined(Q_OS_UNIX) && !defined(Q_OS_MACOS)
static void updateFloatingWidgetFocusStyle(FloatingDockContainer *floatingWidget, bool focused)
{
    if (floatingWidget->hasNativeTitleBar())
        return;

    auto titleBar = qobject_cast<FloatingWidgetTitleBar *>(floatingWidget->titleBarWidget());
    if (!titleBar)
        return;

    titleBar->setProperty("focused", focused);
    titleBar->updateStyle();
}
#endif

DockFocusControllerPrivate::DockFocusControllerPrivate(DockFocusController *parent)
    : q(parent)
{}

void DockFocusControllerPrivate::updateDockWidgetFocus(DockWidget *dockWidget)
{
    if (!dockWidget->features().testFlag(DockWidget::DockWidgetFocusable))
        return;

    QWindow *window = nullptr;
    auto dockContainer = dockWidget->dockContainer();
    if (dockContainer)
        window = dockContainer->window()->windowHandle();

    if (window)
        window->setProperty(g_focusedDockWidgetProperty,
                            QVariant::fromValue(QPointer<DockWidget>(dockWidget)));

    DockAreaWidget *newFocusedDockArea = nullptr;
    if (m_focusedDockWidget)
        updateDockWidgetFocusStyle(m_focusedDockWidget, false);

    DockWidget *old = m_focusedDockWidget;
    m_focusedDockWidget = dockWidget;
    updateDockWidgetFocusStyle(m_focusedDockWidget, true);
    newFocusedDockArea = m_focusedDockWidget->dockAreaWidget();
    if (newFocusedDockArea && (m_focusedArea != newFocusedDockArea)) {
        if (m_focusedArea) {
            QObject::disconnect(m_focusedArea,
                                &DockAreaWidget::viewToggled,
                                q,
                                &DockFocusController::onFocusedDockAreaViewToggled);
            updateDockAreaFocusStyle(m_focusedArea, false);
        }

        m_focusedArea = newFocusedDockArea;
        updateDockAreaFocusStyle(m_focusedArea, true);
        QObject::connect(m_focusedArea,
                         &DockAreaWidget::viewToggled,
                         q,
                         &DockFocusController::onFocusedDockAreaViewToggled);
    }

    FloatingDockContainer *newFloatingWidget = nullptr;
    dockContainer = m_focusedDockWidget->dockContainer();
    if (dockContainer)
        newFloatingWidget = dockContainer->floatingWidget();

    if (newFloatingWidget)
        newFloatingWidget->setProperty(g_focusedDockWidgetProperty,
                                       QVariant::fromValue(QPointer<DockWidget>(dockWidget)));

#if defined(Q_OS_UNIX) && !defined(Q_OS_MACOS)
    // This code is required for styling the floating widget titlebar for linux
    // depending on the current focus state
    if (m_floatingWidget != newFloatingWidget) {
        if (m_floatingWidget) {
            updateFloatingWidgetFocusStyle(m_floatingWidget, false);
        }
        m_floatingWidget = newFloatingWidget;

        if (m_floatingWidget) {
            updateFloatingWidgetFocusStyle(m_floatingWidget, true);
        }
    }
#endif

    if (old == dockWidget && !m_forceFocusChangedSignal)
        return;

    m_forceFocusChangedSignal = false;
    if (dockWidget->isVisible()) {
        emit m_dockManager->focusedDockWidgetChanged(old, dockWidget);
    } else {
        m_oldFocusedDockWidget = old;
        QObject::connect(dockWidget,
                         &DockWidget::visibilityChanged,
                         q,
                         &DockFocusController::onDockWidgetVisibilityChanged);
    }
}

void DockFocusController::onDockWidgetVisibilityChanged(bool visible)
{
    auto dockWidget = qobject_cast<DockWidget *>(sender());
    QObject::disconnect(dockWidget,
                        &DockWidget::visibilityChanged,
                        this,
                        &DockFocusController::onDockWidgetVisibilityChanged);
    if (dockWidget && visible)
        emit d->m_dockManager->focusedDockWidgetChanged(d->m_oldFocusedDockWidget, dockWidget);
}

DockFocusController::DockFocusController(DockManager *dockManager)
    : QObject(dockManager)
    , d(new DockFocusControllerPrivate(this))
{
    d->m_dockManager = dockManager;
    connect(qApp,
            &QApplication::focusChanged,
            this,
            &DockFocusController::onApplicationFocusChanged);
    connect(qApp,
            &QApplication::focusWindowChanged,
            this,
            &DockFocusController::onFocusWindowChanged);
    connect(d->m_dockManager,
            &DockManager::stateRestored,
            this,
            &DockFocusController::onStateRestored);
}

DockFocusController::~DockFocusController()
{
    delete d;
}

void DockFocusController::onFocusWindowChanged(QWindow *focusWindow)
{
    if (!focusWindow)
        return;

    auto dockWidgetVar = focusWindow->property(g_focusedDockWidgetProperty);
    if (!dockWidgetVar.isValid())
        return;

    auto dockWidget = dockWidgetVar.value<QPointer<DockWidget>>();
    if (!dockWidget)
        return;

    d->updateDockWidgetFocus(dockWidget);
}

void DockFocusController::onApplicationFocusChanged(QWidget *focusedOld, QWidget *focusedNow)
{
    Q_UNUSED(focusedOld);

    // Ignore focus changes if we are restoring state, or if user clicked a tab which in turn
    // caused the focus change.
    if (d->m_dockManager->isRestoringState() || d->m_tabPressed)
        return;

    qCInfo(adsLog) << Q_FUNC_INFO << "old: " << focusedOld << "new:" << focusedNow;

    if (!focusedNow)
        return;
<<<<<<< HEAD

    DockWidget *dockWidget = qobject_cast<DockWidget *>(focusedNow);
    if (!dockWidget)
        dockWidget = internal::findParent<DockWidget *>(focusedNow);

#if defined(Q_OS_UNIX) && !defined(Q_OS_MACOS)
    if (!dockWidget)
        return;
#else
    if (!dockWidget || dockWidget->tabWidget()->isHidden())
        return;
#endif

    d->updateDockWidgetFocus(dockWidget);
}

void DockFocusController::setDockWidgetTabFocused(DockWidgetTab *tab)
{
    auto dockWidget = tab->dockWidget();
    if (dockWidget)
        d->updateDockWidgetFocus(dockWidget);
}

void DockFocusController::clearDockWidgetFocus(DockWidget *dockWidget)
{
    dockWidget->clearFocus();
    updateDockWidgetFocusStyle(dockWidget, false);
}

void DockFocusController::setDockWidgetFocused(DockWidget *focusedNow)
{
    d->updateDockWidgetFocus(focusedNow);
}

void DockFocusController::onFocusedDockAreaViewToggled(bool open)
{
    if (d->m_dockManager->isRestoringState() || !d->m_focusedArea || open)
        return;

    DockAreaWidget *dockArea = qobject_cast<DockAreaWidget *>(sender());
    if (!dockArea || open)
        return;

    auto container = dockArea->dockContainer();
    auto openedDockAreas = container->openedDockAreas();
    if (openedDockAreas.isEmpty())
        return;

    d->updateDockWidgetFocus(openedDockAreas[0]->currentDockWidget());
}

void DockFocusController::notifyWidgetOrAreaRelocation(QWidget *droppedWidget)
{
    if (d->m_dockManager->isRestoringState())
        return;

    DockWidget *dockWidget = qobject_cast<DockWidget *>(droppedWidget);
    if (!dockWidget) {
        DockAreaWidget *dockArea = qobject_cast<DockAreaWidget *>(droppedWidget);
        if (dockArea)
            dockWidget = dockArea->currentDockWidget();
    }

    if (!dockWidget)
        return;

    d->m_forceFocusChangedSignal = true;
    DockManager::setWidgetFocus(dockWidget);
}

void DockFocusController::notifyFloatingWidgetDrop(FloatingDockContainer *floatingWidget)
{
    if (!floatingWidget || d->m_dockManager->isRestoringState())
        return;

    auto dockWidgetVar = floatingWidget->property(g_focusedDockWidgetProperty);
    if (!dockWidgetVar.isValid())
        return;

    auto dockWidget = dockWidgetVar.value<DockWidget *>();
    if (dockWidget) {
        dockWidget->dockAreaWidget()->setCurrentDockWidget(dockWidget);
        DockManager::setWidgetFocus(dockWidget->tabWidget());
=======

    DockWidget *dockWidget = qobject_cast<DockWidget *>(focusedNow);

    bool focusActual = dockWidget && dockWidget->widget();

    if (!dockWidget)
        dockWidget = internal::findParent<DockWidget *>(focusedNow);

#if defined(Q_OS_UNIX) && !defined(Q_OS_MACOS)
    if (!dockWidget)
        return;
#else
    if (!dockWidget || dockWidget->tabWidget()->isHidden())
        return;
#endif

    d->updateDockWidgetFocus(dockWidget);

    if (focusActual) {
        // QDS: Focus the actual content widget when dockWidget gets focus
        QMetaObject::invokeMethod(dockWidget->widget(), QOverload<>::of(&QWidget::setFocus),
                                  Qt::QueuedConnection);
    }
}

void DockFocusController::setDockWidgetTabFocused(DockWidgetTab *tab)
{
    auto dockWidget = tab->dockWidget();
    if (dockWidget)
        d->updateDockWidgetFocus(dockWidget);
}

void DockFocusController::clearDockWidgetFocus(DockWidget *dockWidget)
{
    dockWidget->clearFocus();
    updateDockWidgetFocusStyle(dockWidget, false);
}

void DockFocusController::setDockWidgetFocused(DockWidget *focusedNow)
{
    d->updateDockWidgetFocus(focusedNow);
}

void DockFocusController::onFocusedDockAreaViewToggled(bool open)
{
    if (d->m_dockManager->isRestoringState() || !d->m_focusedArea || open)
        return;

    DockAreaWidget *dockArea = qobject_cast<DockAreaWidget *>(sender());
    if (!dockArea || open)
        return;

    auto container = dockArea->dockContainer();
    auto openedDockAreas = container->openedDockAreas();
    if (openedDockAreas.isEmpty())
        return;

    d->updateDockWidgetFocus(openedDockAreas[0]->currentDockWidget());
}

void DockFocusController::notifyWidgetOrAreaRelocation(QWidget *droppedWidget)
{
    if (d->m_dockManager->isRestoringState())
        return;

    DockWidget *dockWidget = qobject_cast<DockWidget *>(droppedWidget);
    if (!dockWidget) {
        DockAreaWidget *dockArea = qobject_cast<DockAreaWidget *>(droppedWidget);
        if (dockArea)
            dockWidget = dockArea->currentDockWidget();
>>>>>>> 3473d9d3
    }
}

<<<<<<< HEAD
void DockFocusController::onStateRestored()
{
    if (d->m_focusedDockWidget)
        updateDockWidgetFocusStyle(d->m_focusedDockWidget, false);
}

DockWidget *DockFocusController::focusedDockWidget() const
{
    return d->m_focusedDockWidget.data();
}

=======
    if (!dockWidget)
        return;

    d->m_forceFocusChangedSignal = true;
    DockManager::setWidgetFocus(dockWidget);
}

void DockFocusController::notifyFloatingWidgetDrop(FloatingDockContainer *floatingWidget)
{
    if (!floatingWidget || d->m_dockManager->isRestoringState())
        return;

    auto dockWidgetVar = floatingWidget->property(g_focusedDockWidgetProperty);
    if (!dockWidgetVar.isValid())
        return;

    auto dockWidget = dockWidgetVar.value<DockWidget *>();
    if (dockWidget) {
        dockWidget->dockAreaWidget()->setCurrentDockWidget(dockWidget);
        DockManager::setWidgetFocus(dockWidget->tabWidget());
    }
}

void DockFocusController::onStateRestored()
{
    if (d->m_focusedDockWidget)
        updateDockWidgetFocusStyle(d->m_focusedDockWidget, false);
}

DockWidget *DockFocusController::focusedDockWidget() const
{
    return d->m_focusedDockWidget.data();
}

>>>>>>> 3473d9d3
void DockFocusController::setDockWidgetTabPressed(bool value)
{
    d->m_tabPressed = value;
}

} // namespace ADS<|MERGE_RESOLUTION|>--- conflicted
+++ resolved
@@ -229,9 +229,11 @@
 
     if (!focusedNow)
         return;
-<<<<<<< HEAD
 
     DockWidget *dockWidget = qobject_cast<DockWidget *>(focusedNow);
+
+    bool focusActual = dockWidget && dockWidget->widget();
+
     if (!dockWidget)
         dockWidget = internal::findParent<DockWidget *>(focusedNow);
 
@@ -244,6 +246,12 @@
 #endif
 
     d->updateDockWidgetFocus(dockWidget);
+
+    if (focusActual) {
+        // QDS: Focus the actual content widget when dockWidget gets focus
+        QMetaObject::invokeMethod(dockWidget->widget(), QOverload<>::of(&QWidget::setFocus),
+                                  Qt::QueuedConnection);
+    }
 }
 
 void DockFocusController::setDockWidgetTabFocused(DockWidgetTab *tab)
@@ -313,82 +321,9 @@
     if (dockWidget) {
         dockWidget->dockAreaWidget()->setCurrentDockWidget(dockWidget);
         DockManager::setWidgetFocus(dockWidget->tabWidget());
-=======
-
-    DockWidget *dockWidget = qobject_cast<DockWidget *>(focusedNow);
-
-    bool focusActual = dockWidget && dockWidget->widget();
-
-    if (!dockWidget)
-        dockWidget = internal::findParent<DockWidget *>(focusedNow);
-
-#if defined(Q_OS_UNIX) && !defined(Q_OS_MACOS)
-    if (!dockWidget)
-        return;
-#else
-    if (!dockWidget || dockWidget->tabWidget()->isHidden())
-        return;
-#endif
-
-    d->updateDockWidgetFocus(dockWidget);
-
-    if (focusActual) {
-        // QDS: Focus the actual content widget when dockWidget gets focus
-        QMetaObject::invokeMethod(dockWidget->widget(), QOverload<>::of(&QWidget::setFocus),
-                                  Qt::QueuedConnection);
-    }
-}
-
-void DockFocusController::setDockWidgetTabFocused(DockWidgetTab *tab)
-{
-    auto dockWidget = tab->dockWidget();
-    if (dockWidget)
-        d->updateDockWidgetFocus(dockWidget);
-}
-
-void DockFocusController::clearDockWidgetFocus(DockWidget *dockWidget)
-{
-    dockWidget->clearFocus();
-    updateDockWidgetFocusStyle(dockWidget, false);
-}
-
-void DockFocusController::setDockWidgetFocused(DockWidget *focusedNow)
-{
-    d->updateDockWidgetFocus(focusedNow);
-}
-
-void DockFocusController::onFocusedDockAreaViewToggled(bool open)
-{
-    if (d->m_dockManager->isRestoringState() || !d->m_focusedArea || open)
-        return;
-
-    DockAreaWidget *dockArea = qobject_cast<DockAreaWidget *>(sender());
-    if (!dockArea || open)
-        return;
-
-    auto container = dockArea->dockContainer();
-    auto openedDockAreas = container->openedDockAreas();
-    if (openedDockAreas.isEmpty())
-        return;
-
-    d->updateDockWidgetFocus(openedDockAreas[0]->currentDockWidget());
-}
-
-void DockFocusController::notifyWidgetOrAreaRelocation(QWidget *droppedWidget)
-{
-    if (d->m_dockManager->isRestoringState())
-        return;
-
-    DockWidget *dockWidget = qobject_cast<DockWidget *>(droppedWidget);
-    if (!dockWidget) {
-        DockAreaWidget *dockArea = qobject_cast<DockAreaWidget *>(droppedWidget);
-        if (dockArea)
-            dockWidget = dockArea->currentDockWidget();
->>>>>>> 3473d9d3
-    }
-}
-
-<<<<<<< HEAD
+    }
+}
+
 void DockFocusController::onStateRestored()
 {
     if (d->m_focusedDockWidget)
@@ -400,42 +335,6 @@
     return d->m_focusedDockWidget.data();
 }
 
-=======
-    if (!dockWidget)
-        return;
-
-    d->m_forceFocusChangedSignal = true;
-    DockManager::setWidgetFocus(dockWidget);
-}
-
-void DockFocusController::notifyFloatingWidgetDrop(FloatingDockContainer *floatingWidget)
-{
-    if (!floatingWidget || d->m_dockManager->isRestoringState())
-        return;
-
-    auto dockWidgetVar = floatingWidget->property(g_focusedDockWidgetProperty);
-    if (!dockWidgetVar.isValid())
-        return;
-
-    auto dockWidget = dockWidgetVar.value<DockWidget *>();
-    if (dockWidget) {
-        dockWidget->dockAreaWidget()->setCurrentDockWidget(dockWidget);
-        DockManager::setWidgetFocus(dockWidget->tabWidget());
-    }
-}
-
-void DockFocusController::onStateRestored()
-{
-    if (d->m_focusedDockWidget)
-        updateDockWidgetFocusStyle(d->m_focusedDockWidget, false);
-}
-
-DockWidget *DockFocusController::focusedDockWidget() const
-{
-    return d->m_focusedDockWidget.data();
-}
-
->>>>>>> 3473d9d3
 void DockFocusController::setDockWidgetTabPressed(bool value)
 {
     d->m_tabPressed = value;
