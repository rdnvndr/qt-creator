--- conflicted
+++ resolved
@@ -774,13 +774,6 @@
     void setMcusProject(bool value);
     bool mcusProject() const;
 
-    /**
-     * This is used to limit saving of workspaces to only when they were actually presented ones,
-     * otherwise it could lead to distorted workspace due to the correct windows sizes not being
-     * set when never presented/rendered.
-     */
-    void aboutToShow();
-
 signals:
     void aboutToUnloadWorkspace(QString fileName);
     void aboutToLoadWorkspace(QString fileName);
@@ -802,11 +795,8 @@
 
     void saveStartupWorkspace();
     void saveLockWorkspace();
-<<<<<<< HEAD
-=======
 
     bool m_mcusProject = false;
->>>>>>> 4e16d1a0
 }; // class DockManager
 
 } // namespace ADS