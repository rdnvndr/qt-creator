--- conflicted
+++ resolved
@@ -503,11 +503,6 @@
 {
     killProcess();
     killStub();
-<<<<<<< HEAD
-    if (isRunning() && HostOsInfo::isAnyUnixHost())
-        d->m_process.close();
-=======
->>>>>>> 777ae877
 }
 
 bool TerminalImpl::isRunning() const
