// Copyright (C) 2016 The Qt Company Ltd.
// SPDX-License-Identifier: LicenseRef-Qt-Commercial OR GPL-3.0-only WITH Qt-GPL-exception-1.0

#include "fileinprojectfinder.h"

#include "algorithm.h"
#include "fileutils.h"
#include "qrcparser.h"
#include "qtcassert.h"

#include <QCursor>
#include <QDir>
#include <QLoggingCategory>
#include <QMenu>
#include <QUrl>

namespace {
static Q_LOGGING_CATEGORY(finderLog, "qtc.utils.fileinprojectfinder", QtWarningMsg);
}

namespace Utils {

static bool checkPath(const FilePath &candidate, int matchLength,
                      FileInProjectFinder::FileHandler fileHandler,
                      FileInProjectFinder::DirectoryHandler directoryHandler)
{
    if (fileHandler && candidate.isFile()) {
        fileHandler(candidate, matchLength);
        return true;
    } else if (directoryHandler && candidate.isDir()) {
        directoryHandler(QDir(candidate.toFSPathString()).entryList(), matchLength);
        return true;
    }
    return false;
}

/*!
  \class Utils::FileInProjectFinder
  \inmodule QtCreator

  \brief The FileInProjectFinder class is a helper class to find the \e original
  file in the project directory for a given file URL.

  Often files are copied in the build and deploy process. findFile() searches for an existing file
  in the project directory for a given file path.

  For example, the following file paths should all be mapped to
  $PROJECTDIR/qml/app/main.qml:
  \list
  \li C:/app-build-desktop/qml/app/main.qml (shadow build directory)
  \li /Users/x/app-build-desktop/App.app/Contents/Resources/qml/App/main.qml (folder on macOS)
  \endlist
*/

FileInProjectFinder::FileInProjectFinder() = default;
FileInProjectFinder::~FileInProjectFinder() = default;

void FileInProjectFinder::setProjectDirectory(const FilePath &absoluteProjectPath)
{
    if (absoluteProjectPath == m_projectDir)
        return;

    QTC_CHECK(absoluteProjectPath.isEmpty()
              || (absoluteProjectPath.exists() && absoluteProjectPath.isAbsolutePath()));

    m_projectDir = absoluteProjectPath;
    m_cache.clear();
}

FilePath  FileInProjectFinder::projectDirectory() const
{
    return m_projectDir;
}

void FileInProjectFinder::setProjectFiles(const FilePaths &projectFiles)
{
    if (m_projectFiles == projectFiles)
        return;

    m_projectFiles = projectFiles;
    m_cache.clear();
    m_qrcUrlFinder.setProjectFiles(projectFiles);
}

void FileInProjectFinder::setSysroot(const FilePath &sysroot)
{
    if (m_sysroot == sysroot)
        return;

    m_sysroot = sysroot;
    m_cache.clear();
}

void FileInProjectFinder::addMappedPath(const FilePath &localFilePath, const QString &remoteFilePath)
{
    const QStringList segments = remoteFilePath.split('/', Qt::SkipEmptyParts);

    PathMappingNode *node = &m_pathMapRoot;
    for (const QString &segment : segments) {
        auto it = node->children.find(segment);
        if (it == node->children.end())
            it = node->children.insert(segment, PathMappingNode());
        node = &*it;
    }
    node->localPath = localFilePath;
}

/*!
  Returns the best match for the file URL \a fileUrl in the project directory.

  The function first checks whether the file inside the project directory exists.
  If not, the leading directory in the path is stripped, and the - now shorter - path is
  checked for existence, and so on. Second, it tries to locate the file in the sysroot
  folder specified. Third, it walks the list of project files and searches for a file name match
  there.

  If all fails, the function returns the original path from the file URL. To
  indicate that no match was found in the project, \a success is set to false.
  */
FilePaths FileInProjectFinder::findFile(const QUrl &fileUrl, bool *success) const
{
    qCDebug(finderLog) << "FileInProjectFinder: trying to find file" << fileUrl.toString() << "...";

    if (fileUrl.scheme() == "qrc" || fileUrl.toString().startsWith(':')) {
        const FilePaths result = m_qrcUrlFinder.find(fileUrl);
        if (!result.isEmpty()) {
            if (success)
                *success = true;
            return result;
        }
    }

    FilePath originalPath = FilePath::fromString(fileUrl.toLocalFile());
    if (originalPath.isEmpty()) // e.g. qrc://
        originalPath = FilePath::fromString(fileUrl.path());

    FilePaths result;
    bool found = findFileOrDirectory(originalPath, [&](const FilePath &fileName, int) {
        result << fileName;
    });
    if (!found)
        result << originalPath;

    if (success)
        *success = found;

    return result;
}

bool FileInProjectFinder::handleSuccess(const FilePath &originalPath, const FilePaths &found,
                                        int matchLength, const char *where) const
{
    qCDebug(finderLog) << "FileInProjectFinder: found" << found << where;
    CacheEntry entry;
    entry.paths = found;
    entry.matchLength = matchLength;
    m_cache.insert(originalPath, entry);
    return true;
}

bool FileInProjectFinder::checkRootDirectory(const FilePath &originalPath,
                                             DirectoryHandler directoryHandler) const
{
    if (!directoryHandler)
        return false;

    if (originalPath != m_projectDir || !originalPath.isDir())
        return false;

    const QString originalFSPath = originalPath.toFSPathString();
    const QStringList realEntries = QDir(originalFSPath)
                                        .entryList(QDir::NoDotAndDotDot | QDir::Files | QDir::Dirs);

    directoryHandler(realEntries, originalFSPath.size());
    return true;
}

bool FileInProjectFinder::checkMappedPath(const FilePath &originalPath,
                                          FileHandler fileHandler,
                                          DirectoryHandler directoryHandler) const
{
    const QString origFsPath = originalPath.toFSPathString();
    const auto segments = origFsPath.split('/', Qt::SkipEmptyParts);

    const PathMappingNode *node = &m_pathMapRoot;
    for (const QString &segment : segments) {
        auto it = node->children.find(segment);
        if (it == node->children.end()) {
            node = nullptr;
            break;
        }
        node = &*it;
    }
    if (!node)
        return false;

    const int origLength = origFsPath.size();

    if (!node->localPath.isEmpty()) {
        if (checkPath(node->localPath, origLength, fileHandler, directoryHandler)) {
            return handleSuccess(originalPath, {node->localPath}, origLength, "in mapped paths");
        }
    } else if (directoryHandler) {
        directoryHandler(node->children.keys(), origLength);
        qCDebug(finderLog) << "FileInProjectFinder: found virtual directory" << originalPath
                           << "in mapped paths";
        return true;
    }
    return false;
}

bool FileInProjectFinder::checkCache(const FilePath &originalPath,
                                     FileHandler fileHandler,
                                     DirectoryHandler directoryHandler) const
{
    auto it = m_cache.find(originalPath);
    if (it == m_cache.end())
        return false;

    qCDebug(finderLog) << "FileInProjectFinder: checking cache ...";
    CacheEntry &candidate = it.value();
    for (auto pathIt = candidate.paths.begin(); pathIt != candidate.paths.end();) {
        if (checkPath(*pathIt, candidate.matchLength, fileHandler, directoryHandler)) {
            qCDebug(finderLog) << "FileInProjectFinder: found" << *pathIt << "in the cache";
            ++pathIt;
        } else {
            pathIt = candidate.paths.erase(pathIt);
        }
    }

    if (!candidate.paths.empty())
        return true;
<<<<<<< HEAD

    m_cache.erase(it);
    return false;
}

=======

    m_cache.erase(it);
    return false;
}

>>>>>>> 46226e93
bool FileInProjectFinder::checkProjectDirectory(const FilePath &originalPath,
                                                FileHandler fileHandler,
                                                DirectoryHandler directoryHandler) const
{
    if (m_projectDir.isEmpty())
        return false;

    qCDebug(finderLog) << "FileInProjectFinder: checking project directory ...";

    const QString origFsPath = originalPath.toFSPathString();
    const int origLength = origFsPath.size();
    const QChar separator = QLatin1Char('/');

    int prefixToIgnore = -1;
    if (originalPath.startsWith(m_projectDir.toFSPathString() + separator)) {
        if (originalPath.osType() == OsTypeMac) {
            // starting with the project path is not sufficient if the file was
            // copied in an insource build, e.g. into MyApp.app/Contents/Resources
            static const QString appResourcePath = QString::fromLatin1(".app/Contents/Resources");
            if (originalPath.contains(appResourcePath)) {
                // the path is inside the project, but most probably as a resource of an insource build
                // so ignore that path
                prefixToIgnore = origFsPath.indexOf(appResourcePath) + appResourcePath.length();
            }
        }
        if (prefixToIgnore == -1
            && checkPath(originalPath, origLength, fileHandler, directoryHandler)) {
            return handleSuccess(originalPath, {originalPath}, origLength, "in project directory");
        }
    }

    qCDebug(finderLog) << "FileInProjectFinder: checking stripped paths in project directory ...";

    // Strip directories one by one from the beginning of the path,
    // and see if the new relative path exists in the build directory.
    if (prefixToIgnore < 0) {
        if (!originalPath.isAbsolutePath() && !originalPath.startsWith(separator)) {
            prefixToIgnore = 0;
        } else {
            prefixToIgnore = origFsPath.indexOf(separator);
        }
    }

    // Repeatedly strip directories from the front
    while (prefixToIgnore != -1) {
        QString candidateString = origFsPath;
        candidateString.remove(0, prefixToIgnore);
        candidateString.prepend(m_projectDir.toUrlishString());
        const FilePath candidate = FilePath::fromString(candidateString);
        const int matchLength = origLength - prefixToIgnore;
        // FIXME: This might be a worse match than what we find later.
        if (checkPath(candidate, matchLength, fileHandler, directoryHandler)) {
            return handleSuccess(originalPath, {candidate}, matchLength, "in project directory");
        }
        prefixToIgnore = originalPath.toUrlishString().indexOf(separator, prefixToIgnore + 1);
    }
    return false;
}

bool FileInProjectFinder::checkProjectFiles(const FilePath &originalPath,
                                            FileHandler fileHandler,
                                            DirectoryHandler directoryHandler) const
{
    qCDebug(finderLog) << "FileInProjectFinder: checking project files ...";

    const QString lastSegment = originalPath.fileName();
    QStringList matches;
    if (fileHandler)
        matches.append(filesWithSameFileName(lastSegment));
    if (directoryHandler)
        matches.append(pathSegmentsWithSameName(lastSegment));

    const QStringList matchedFilePaths = bestMatches(matches, originalPath.toUrlishString());
    if (matchedFilePaths.isEmpty())
        return false;

    const int matchLength = commonPostFixLength(matchedFilePaths.first(), originalPath.toUrlishString());
    FilePaths hits;
    for (const QString &matchedFilePath : matchedFilePaths) {
        if (checkPath(FilePath::fromString(matchedFilePath), matchLength, fileHandler, directoryHandler))
            hits.append(FilePath::fromString(matchedFilePath));
    }
    if (hits.isEmpty())
        return false;

    return handleSuccess(originalPath, hits, matchLength, "when matching project files");
}
<<<<<<< HEAD

bool FileInProjectFinder::checkSearchPaths(const FilePath &originalPath,
                                           FileHandler fileHandler,
                                           DirectoryHandler directoryHandler) const
{
    for (const FilePath &dirPath : m_searchDirectories) {
        const CacheEntry found = findInSearchPath(dirPath, originalPath,
                                                  fileHandler, directoryHandler);

=======

bool FileInProjectFinder::checkSearchPaths(const FilePath &originalPath,
                                           FileHandler fileHandler,
                                           DirectoryHandler directoryHandler) const
{
    for (const FilePath &dirPath : m_searchDirectories) {
        const CacheEntry found = findInSearchPath(dirPath, originalPath,
                                                  fileHandler, directoryHandler);

>>>>>>> 46226e93
        if (!found.paths.isEmpty()) {
            return handleSuccess(originalPath, found.paths, found.matchLength,
                                 "in search path");
        }
    }
    return false;
}

bool FileInProjectFinder::checkSysroot(const FilePath &originalPath,
                                       FileHandler fileHandler,
                                       DirectoryHandler directoryHandler) const
{
    qCDebug(finderLog) << "FileInProjectFinder: checking absolute path in sysroot ...";

    if (m_sysroot.isEmpty())
        return false;

    const int origLength = originalPath.toFSPathString().length();
    const FilePath sysrootPath = m_sysroot.pathAppended(originalPath.toUrlishString());

    if (!checkPath(sysrootPath, origLength, fileHandler, directoryHandler))
        return false;

    return handleSuccess(originalPath, {sysrootPath}, origLength, "in sysroot");
}

bool FileInProjectFinder::findFileOrDirectory(const FilePath &originalPath,
                                              FileHandler fileHandler,
                                              DirectoryHandler directoryHandler) const
{
    if (originalPath.isEmpty()) {
        qCDebug(finderLog) << "FileInProjectFinder: malformed original path, returning";
        return false;
    }

    if (checkRootDirectory(originalPath, directoryHandler))
        return true;

    if (checkMappedPath(originalPath, fileHandler, directoryHandler))
        return true;

    if (checkCache(originalPath, fileHandler, directoryHandler))
        return true;

    if (checkProjectDirectory(originalPath, fileHandler, directoryHandler))
        return true;

    if (checkProjectFiles(originalPath, fileHandler, directoryHandler))
        return true;

    if (checkSearchPaths(originalPath, fileHandler, directoryHandler))
        return true;

    if (checkSysroot(originalPath, fileHandler, directoryHandler))
        return true;

    qCDebug(finderLog) << "FileInProjectFinder: couldn't find file!";
    return false;
}

static QString chopFirstDir(const QString &dirPath)
{
    int i = dirPath.indexOf(QLatin1Char('/'));
    if (i == -1)
        return QString();
    else
        return dirPath.mid(i + 1);
}

FileInProjectFinder::CacheEntry FileInProjectFinder::findInSearchPath(
        const FilePath &searchPath, const FilePath &filePath,
        FileHandler fileHandler, DirectoryHandler directoryHandler)
{
    qCDebug(finderLog) << "FileInProjectFinder: checking search path" << searchPath;

    QString s = filePath.toFSPathString();
    while (!s.isEmpty()) {
        CacheEntry result;
        result.paths << searchPath / s;
        result.matchLength = s.length() + 1;
        qCDebug(finderLog) << "FileInProjectFinder: trying" << result.paths.first();

        if (checkPath(result.paths.first(), result.matchLength, fileHandler, directoryHandler))
            return result;

        QString next = chopFirstDir(s);
        if (next.isEmpty()) {
            if (directoryHandler && searchPath.fileName() == s) {
                result.paths = {searchPath};
                directoryHandler(QDir(searchPath.toFSPathString()).entryList(),
                                 result.matchLength);
                return result;
            }
            break;
        }
        s = next;
    }

    return CacheEntry();
}

QStringList FileInProjectFinder::filesWithSameFileName(const QString &fileName) const
{
    QStringList result;
    for (const FilePath &f : m_projectFiles) {
        if (f.fileName() == fileName)
            result << f.toUrlishString();
    }
    return result;
}

QStringList FileInProjectFinder::pathSegmentsWithSameName(const QString &pathSegment) const
{
    QStringList result;
    for (const FilePath &f : m_projectFiles) {
        FilePath currentPath = f.parentDir();
        do {
            if (currentPath.fileName() == pathSegment) {
                if (result.isEmpty() || result.last() != currentPath.toUrlishString())
                    result.append(currentPath.toUrlishString());
            }
            currentPath = currentPath.parentDir();
        } while (!currentPath.isEmpty());
    }
    result.removeDuplicates();
    return result;
}

int FileInProjectFinder::commonPostFixLength(const QString &candidatePath,
                                             const QString &filePathToFind)
{
    int rank = 0;
    for (int a = candidatePath.length(), b = filePathToFind.length();
         --a >= 0 && --b >= 0 && candidatePath.at(a) == filePathToFind.at(b);)
        rank++;
    return rank;
}

QStringList FileInProjectFinder::bestMatches(const QStringList &filePaths,
                                             const QString &filePathToFind)
{
    if (filePaths.isEmpty())
        return {};
    if (filePaths.length() == 1) {
        qCDebug(finderLog) << "FileInProjectFinder: found" << filePaths.first()
                           << "in project files";
        return filePaths;
    }
    int bestRank = -1;
    QStringList bestFilePaths;
    for (const QString &fp : filePaths) {
        const int currentRank = commonPostFixLength(fp, filePathToFind);
        if (currentRank < bestRank)
            continue;
        if (currentRank > bestRank) {
            bestRank = currentRank;
            bestFilePaths.clear();
        }
        bestFilePaths << fp;
    }
    QTC_CHECK(!bestFilePaths.empty());
    return bestFilePaths;
}

FilePaths FileInProjectFinder::searchDirectories() const
{
    return m_searchDirectories;
}

void FileInProjectFinder::setAdditionalSearchDirectories(const FilePaths &searchDirectories)
{
    m_searchDirectories = searchDirectories;
}

FilePaths FileInProjectFinder::QrcUrlFinder::find(const QUrl &fileUrl) const
{
    const auto fileIt = m_fileCache.constFind(fileUrl);
    if (fileIt != m_fileCache.cend())
        return fileIt.value();
    QStringList hits;
    for (const FilePath &f : m_allQrcFiles) {
        QrcParser::Ptr &qrcParser = m_parserCache[f];
        if (!qrcParser)
            qrcParser = QrcParser::parseQrcFile(f.toUrlishString(), QString());
        if (!qrcParser->isValid())
            continue;
        qrcParser->collectFilesAtPath(QrcParser::normalizedQrcFilePath(fileUrl.toString()), &hits);
    }
    hits.removeDuplicates();
    const FilePaths result = FileUtils::toFilePathList(hits);
    m_fileCache.insert(fileUrl, result);
    return result;
}

void FileInProjectFinder::QrcUrlFinder::setProjectFiles(const FilePaths &projectFiles)
{
    m_allQrcFiles = filtered(projectFiles, [](const FilePath &f) { return f.endsWith(".qrc"); });
    m_fileCache.clear();
    m_parserCache.clear();
}

FilePath chooseFileFromList(const FilePaths &candidates)
{
    if (candidates.length() == 1)
        return candidates.first();
    QMenu filesMenu;
    for (const FilePath &candidate : candidates)
        filesMenu.addAction(candidate.toUserOutput());
    if (const QAction * const action = filesMenu.exec(QCursor::pos()))
        return FilePath::fromUserInput(action->text());
    return {};
}

} // namespace Utils<|MERGE_RESOLUTION|>--- conflicted
+++ resolved
@@ -230,19 +230,11 @@
 
     if (!candidate.paths.empty())
         return true;
-<<<<<<< HEAD
 
     m_cache.erase(it);
     return false;
 }
 
-=======
-
-    m_cache.erase(it);
-    return false;
-}
-
->>>>>>> 46226e93
 bool FileInProjectFinder::checkProjectDirectory(const FilePath &originalPath,
                                                 FileHandler fileHandler,
                                                 DirectoryHandler directoryHandler) const
@@ -330,7 +322,6 @@
 
     return handleSuccess(originalPath, hits, matchLength, "when matching project files");
 }
-<<<<<<< HEAD
 
 bool FileInProjectFinder::checkSearchPaths(const FilePath &originalPath,
                                            FileHandler fileHandler,
@@ -340,17 +331,6 @@
         const CacheEntry found = findInSearchPath(dirPath, originalPath,
                                                   fileHandler, directoryHandler);
 
-=======
-
-bool FileInProjectFinder::checkSearchPaths(const FilePath &originalPath,
-                                           FileHandler fileHandler,
-                                           DirectoryHandler directoryHandler) const
-{
-    for (const FilePath &dirPath : m_searchDirectories) {
-        const CacheEntry found = findInSearchPath(dirPath, originalPath,
-                                                  fileHandler, directoryHandler);
-
->>>>>>> 46226e93
         if (!found.paths.isEmpty()) {
             return handleSuccess(originalPath, found.paths, found.matchLength,
                                  "in search path");
