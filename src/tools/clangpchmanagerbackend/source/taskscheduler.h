--- conflicted
+++ resolved
@@ -150,17 +150,6 @@
         m_futures.erase(split, m_futures.end());
     }
 
-<<<<<<< HEAD
-    template <typename Callable>
-    void executeInLoop(Callable &&callable, QObject *object = QCoreApplication::instance()) {
-       if (QThread *thread = qobject_cast<QThread*>(object))
-           object = QAbstractEventDispatcher::instance(thread);
-
-       QMetaObject::invokeMethod(object, std::forward<Callable>(callable));
-    }
-
-=======
->>>>>>> 26f6cbf8
 private:
     std::vector<Future> m_futures;
     ProcessorManager &m_processorManager;
