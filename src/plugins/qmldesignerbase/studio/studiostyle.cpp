--- conflicted
+++ resolved
@@ -600,8 +600,6 @@
         }
         Super::drawComplexControl(control, option, painter, widget);
     } break;
-<<<<<<< HEAD
-=======
 
 #if QT_CONFIG(slider)
     case CC_ScrollBar: {
@@ -892,7 +890,6 @@
         painter->restore();
     } break;
 #endif // QT_CONFIG(slider)
->>>>>>> 3473d9d3
     default:
         Super::drawComplexControl(control, option, painter, widget);
         break;
