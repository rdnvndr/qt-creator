--- conflicted
+++ resolved
@@ -2067,12 +2067,8 @@
     // The command might have destroyed the editor.
     if (m_textedit || m_plaintextedit) {
         // We fake vi-style end-of-line behaviour
-<<<<<<< HEAD
-        m_fakeEnd = atEndOfLine() && g.mode == CommandMode && !isVisualBlockMode();
-=======
-        m_fakeEnd = atEndOfLine() && m_mode == CommandMode && !isVisualBlockMode()
+        m_fakeEnd = atEndOfLine() && g.m_mode == CommandMode && !isVisualBlockMode()
             && !isVisualCharMode();
->>>>>>> ea3ac259
 
         //QTC_ASSERT(g.mode == InsertMode || g.mode == ReplaceMode
         //        || !atBlockEnd() || block().length() <= 1,
@@ -2836,10 +2832,7 @@
     if (g.rangemode == RangeBlockMode)
          return;
 
-<<<<<<< HEAD
-    if (g.movetype == MoveExclusive) {
-=======
-    if (m_movetype == MoveInclusive) {
+    if (g.movetype == MoveInclusive) {
         // If position or anchor is after end of non-empty line, include line break in selection.
         if (document()->characterAt(position()) == ParagraphSeparator) {
             if (!atEmptyLine()) {
@@ -2856,8 +2849,7 @@
         }
     }
 
-    if (m_movetype == MoveExclusive) {
->>>>>>> ea3ac259
+    if (g.movetype == MoveExclusive) {
         if (anchor() < position() && atBlockStart()) {
             // Exlusive motion ending at the beginning of line
             // becomes inclusive and end is moved to end of previous line.
@@ -3562,16 +3554,12 @@
             g.movetype = MoveInclusive;
         } else {
             moveToNextWordStart(count, simple, true);
-<<<<<<< HEAD
-            g.movetype = MoveExclusive;
-=======
             // Command 'dw' deletes to the next word on the same line or to end of line.
             if (m_submode == DeleteSubMode && count == 1) {
                 const QTextBlock currentBlock = document()->findBlock(anchor());
                 setPosition(qMin(position(), currentBlock.position() + currentBlock.length()));
             }
-            m_movetype = MoveExclusive;
->>>>>>> ea3ac259
+            g.movetype = MoveExclusive;
         }
         setTargetColumn();
     } else if (input.is('z')) {
@@ -7311,18 +7299,10 @@
 
 void FakeVimHandler::Private::updateCursorShape()
 {
-<<<<<<< HEAD
     bool thinCursor = g.mode == ExMode
-            || g.subsubmode == SearchSubSubMode
+            || g.ubsubmode == SearchSubSubMode
             || g.mode == InsertMode
-            || isVisualMode()
-            || m_cursor.hasSelection();
-=======
-    bool thinCursor = m_mode == ExMode
-            || m_subsubmode == SearchSubSubMode
-            || m_mode == InsertMode
             || (isVisualMode() && !isVisualCharMode());
->>>>>>> ea3ac259
     EDITOR(setOverwriteMode(!thinCursor));
 }
 
