// Copyright (C) 2023 The Qt Company Ltd.
// SPDX-License-Identifier: LicenseRef-Qt-Commercial OR GPL-3.0-only WITH Qt-GPL-exception-1.0

#include "collectiondetails.h"

#include <utils/span.h>
#include <qqml.h>

#include <QJsonArray>
<<<<<<< HEAD
=======
#include <QJsonDocument>
>>>>>>> dc42b62d
#include <QJsonObject>
#include <QUrl>
#include <QVariant>

namespace QmlDesigner {

struct CollectionProperty
{
    using DataType = CollectionDetails::DataType;

    QString name;
    DataType type;
};

<<<<<<< HEAD
=======
const QMap<DataTypeWarning::Warning, QString> DataTypeWarning::dataTypeWarnings = {
    {DataTypeWarning::CellDataTypeMismatch, "Cell and column data types do not match."}
};

>>>>>>> dc42b62d
class CollectionDetails::Private
{
    using SourceFormat = CollectionEditor::SourceFormat;

public:
    QList<CollectionProperty> properties;
    QList<QJsonObject> elements;
    SourceFormat sourceFormat = SourceFormat::Unknown;
    CollectionReference reference;
    bool isChanged = false;

    bool isValidColumnId(int column) const { return column > -1 && column < properties.size(); }

    bool isValidRowId(int row) const { return row > -1 && row < elements.size(); }
};

static CollectionProperty::DataType collectionDataTypeFromJsonValue(const QJsonValue &value)
{
    using DataType = CollectionDetails::DataType;
    using JsonType = QJsonValue::Type;

    switch (value.type()) {
    case JsonType::Null:
    case JsonType::Undefined:
        return DataType::Unknown;
    case JsonType::Bool:
        return DataType::Boolean;
    case JsonType::Double:
        return DataType::Number;
    case JsonType::String: {
        // TODO: Image, Color, Url
        return DataType::String;
    } break;
    default:
        return DataType::Unknown;
    }
}

static QVariant valueToVariant(const QJsonValue &value, CollectionDetails::DataType type)
{
    using DataType = CollectionDetails::DataType;
    QVariant variantValue = value.toVariant();

    switch (type) {
    case DataType::String:
        return variantValue.toString();
    case DataType::Number:
        return variantValue.toDouble();
    case DataType::Boolean:
        return variantValue.toBool();
    case DataType::Color:
        return variantValue.value<QColor>();
    case DataType::Url:
        return variantValue.value<QUrl>();
    default:
        return variantValue;
    }
}

CollectionDetails::CollectionDetails()
    : d(new Private())
{}

CollectionDetails::CollectionDetails(const CollectionReference &reference)
    : CollectionDetails()
{
    d->reference = reference;
}

CollectionDetails::CollectionDetails(const CollectionDetails &other) = default;

CollectionDetails::~CollectionDetails() = default;

void CollectionDetails::resetDetails(const QStringList &propertyNames,
                                     const QList<QJsonObject> &elements,
                                     CollectionEditor::SourceFormat format)
{
    if (!isValid())
        return;

    d->properties = Utils::transform(propertyNames, [](const QString &name) -> CollectionProperty {
        return {name, DataType::Unknown};
    });

    d->elements = elements;
    d->sourceFormat = format;

    resetPropertyTypes();
    markSaved();
}

void CollectionDetails::insertColumn(const QString &propertyName,
                                     int colIdx,
                                     const QVariant &defaultValue,
                                     DataType type)
{
    if (!isValid())
        return;

    if (containsPropertyName(propertyName))
        return;

    CollectionProperty property = {propertyName, type};
    if (d->isValidColumnId(colIdx))
        d->properties.insert(colIdx, property);
    else
        d->properties.append(property);

    QJsonValue defaultJsonValue = QJsonValue::fromVariant(defaultValue);
    for (QJsonObject &element : d->elements)
        element.insert(propertyName, defaultJsonValue);

    markChanged();
}

bool CollectionDetails::removeColumns(int colIdx, int count)
{
    if (count < 1 || !isValid() || !d->isValidColumnId(colIdx))
        return false;

    int maxCount = d->properties.count() - colIdx;
    count = std::min(maxCount, count);

    const QList<CollectionProperty> removedProperties = d->properties.mid(colIdx, count);
    d->properties.remove(colIdx, count);

    for (const CollectionProperty &property : removedProperties) {
        for (QJsonObject &element : d->elements)
            element.remove(property.name);
    }

    markChanged();

    return true;
}

void CollectionDetails::insertElementAt(std::optional<QJsonObject> object, int row)
{
    if (!isValid())
        return;

    auto insertJson = [this, row](const QJsonObject &jsonObject) {
        if (d->isValidRowId(row))
            d->elements.insert(row, jsonObject);
        else
            d->elements.append(jsonObject);
    };

    if (object.has_value()) {
        insertJson(object.value());
    } else {
        QJsonObject defaultObject;
        for (const CollectionProperty &property : std::as_const(d->properties))
            defaultObject.insert(property.name, {});
        insertJson(defaultObject);
    }

    markChanged();
}

void CollectionDetails::insertEmptyElements(int row, int count)
{
    if (!isValid())
        return;

    if (count < 1)
        return;

    row = qBound(0, row, rows());
    d->elements.insert(row, count, {});

    markChanged();
}

bool CollectionDetails::removeElements(int row, int count)
{
    if (count < 1 || !isValid() || !d->isValidRowId(row))
        return false;

    int maxCount = d->elements.count() - row;
    count = std::min(maxCount, count);

    QSet<QString> removedProperties;
    Utils::span elementsSpan{std::as_const(d->elements)};
    for (const QJsonObject &element : elementsSpan.subspan(row, count)) {
        const QStringList elementPropertyNames = element.keys();
        for (const QString &removedProperty : elementPropertyNames)
            removedProperties.insert(removedProperty);
    }

    d->elements.remove(row, count);

    for (const QString &removedProperty : removedProperties)
        resetPropertyType(removedProperty);

    markChanged();

    return true;
}

bool CollectionDetails::setPropertyValue(int row, int column, const QVariant &value)
{
    if (!d->isValidRowId(row) || !d->isValidColumnId(column))
        return false;

    QJsonObject &element = d->elements[row];
    QVariant currentValue = data(row, column);

    if (value == currentValue)
        return false;

    element.insert(d->properties.at(column).name, QJsonValue::fromVariant(value));
    return true;
}

bool CollectionDetails::setPropertyName(int column, const QString &value)
{
    if (!d->isValidColumnId(column))
        return false;

    const CollectionProperty &oldProperty = d->properties.at(column);
    const QString oldColumnName = oldProperty.name;
    if (oldColumnName == value)
        return false;

    d->properties.replace(column, {value, oldProperty.type});
    for (QJsonObject &element : d->elements) {
        if (element.contains(oldColumnName)) {
            element.insert(value, element.value(oldColumnName));
            element.remove(oldColumnName);
        }
    }

    markChanged();
    return true;
}

<<<<<<< HEAD
bool CollectionDetails::forcePropertyType(int column, DataType type, bool force)
=======
bool CollectionDetails::setPropertyType(int column, DataType type)
>>>>>>> dc42b62d
{
    if (!isValid() || !d->isValidColumnId(column))
        return false;

    bool changed = false;
    CollectionProperty &property = d->properties[column];
    if (property.type != type)
        changed = true;

    property.type = type;

<<<<<<< HEAD
    if (force) {
        for (QJsonObject &element : d->elements) {
            if (element.contains(property.name)) {
                QJsonValue value = element.value(property.name);
                element.insert(property.name, valueToVariant(value, type).toJsonValue());
                changed = true;
            }
=======
    for (QJsonObject &element : d->elements) {
        if (element.contains(property.name)) {
            QJsonValue value = element.value(property.name);
            element.insert(property.name, valueToVariant(value, type).toJsonValue());
            changed = true;
>>>>>>> dc42b62d
        }
    }

    if (changed)
        markChanged();

    return changed;
}

CollectionReference CollectionDetails::reference() const
{
    return d->reference;
}

CollectionEditor::SourceFormat CollectionDetails::sourceFormat() const
{
    return d->sourceFormat;
}

QVariant CollectionDetails::data(int row, int column) const
{
    if (!isValid())
        return {};

    if (!d->isValidRowId(row))
        return {};

    if (!d->isValidColumnId(column))
        return {};

    const QString &propertyName = d->properties.at(column).name;
    const QJsonObject &elementNode = d->elements.at(row);

    if (elementNode.contains(propertyName))
        return elementNode.value(propertyName).toVariant();

    return {};
}

QString CollectionDetails::propertyAt(int column) const
<<<<<<< HEAD
=======
{
    if (!d->isValidColumnId(column))
        return {};

    return d->properties.at(column).name;
}

CollectionDetails::DataType CollectionDetails::typeAt(int column) const
>>>>>>> dc42b62d
{
    if (!d->isValidColumnId(column))
        return {};

<<<<<<< HEAD
    return d->properties.at(column).name;
}

CollectionDetails::DataType CollectionDetails::typeAt(int column) const
{
    if (!d->isValidColumnId(column))
        return {};

=======
>>>>>>> dc42b62d
    return d->properties.at(column).type;
}

CollectionDetails::DataType CollectionDetails::typeAt(int row, int column) const
{
    if (!d->isValidRowId(row) || !d->isValidColumnId(column))
        return {};

    const QString &propertyName = d->properties.at(column).name;
    const QJsonObject &element = d->elements.at(row);

    if (element.contains(propertyName))
        return collectionDataTypeFromJsonValue(element.value(propertyName));

    return {};
}

<<<<<<< HEAD
=======
DataTypeWarning::Warning CollectionDetails::cellWarningCheck(int row, int column) const
{
    if (typeAt(column) != typeAt(row, column) && !d->elements.at(row).isEmpty())
        return DataTypeWarning::Warning::CellDataTypeMismatch;
    return DataTypeWarning::Warning::None;
}

>>>>>>> dc42b62d
bool CollectionDetails::containsPropertyName(const QString &propertyName)
{
    if (!isValid())
        return false;

    return Utils::anyOf(d->properties, [&propertyName](const CollectionProperty &property) {
        return property.name == propertyName;
    });
}

bool CollectionDetails::isValid() const
{
    return d->reference.node.isValid() && d->reference.name.size();
}

bool CollectionDetails::isChanged() const
{
    return d->isChanged;
}

int CollectionDetails::columns() const
{
    return d->properties.size();
}

int CollectionDetails::rows() const
{
    return d->elements.size();
}

bool CollectionDetails::markSaved()
{
    if (d->isChanged) {
        d->isChanged = false;
        return true;
    }
    return false;
}

void CollectionDetails::swap(CollectionDetails &other)
{
    d.swap(other.d);
}

void CollectionDetails::registerDeclarativeType()
{
    typedef CollectionDetails::DataType DataType;
    qRegisterMetaType<DataType>("DataType");
    qmlRegisterUncreatableType<CollectionDetails>("CollectionDetails", 1, 0, "DataType", "Enum type");
<<<<<<< HEAD
=======

    qRegisterMetaType<DataTypeWarning::Warning>("Warning");
    qmlRegisterUncreatableType<DataTypeWarning>("CollectionDetails", 1, 0, "Warning", "Enum type");
>>>>>>> dc42b62d
}

CollectionDetails &CollectionDetails::operator=(const CollectionDetails &other)
{
    CollectionDetails value(other);
    swap(value);
    return *this;
}

void CollectionDetails::markChanged()
{
    d->isChanged = true;
}

void CollectionDetails::resetPropertyType(const QString &propertyName)
{
    for (CollectionProperty &property : d->properties) {
        if (property.name == propertyName)
            resetPropertyType(property);
    }
}

void CollectionDetails::resetPropertyType(CollectionProperty &property)
{
    const QString &propertyName = property.name;
    DataType type = DataType::Unknown;
    for (const QJsonObject &element : std::as_const(d->elements)) {
        if (element.contains(propertyName)) {
            type = collectionDataTypeFromJsonValue(element.value(propertyName));
            if (type != DataType::Unknown)
                break;
        }
    }

    property.type = type;
}

void CollectionDetails::resetPropertyTypes()
{
    for (CollectionProperty &property : d->properties)
        resetPropertyType(property);
}

<<<<<<< HEAD
QJsonArray CollectionDetails::getJsonCollection() const
{
    QJsonArray collectionArray;
    for (const QJsonObject &element : std::as_const(d->elements))
        collectionArray.push_back(element);

    return collectionArray;
}

QString CollectionDetails::getCsvCollection() const
=======
QString CollectionDetails::getCollectionAsJsonString() const
{
    QJsonArray collectionArray;

    for (const QJsonObject &element : std::as_const(d->elements))
        collectionArray.push_back(element);

    QString collectionString = QString::fromUtf8(QJsonDocument(collectionArray).toJson());

    return collectionString;
}

QString CollectionDetails::getCollectionAsCsvString() const
>>>>>>> dc42b62d
{
    QString content;
    if (d->properties.count() <= 0)
        return "";

    for (const CollectionProperty &property : std::as_const(d->properties))
        content += property.name + ',';

    content.back() = '\n';

    for (const QJsonObject &elementsRow : std::as_const(d->elements)) {
        for (const CollectionProperty &property : std::as_const(d->properties)) {
            const QJsonValue &value = elementsRow.value(property.name);

            if (value.isDouble())
                content += QString::number(value.toDouble()) + ',';
            else
                content += value.toString() + ',';
        }
        content.back() = '\n';
    }

    return content;
}

} // namespace QmlDesigner<|MERGE_RESOLUTION|>--- conflicted
+++ resolved
@@ -7,10 +7,7 @@
 #include <qqml.h>
 
 #include <QJsonArray>
-<<<<<<< HEAD
-=======
 #include <QJsonDocument>
->>>>>>> dc42b62d
 #include <QJsonObject>
 #include <QUrl>
 #include <QVariant>
@@ -25,13 +22,10 @@
     DataType type;
 };
 
-<<<<<<< HEAD
-=======
 const QMap<DataTypeWarning::Warning, QString> DataTypeWarning::dataTypeWarnings = {
     {DataTypeWarning::CellDataTypeMismatch, "Cell and column data types do not match."}
 };
 
->>>>>>> dc42b62d
 class CollectionDetails::Private
 {
     using SourceFormat = CollectionEditor::SourceFormat;
@@ -269,11 +263,7 @@
     return true;
 }
 
-<<<<<<< HEAD
-bool CollectionDetails::forcePropertyType(int column, DataType type, bool force)
-=======
 bool CollectionDetails::setPropertyType(int column, DataType type)
->>>>>>> dc42b62d
 {
     if (!isValid() || !d->isValidColumnId(column))
         return false;
@@ -285,21 +275,11 @@
 
     property.type = type;
 
-<<<<<<< HEAD
-    if (force) {
-        for (QJsonObject &element : d->elements) {
-            if (element.contains(property.name)) {
-                QJsonValue value = element.value(property.name);
-                element.insert(property.name, valueToVariant(value, type).toJsonValue());
-                changed = true;
-            }
-=======
     for (QJsonObject &element : d->elements) {
         if (element.contains(property.name)) {
             QJsonValue value = element.value(property.name);
             element.insert(property.name, valueToVariant(value, type).toJsonValue());
             changed = true;
->>>>>>> dc42b62d
         }
     }
 
@@ -340,8 +320,6 @@
 }
 
 QString CollectionDetails::propertyAt(int column) const
-<<<<<<< HEAD
-=======
 {
     if (!d->isValidColumnId(column))
         return {};
@@ -350,22 +328,10 @@
 }
 
 CollectionDetails::DataType CollectionDetails::typeAt(int column) const
->>>>>>> dc42b62d
 {
     if (!d->isValidColumnId(column))
         return {};
 
-<<<<<<< HEAD
-    return d->properties.at(column).name;
-}
-
-CollectionDetails::DataType CollectionDetails::typeAt(int column) const
-{
-    if (!d->isValidColumnId(column))
-        return {};
-
-=======
->>>>>>> dc42b62d
     return d->properties.at(column).type;
 }
 
@@ -383,8 +349,6 @@
     return {};
 }
 
-<<<<<<< HEAD
-=======
 DataTypeWarning::Warning CollectionDetails::cellWarningCheck(int row, int column) const
 {
     if (typeAt(column) != typeAt(row, column) && !d->elements.at(row).isEmpty())
@@ -392,7 +356,6 @@
     return DataTypeWarning::Warning::None;
 }
 
->>>>>>> dc42b62d
 bool CollectionDetails::containsPropertyName(const QString &propertyName)
 {
     if (!isValid())
@@ -442,12 +405,9 @@
     typedef CollectionDetails::DataType DataType;
     qRegisterMetaType<DataType>("DataType");
     qmlRegisterUncreatableType<CollectionDetails>("CollectionDetails", 1, 0, "DataType", "Enum type");
-<<<<<<< HEAD
-=======
 
     qRegisterMetaType<DataTypeWarning::Warning>("Warning");
     qmlRegisterUncreatableType<DataTypeWarning>("CollectionDetails", 1, 0, "Warning", "Enum type");
->>>>>>> dc42b62d
 }
 
 CollectionDetails &CollectionDetails::operator=(const CollectionDetails &other)
@@ -491,32 +451,19 @@
         resetPropertyType(property);
 }
 
-<<<<<<< HEAD
-QJsonArray CollectionDetails::getJsonCollection() const
+QString CollectionDetails::getCollectionAsJsonString() const
 {
     QJsonArray collectionArray;
+
     for (const QJsonObject &element : std::as_const(d->elements))
         collectionArray.push_back(element);
 
-    return collectionArray;
-}
-
-QString CollectionDetails::getCsvCollection() const
-=======
-QString CollectionDetails::getCollectionAsJsonString() const
-{
-    QJsonArray collectionArray;
-
-    for (const QJsonObject &element : std::as_const(d->elements))
-        collectionArray.push_back(element);
-
     QString collectionString = QString::fromUtf8(QJsonDocument(collectionArray).toJson());
 
     return collectionString;
 }
 
 QString CollectionDetails::getCollectionAsCsvString() const
->>>>>>> dc42b62d
 {
     QString content;
     if (d->properties.count() <= 0)
