// Copyright (C) 2016 The Qt Company Ltd.
// SPDX-License-Identifier: LicenseRef-Qt-Commercial OR GPL-3.0-only WITH Qt-GPL-exception-1.0

#pragma once

#include "designerpropertymap.h"
#include "propertyeditorcontextobject.h"
#include "propertyeditorvalue.h"
#include "qmlanchorbindingproxy.h"
#include "qmlmaterialnodeproxy.h"
#include "qmlmodelnodeproxy.h"
#include "qmltexturenodeproxy.h"
#include "quick2propertyeditorview.h"

#include <utils/uniqueobjectptr.h>

#include <nodemetainfo.h>

#include <QQmlPropertyMap>

#include <memory>

QT_FORWARD_DECLARE_CLASS(QQuickImageProvider)

class PropertyEditorValue;

namespace QmlDesigner {

class PropertyEditorTransaction;
class PropertyEditorView;

class PropertyEditorQmlBackend
{

    Q_DISABLE_COPY(PropertyEditorQmlBackend)


public:
    PropertyEditorQmlBackend(PropertyEditorView *propertyEditor,
                             class AsynchronousImageCache &imageCache);
    ~PropertyEditorQmlBackend();

    void setup(const ModelNodes &editorNodes,
               const QString &stateName,
               const QUrl &qmlSpecificsFile,
               PropertyEditorView *propertyEditor);
    void setValue(const QmlObjectNode &fxObjectNode, PropertyNameView name, const QVariant &value);
    void setExpression(PropertyNameView propName, const QString &exp);

    QQmlContext *context();
    PropertyEditorContextObject* contextObject();
    QQuickWidget *widget();
    void setSource(const QUrl& url);
    QmlAnchorBindingProxy &backendAnchorBinding();
    DesignerPropertyMap &backendValuesPropertyMap();
    PropertyEditorTransaction *propertyEditorTransaction();

    PropertyEditorValue *propertyValueForName(const QString &propertyName);

    static QString propertyEditorResourcesPath();
    static QString scriptsEditorResourcesPath();
    static QUrl emptyPaneUrl();
#ifndef QDS_USE_PROJECTSTORAGE
    static QString templateGeneration(const NodeMetaInfo &type,
                                      const NodeMetaInfo &superType,
                                      const QmlObjectNode &node);
    static QUrl getQmlFileUrl(const TypeName &relativeTypeName, const NodeMetaInfo &info);
    static std::tuple<QUrl, NodeMetaInfo> getQmlUrlForMetaInfo(const NodeMetaInfo &modelNode);
#endif

    static bool checkIfUrlExists(const QUrl &url);

    void emitSelectionToBeChanged();
    void emitSelectionChanged();

    void setValueforLayoutAttachedProperties(const QmlObjectNode &qmlObjectNode,
                                             PropertyNameView name);
    void setValueforInsightAttachedProperties(const QmlObjectNode &qmlObjectNode,
                                              PropertyNameView name);
    void setValueforAuxiliaryProperties(const QmlObjectNode &qmlObjectNode, AuxiliaryDataKeyView key);

    void setupLayoutAttachedProperties(const QmlObjectNode &qmlObjectNode,
                                       PropertyEditorView *propertyEditor);
    void setupInsightAttachedProperties(const QmlObjectNode &qmlObjectNode,
                                        PropertyEditorView *propertyEditor);
    void setupAuxiliaryProperties(const QmlObjectNode &qmlObjectNode,
                                  PropertyEditorView *propertyEditor);

    void handleInstancePropertyChangedInModelNodeProxy(const ModelNode &modelNode,
                                                       PropertyNameView propertyName);

    void handleAuxiliaryDataChanges(const QmlObjectNode &qmlObjectNode, AuxiliaryDataKeyView key);
    void handleVariantPropertyChangedInModelNodeProxy(const VariantProperty &property);
    void handleBindingPropertyChangedInModelNodeProxy(const BindingProperty &property);
    void handleBindingPropertyInModelNodeProxyAboutToChange(const BindingProperty &property);
    void handlePropertiesRemovedInModelNodeProxy(const AbstractProperty &property);
    void handleModelNodePreviewPixmapChanged(const ModelNode &node,
                                             const QPixmap &pixmap,
                                             const QByteArray &requestId);
    void handleModelSelectedNodesChanged(PropertyEditorView *propertyEditor);

    void refreshBackendModel();
    void refreshPreview();
    void updateInstanceImage();

    void setupContextProperties();

private:
    void createPropertyEditorValue(const QmlObjectNode &qmlObjectNode,
                                   PropertyNameView name,
                                   const QVariant &value,
                                   PropertyEditorView *propertyEditor);
    void setupPropertyEditorValue(PropertyNameView name,
                                  PropertyEditorView *propertyEditor,
                                  const NodeMetaInfo &type);
    void createPropertyEditorValues(const QmlObjectNode &qmlObjectNode, PropertyEditorView *propertyEditor);

    PropertyEditorValue *insertValue(const QString &name,
                                     const QVariant &value = {},
                                     const ModelNode &modelNode = {});

    static QUrl fileToUrl(const QString &filePath);
    static QString fileFromUrl(const QUrl &url);
#ifndef QDS_USE_PROJECTSTORAGE
    static TypeName qmlFileName(const NodeMetaInfo &nodeInfo);
    static QString locateQmlFile(const NodeMetaInfo &info, const QString &relativePath);
#endif
    static TypeName fixTypeNameForPanes(const TypeName &typeName);
    static QString resourcesPath(const QString &dir);

private:
    // to avoid a crash while destructing DesignerPropertyMap in the QQmlData
    // this needs be destructed after m_quickWidget->engine() is destructed
    DesignerPropertyMap m_backendValuesPropertyMap;
    std::unique_ptr<PropertyEditorContextObject> m_contextObject;
    QmlModelNodeProxy m_backendModelNode;
    QmlAnchorBindingProxy m_backendAnchorBinding;
    QmlMaterialNodeProxy m_backendMaterialNode;
    QmlTextureNodeProxy m_backendTextureNode;

    Utils::UniqueObjectPtr<Quick2PropertyEditorView> m_view = nullptr;
<<<<<<< HEAD
    QmlAnchorBindingProxy m_backendAnchorBinding;
    QmlMaterialNodeProxy m_backendMaterialNode;
    QmlTextureNodeProxy m_backendTextureNode;
    QmlModelNodeProxy m_backendModelNode;
=======

>>>>>>> d5157f8d
    std::unique_ptr<PropertyEditorTransaction> m_propertyEditorTransaction;
    std::unique_ptr<PropertyEditorValue> m_dummyPropertyEditorValue;
};

} //QmlDesigner<|MERGE_RESOLUTION|>--- conflicted
+++ resolved
@@ -139,14 +139,7 @@
     QmlTextureNodeProxy m_backendTextureNode;
 
     Utils::UniqueObjectPtr<Quick2PropertyEditorView> m_view = nullptr;
-<<<<<<< HEAD
-    QmlAnchorBindingProxy m_backendAnchorBinding;
-    QmlMaterialNodeProxy m_backendMaterialNode;
-    QmlTextureNodeProxy m_backendTextureNode;
-    QmlModelNodeProxy m_backendModelNode;
-=======
 
->>>>>>> d5157f8d
     std::unique_ptr<PropertyEditorTransaction> m_propertyEditorTransaction;
     std::unique_ptr<PropertyEditorValue> m_dummyPropertyEditorValue;
 };
