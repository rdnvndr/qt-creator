--- conflicted
+++ resolved
@@ -49,14 +49,11 @@
     return propertyName.contains("Layout.");
 }
 
-<<<<<<< HEAD
-=======
 static bool propertyIsAttachedInsightProperty(const PropertyName &propertyName)
 {
     return propertyName.contains("InsightCategory.");
 }
 
->>>>>>> 249c3561
 PropertyEditorView::PropertyEditorView(AsynchronousImageCache &imageCache,
                                        ExternalDependenciesInterface &externalDependencies)
     : AbstractView(externalDependencies)
