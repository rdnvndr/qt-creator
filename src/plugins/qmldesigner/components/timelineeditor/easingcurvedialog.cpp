// Copyright (C) 2018 The Qt Company Ltd.
// SPDX-License-Identifier: LicenseRef-Qt-Commercial OR GPL-3.0+ OR GPL-3.0 WITH Qt-GPL-exception-1.0

#include "easingcurvedialog.h"

#include "preseteditor.h"
#include "splineeditor.h"

#include <QApplication>
#include <QGridLayout>
#include <QGroupBox>
#include <QHBoxLayout>
#include <QLabel>
#include <QMessageBox>
#include <QPlainTextEdit>
#include <QPushButton>
#include <QSizePolicy>
#include <QSpinBox>
#include <QTabBar>
#include <QTabWidget>
#include <QVBoxLayout>

#include <abstractview.h>
#include <bindingproperty.h>
#include <rewritingexception.h>
#include <theme.h>
#include <utils/qtcassert.h>

namespace QmlDesigner {

EasingCurveDialog::EasingCurveDialog(const QList<ModelNode> &frames, QWidget *parent)
    : QDialog(parent)
    , m_splineEditor(new SplineEditor(this))
    , m_text(new QPlainTextEdit(this))
    , m_presets(new PresetEditor(this))
    , m_durationLayout(new QHBoxLayout)
    , m_buttons(new QDialogButtonBox(QDialogButtonBox::Save | QDialogButtonBox::Cancel
                                     | QDialogButtonBox::Ok))
    , m_label(new QLabel)
    , m_frames(frames)
{
    setWindowFlag(Qt::Tool, true);

    auto tw = new QTabWidget;
    tw->setTabPosition(QTabWidget::East);
    tw->addTab(m_splineEditor, "Curve");
    tw->addTab(m_text, "Text");

    connect(tw, &QTabWidget::currentChanged, this, &EasingCurveDialog::tabClicked);
    connect(m_text, &QPlainTextEdit::textChanged, this, &EasingCurveDialog::textChanged);

    auto labelFont = m_label->font();
    labelFont.setPointSize(labelFont.pointSize() + 2);
    m_label->setFont(labelFont);

    auto hSpacing = qApp->style()->pixelMetric(QStyle::PM_LayoutHorizontalSpacing);
    auto vSpacing = qApp->style()->pixelMetric(QStyle::PM_LayoutVerticalSpacing);
    auto *vbox = new QVBoxLayout;
    vbox->setContentsMargins(2, 0, 0, vSpacing);
    vbox->addWidget(m_label);

    auto *presetBar = new QTabBar;

    auto smallFont = presetBar->font();
    smallFont.setPixelSize(Theme::instance()->smallFontPixelSize());

    presetBar->setFont(smallFont);
    presetBar->setExpanding(false);
    presetBar->setDrawBase(false);
    presetBar->setSizePolicy(QSizePolicy::Fixed, QSizePolicy::Preferred);

    auto *durationLabel = new QLabel("Duration (ms)");
    auto *durationEdit = new QSpinBox;
    durationEdit->setMaximum(std::numeric_limits<int>::max());
    durationEdit->setValue(1000);
    auto *animateButton = new QPushButton("Preview");

    m_durationLayout->setContentsMargins(0, vSpacing, 0, 0);
    m_durationLayout->addWidget(durationLabel);
    m_durationLayout->addWidget(durationEdit);
    m_durationLayout->addWidget(animateButton);

    m_durationLayout->insertSpacing(1, hSpacing);
    m_durationLayout->insertSpacing(2, hSpacing);
    m_durationLayout->insertSpacing(4, hSpacing);
    m_durationLayout->addStretch(hSpacing);

    m_buttons->setSizePolicy(QSizePolicy::Fixed, QSizePolicy::Preferred);
    auto callButtonsClicked = [this](QAbstractButton *button) {
        buttonsClicked(m_buttons->standardButton(button));
    };

    connect(m_buttons, &QDialogButtonBox::clicked, this, callButtonsClicked);

    auto *buttonLayout = new QVBoxLayout;
    buttonLayout->setContentsMargins(0, vSpacing, 0, 0);
    buttonLayout->addWidget(m_buttons);

    auto *grid = new QGridLayout;
    grid->setVerticalSpacing(0);
    grid->addLayout(vbox, 0, 0);
    grid->addWidget(presetBar, 0, 1, Qt::AlignBottom);

    grid->addWidget(tw);
    grid->addWidget(m_presets, 1, 1);
    grid->addLayout(m_durationLayout, 2, 0);
    grid->addLayout(buttonLayout, 2, 1);

    auto *groupBox = new QGroupBox;
    groupBox->setLayout(grid);

    auto *tabWidget = new QTabWidget(this);
    tabWidget->addTab(groupBox, "Easing Curve Editor");

    auto *mainBox = new QVBoxLayout;
    mainBox->addWidget(tabWidget);
    setLayout(mainBox);

    connect(m_splineEditor, &SplineEditor::easingCurveChanged,
            this, &EasingCurveDialog::updateEasingCurve);
    connect(m_presets, &PresetEditor::presetChanged, m_splineEditor, &SplineEditor::setEasingCurve);
    connect(durationEdit, &QSpinBox::valueChanged, m_splineEditor, &SplineEditor::setDuration);
    connect(animateButton, &QPushButton::clicked, m_splineEditor, &SplineEditor::animate);

    m_presets->initialize(presetBar);

    m_splineEditor->setDuration(durationEdit->value());

    resize(QSize(1421, 918));
}

void EasingCurveDialog::initialize(const PropertyName &propName, const QString &curveString)
{
    EasingCurve curve;
    m_easingCurveProperty = propName;

    if (curveString.isEmpty()) {
        QEasingCurve qcurve;
        qcurve.addCubicBezierSegment(QPointF(0.2, 0.2), QPointF(0.8, 0.8), QPointF(1.0, 1.0));
        curve = EasingCurve(qcurve);
    } else
        curve.fromString(curveString);

    m_splineEditor->setEasingCurve(curve);
}

void EasingCurveDialog::runDialog(const QList<ModelNode> &frames, QWidget *parent)
{
    if (frames.empty())
        return;

    EasingCurveDialog dialog(frames, parent);

    ModelNode current = frames.last();
    PropertyName propName;

    NodeMetaInfo metaInfo = current.metaInfo();
    if (metaInfo.hasProperty("easing"))
        propName = "easing.bezierCurve";
    else if (metaInfo.hasProperty("easingCurve"))
        propName = "easingCurve.bezierCurve";

    QString expression;
    if (!propName.isEmpty() && current.hasBindingProperty(propName))
        expression = current.bindingProperty(propName).expression();

    dialog.initialize(propName, expression);

    dialog.exec();
}

bool EasingCurveDialog::apply()
{
    QTC_ASSERT(!m_frames.empty(), return false);

    EasingCurve curve = m_splineEditor->easingCurve();
    if (!curve.isLegal()) {
        QMessageBox msgBox;
        msgBox.setText("Attempting to apply invalid curve to keyframe");
        msgBox.setInformativeText("Please solve the issue before proceeding.");
        msgBox.setStandardButtons(QMessageBox::Ok);
        msgBox.exec();
        return false;
    }
    AbstractView *view = m_frames.first().view();

    return view->executeInTransaction("EasingCurveDialog::apply", [this](){
        auto expression = m_splineEditor->easingCurve().toString();
<<<<<<< HEAD
        for (const auto &frame : std::as_const(m_frames))
            frame.bindingProperty("easing.bezierCurve").setExpression(expression);
=======
        for (const auto &frame : qAsConst(m_frames))
            frame.bindingProperty(m_easingCurveProperty).setExpression(expression);
>>>>>>> cf9b36a6
    });
}

void EasingCurveDialog::textChanged()
{
    auto curve = m_splineEditor->easingCurve();
    curve.fromString(m_text->toPlainText());
    m_splineEditor->setEasingCurve(curve);
}

void EasingCurveDialog::tabClicked(int id)
{
    if (auto tw = qobject_cast<const QTabWidget *>(sender())) {
        int seid = tw->indexOf(m_splineEditor);
        if (seid == id) {
            for (int i = 0; i < m_durationLayout->count(); ++i) {
                auto *item = m_durationLayout->itemAt(i);
                if (auto *widget = item->widget())
                    widget->show();
            }

            auto curve = m_splineEditor->easingCurve();
            curve.fromString(m_text->toPlainText());
            m_splineEditor->setEasingCurve(curve);

        } else {
            for (int i = 0; i < m_durationLayout->count(); ++i) {
                auto *item = m_durationLayout->itemAt(i);
                if (auto *widget = item->widget())
                    widget->hide();
            }

            auto curve = m_splineEditor->easingCurve();
            m_text->setPlainText(curve.toString());
        }
    }
}

void EasingCurveDialog::presetTabClicked(int id)
{
    m_presets->activate(id);
}

void EasingCurveDialog::updateEasingCurve(const EasingCurve &curve)
{
    if (!curve.isLegal()) {
        auto *save = m_buttons->button(QDialogButtonBox::Save);
        save->setEnabled(false);

        auto *ok = m_buttons->button(QDialogButtonBox::Ok);
        ok->setEnabled(false);

        m_label->setText("Invalid Curve!");
    } else {
        auto *save = m_buttons->button(QDialogButtonBox::Save);
        save->setEnabled(true);

        auto *ok = m_buttons->button(QDialogButtonBox::Ok);
        ok->setEnabled(true);

        m_label->setText("");
    }

    m_presets->update(curve);
}

void EasingCurveDialog::buttonsClicked(QDialogButtonBox::StandardButton button)
{
    switch (button) {
    case QDialogButtonBox::Ok:
        if (apply())
            close();
        break;

    case QDialogButtonBox::Cancel:
        close();
        break;

    case QDialogButtonBox::Save:
        m_presets->writePresets(m_splineEditor->easingCurve());
        break;

    default:
        break;
    }
}

} // namespace QmlDesigner<|MERGE_RESOLUTION|>--- conflicted
+++ resolved
@@ -186,13 +186,8 @@
 
     return view->executeInTransaction("EasingCurveDialog::apply", [this](){
         auto expression = m_splineEditor->easingCurve().toString();
-<<<<<<< HEAD
         for (const auto &frame : std::as_const(m_frames))
-            frame.bindingProperty("easing.bezierCurve").setExpression(expression);
-=======
-        for (const auto &frame : qAsConst(m_frames))
             frame.bindingProperty(m_easingCurveProperty).setExpression(expression);
->>>>>>> cf9b36a6
     });
 }
 
