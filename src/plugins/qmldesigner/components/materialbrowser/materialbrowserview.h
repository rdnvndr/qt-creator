// Copyright (C) 2022 The Qt Company Ltd.
// SPDX-License-Identifier: LicenseRef-Qt-Commercial OR GPL-3.0-only WITH Qt-GPL-exception-1.0

#pragma once

#include "abstractview.h"
<<<<<<< HEAD
=======
#include "createtexture.h"
>>>>>>> f7639f45

#include <QPointer>
#include <QSet>
#include <QTimer>

QT_BEGIN_NAMESPACE
class QQuickView;
QT_END_NAMESPACE

namespace QmlDesigner {

class MaterialBrowserWidget;

class MaterialBrowserView : public AbstractView
{
    Q_OBJECT

public:
    MaterialBrowserView(class AsynchronousImageCache &imageCache,
                        ExternalDependenciesInterface &externalDependencies);
    ~MaterialBrowserView() override;

    bool hasWidget() const override;
    WidgetInfo widgetInfo() override;

    // AbstractView
    void modelAttached(Model *model) override;
    void modelAboutToBeDetached(Model *model) override;
    void selectedNodesChanged(const QList<ModelNode> &selectedNodeList,
                              const QList<ModelNode> &lastSelectedNodeList) override;
    void modelNodePreviewPixmapChanged(const ModelNode &node, const QPixmap &pixmap) override;
    void nodeIdChanged(const ModelNode &node, const QString &newId, const QString &oldId) override;
    void variantPropertiesChanged(const QList<VariantProperty> &propertyList, PropertyChangeFlags propertyChange) override;
    void propertiesRemoved(const QList<AbstractProperty> &propertyList) override;
    void nodeReparented(const ModelNode &node, const NodeAbstractProperty &newPropertyParent,
                        const NodeAbstractProperty &oldPropertyParent,
                        AbstractView::PropertyChangeFlags propertyChange) override;
    void nodeAboutToBeRemoved(const ModelNode &removedNode) override;
    void nodeRemoved(const ModelNode &removedNode, const NodeAbstractProperty &parentProperty,
                     PropertyChangeFlags propertyChange) override;
    void importsChanged(const QList<Import> &addedImports, const QList<Import> &removedImports) override;
    void customNotification(const AbstractView *view, const QString &identifier,
                            const QList<ModelNode> &nodeList, const QList<QVariant> &data) override;
    void instancesCompleted(const QVector<ModelNode> &completedNodeList) override;
    void instancePropertyChanged(const QList<QPair<ModelNode, PropertyName> > &propertyList) override;
    void active3DSceneChanged(qint32 sceneId) override;
    void currentStateChanged(const ModelNode &node) override;

<<<<<<< HEAD
    void applyTextureToModel3D(const QmlObjectNode &model3D, const ModelNode &texture = {});
    void applyTextureToMaterial(const QList<ModelNode> &materials, const ModelNode &texture);

    void createTextures(const QStringList &assetPaths);
=======
    void applyTextureToModel3D(const QmlObjectNode &model3D, const ModelNode &texture);
    void applyTextureToMaterial(const QList<ModelNode> &materials, const ModelNode &texture);

>>>>>>> f7639f45

    Q_INVOKABLE void updatePropsModel(const QString &matId);
    Q_INVOKABLE void applyTextureToProperty(const QString &matId, const QString &propName);
    Q_INVOKABLE void closeChooseMatPropsView();

protected:
    bool eventFilter(QObject *obj, QEvent *event) override;

private:
    void refreshModel(bool updateImages);
    bool isMaterial(const ModelNode &node) const;
    bool isTexture(const ModelNode &node) const;
    void loadPropertyGroups();
    void requestPreviews();
    ModelNode resolveSceneEnv();
<<<<<<< HEAD
    ModelNode getMaterialOfModel(const ModelNode &model, int idx = 0);
=======
    ModelNode getMaterialOfModel(const ModelNode &model);
>>>>>>> f7639f45

    AsynchronousImageCache &m_imageCache;
    QPointer<MaterialBrowserWidget> m_widget;
    QList<ModelNode> m_selectedModels; // selected 3D model nodes

    bool m_hasQuick3DImport = false;
    bool m_autoSelectModelMaterial = false; // TODO: wire this to some action
    bool m_puppetResetPending = false;
    bool m_propertyGroupsLoaded = false;

    QTimer m_previewTimer;
    QSet<ModelNode> m_previewRequests;
    QPointer<QQuickView> m_chooseMatPropsView;
    QHash<QString, QList<PropertyName>> m_textureModels;
    QString m_appliedTextureId;
<<<<<<< HEAD
    QString m_appliedTexturePath; // defers texture creation until dialog apply
=======
>>>>>>> f7639f45
    int m_sceneId = -1;
};

} // namespace QmlDesigner<|MERGE_RESOLUTION|>--- conflicted
+++ resolved
@@ -4,10 +4,6 @@
 #pragma once
 
 #include "abstractview.h"
-<<<<<<< HEAD
-=======
-#include "createtexture.h"
->>>>>>> f7639f45
 
 #include <QPointer>
 #include <QSet>
@@ -56,16 +52,10 @@
     void active3DSceneChanged(qint32 sceneId) override;
     void currentStateChanged(const ModelNode &node) override;
 
-<<<<<<< HEAD
     void applyTextureToModel3D(const QmlObjectNode &model3D, const ModelNode &texture = {});
     void applyTextureToMaterial(const QList<ModelNode> &materials, const ModelNode &texture);
 
     void createTextures(const QStringList &assetPaths);
-=======
-    void applyTextureToModel3D(const QmlObjectNode &model3D, const ModelNode &texture);
-    void applyTextureToMaterial(const QList<ModelNode> &materials, const ModelNode &texture);
-
->>>>>>> f7639f45
 
     Q_INVOKABLE void updatePropsModel(const QString &matId);
     Q_INVOKABLE void applyTextureToProperty(const QString &matId, const QString &propName);
@@ -81,11 +71,7 @@
     void loadPropertyGroups();
     void requestPreviews();
     ModelNode resolveSceneEnv();
-<<<<<<< HEAD
     ModelNode getMaterialOfModel(const ModelNode &model, int idx = 0);
-=======
-    ModelNode getMaterialOfModel(const ModelNode &model);
->>>>>>> f7639f45
 
     AsynchronousImageCache &m_imageCache;
     QPointer<MaterialBrowserWidget> m_widget;
@@ -101,10 +87,7 @@
     QPointer<QQuickView> m_chooseMatPropsView;
     QHash<QString, QList<PropertyName>> m_textureModels;
     QString m_appliedTextureId;
-<<<<<<< HEAD
     QString m_appliedTexturePath; // defers texture creation until dialog apply
-=======
->>>>>>> f7639f45
     int m_sceneId = -1;
 };
 
