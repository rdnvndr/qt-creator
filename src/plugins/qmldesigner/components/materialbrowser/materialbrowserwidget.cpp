--- conflicted
+++ resolved
@@ -224,7 +224,7 @@
     setFocusProxy(m_quickWidget->quickWidget());
 
     IContext::attach(this,
-                     Context(Constants::C_QMLMATERIALBROWSER, Constants::C_QT_QUICK_TOOLS_MENU),
+                     Context(Constants::qmlMaterialBrowserContextId, Constants::qtQuickToolsMenuContextId),
                      [this](const IContext::HelpCallback &callback) { contextHelp(callback); });
 }
 
@@ -388,22 +388,12 @@
 
 void MaterialBrowserWidget::importMaterial()
 {
-<<<<<<< HEAD
+    m_bundleHelper->importBundleToProject();
+}
+void MaterialBrowserWidget::exportMaterial()
+{
     ModelNode mat = m_materialBrowserModel->selectedMaterial();
-    m_materialBrowserView->emitCustomNotification("import_bundle_to_project"); // to ContentLibrary
-=======
-    m_bundleHelper->importBundleToProject();
->>>>>>> 6068df55
-}
-void MaterialBrowserWidget::exportMaterial()
-{
-    ModelNode mat = m_materialBrowserModel->selectedMaterial();
-<<<<<<< HEAD
-    m_materialBrowserView->emitCustomNotification("export_material_as_bundle", {mat},
-                                                  {m_previewImageProvider->getPixmap(mat)}); // to ContentLibrary
-=======
     m_bundleHelper->exportBundle(mat, m_previewImageProvider->getPixmap(mat));
->>>>>>> 6068df55
 }
 
 QString MaterialBrowserWidget::qmlSourcesPath()
