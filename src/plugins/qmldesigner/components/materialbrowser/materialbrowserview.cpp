--- conflicted
+++ resolved
@@ -2,16 +2,10 @@
 // SPDX-License-Identifier: LicenseRef-Qt-Commercial OR GPL-3.0+ OR GPL-3.0 WITH Qt-GPL-exception-1.0
 
 #include "materialbrowserview.h"
-<<<<<<< HEAD
-#include "bindingproperty.h"
-#include "bundlematerial.h"
-=======
 
 #include "bindingproperty.h"
 #include "bundlematerial.h"
 #include "bundleimporter.h"
-#include "materialbrowserwidget.h"
->>>>>>> 6276f551
 #include "materialbrowsermodel.h"
 #include "materialbrowserwidget.h"
 #include "materialbrowserbundlemodel.h"
@@ -223,39 +217,6 @@
             newMatNode = bundleMat;
         }
 
-<<<<<<< HEAD
-        if (m_bundleMaterialDropTarget.isValid()
-                && m_bundleMaterialDropTarget.metaInfo().isQtQuick3DModel()) {
-            QmlObjectNode qmlObjNode(m_bundleMaterialDropTarget);
-            if (m_bundleMaterialAddToSelected) {
-                // TODO: unify this logic as it exist elsewhere also
-                auto expToList = [](const QString &exp) {
-                    QString copy = exp;
-                    copy = copy.remove("[").remove("]");
-
-                    QStringList tmp = copy.split(',', Qt::SkipEmptyParts);
-                    for (QString &str : tmp)
-                        str = str.trimmed();
-
-                    return tmp;
-                };
-
-                auto listToExp = [](QStringList &stringList) {
-                    if (stringList.size() > 1)
-                        return QString("[" + stringList.join(",") + "]");
-
-                    if (stringList.size() == 1)
-                        return stringList.first();
-
-                    return QString();
-                };
-                QStringList matList = expToList(qmlObjNode.expression("materials"));
-                matList.append(newMatNode.id());
-                QString updatedExp = listToExp(matList);
-                qmlObjNode.setBindingProperty("materials", updatedExp);
-            } else {
-                qmlObjNode.setBindingProperty("materials", newMatNode.id());
-=======
         // TODO: unify this logic as it exist elsewhere also
         auto expToList = [](const QString &exp) {
             QString copy = exp;
@@ -279,7 +240,7 @@
         };
 
         for (const ModelNode &target : std::as_const(m_bundleMaterialTargets)) {
-            if (target.isValid() && target.isSubclassOf("QtQuick3D.Model")) {
+            if (target.isValid() && target.metaInfo().isQtQuick3DModel()) {
                 QmlObjectNode qmlObjNode(target);
                 if (m_bundleMaterialAddToSelected) {
                     QStringList matList = expToList(qmlObjNode.expression("materials"));
@@ -289,7 +250,6 @@
                 } else {
                     qmlObjNode.setBindingProperty("materials", newMatNode.id());
                 }
->>>>>>> 6276f551
             }
 
             m_bundleMaterialTargets = {};
@@ -356,22 +316,9 @@
 void MaterialBrowserView::selectedNodesChanged(const QList<ModelNode> &selectedNodeList,
                                                [[maybe_unused]] const QList<ModelNode> &lastSelectedNodeList)
 {
-<<<<<<< HEAD
-    m_selectedModel = {};
-
-    for (const ModelNode &node : selectedNodeList) {
-        if (node.metaInfo().isQtQuick3DModel()) {
-            m_selectedModel = node;
-            break;
-        }
-    }
-=======
-    Q_UNUSED(lastSelectedNodeList)
-
     m_selectedModels = Utils::filtered(selectedNodeList, [](const ModelNode &node) {
-        return node.isSubclassOf("QtQuick3D.Model");
+        return node.metaInfo().isQtQuick3DModel();
     });
->>>>>>> 6276f551
 
     m_widget->materialBrowserModel()->setHasModelSelection(!m_selectedModels.isEmpty());
 
