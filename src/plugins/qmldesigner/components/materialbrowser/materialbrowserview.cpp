// Copyright (C) 2022 The Qt Company Ltd.
// SPDX-License-Identifier: LicenseRef-Qt-Commercial OR GPL-3.0-only WITH Qt-GPL-exception-1.0

#include "materialbrowserview.h"

#include "bindingproperty.h"
#include "createtexture.h"
#include "externaldependenciesinterface.h"
#include "materialbrowsermodel.h"
#include "materialbrowsertexturesmodel.h"
#include "materialbrowserwidget.h"

#include <bindingproperty.h>
#include <createtexture.h>
#include <designmodewidget.h>
#include <externaldependenciesinterface.h>
#include <nodeabstractproperty.h>
#include <nodeinstanceview.h>
#include <nodemetainfo.h>
#include <qmldesignerconstants.h>
#include <qmldesignerplugin.h>
#include <qmlobjectnode.h>
#include <variantproperty.h>
#include <utils3d.h>

#include <coreplugin/icore.h>

#include <utils/algorithm.h>
#include <utils/qtcassert.h>

#include <QQmlContext>
#include <QQmlEngine>
#include <QQuickItem>
#include <QQuickView>
#include <QTimer>

namespace QmlDesigner {

static bool isMaterial(const ModelNode &node)
{
    return node.metaInfo().isQtQuick3DMaterial();
}

static bool isTexture(const ModelNode &node)
{
    return node.metaInfo().isQtQuick3DTexture();
}

<<<<<<< HEAD
=======
static bool isModel3D(const ModelNode &node)
{
    return node.metaInfo().isQtQuick3DModel();
}

>>>>>>> 77b2c68f
static QString propertyEditorResourcesPath()
{
#ifdef SHARE_QML_PATH
    if (qEnvironmentVariableIsSet("LOAD_QML_FROM_SOURCE"))
        return QLatin1String(SHARE_QML_PATH) + "/propertyEditorQmlSources";
#endif
    return Core::ICore::resourcePath("qmldesigner/propertyEditorQmlSources").toUrlishString();
}

static void openPropertyEditor()
{
    QmlDesignerPlugin::instance()->mainWidget()->showDockWidget("Properties");
}

MaterialBrowserView::MaterialBrowserView(AsynchronousImageCache &imageCache,
                                         ExternalDependenciesInterface &externalDependencies)
    : AbstractView{externalDependencies}
    , m_imageCache(imageCache)
{
    m_previewTimer.setSingleShot(true);
    connect(&m_previewTimer, &QTimer::timeout, this, &MaterialBrowserView::requestPreviews);
}

MaterialBrowserView::~MaterialBrowserView()
{}

bool MaterialBrowserView::hasWidget() const
{
    return true;
}

WidgetInfo MaterialBrowserView::widgetInfo()
{
    if (m_widget.isNull()) {
        m_widget = new MaterialBrowserWidget(m_imageCache, this);

        MaterialBrowserModel *matBrowserModel = m_widget->materialBrowserModel().data();

        connect(matBrowserModel, &MaterialBrowserModel::applyToSelectedTriggered, this,
                [&] (const ModelNode &material, bool add) {
            Utils3D::applyMaterialToModels(this, material, Utils3D::getSelectedModels(this), add);
        });

        connect(matBrowserModel,
                &MaterialBrowserModel::renameMaterialTriggered,
                this,
                [&](const ModelNode &material, const QString &newName) {
                    Utils3D::renameMaterial(material, newName);
                    openPropertyEditor();
                });

        connect(matBrowserModel, &MaterialBrowserModel::addNewMaterialTriggered, this, [&] {
            Utils3D::createMaterial(this);
            openPropertyEditor();
        });

        connect(matBrowserModel,
                &MaterialBrowserModel::duplicateMaterialTriggered,
                this,
                [&](const ModelNode &material) {
                    Utils3D::duplicateMaterial(this, material);
                    openPropertyEditor();
                });

        connect(matBrowserModel, &MaterialBrowserModel::pasteMaterialPropertiesTriggered, this,
                [&] (const ModelNode &material,
                     const QList<QmlDesigner::MaterialBrowserModel::PropertyCopyData> &propDatas,
                     bool all) {
            QmlObjectNode mat(material);
            executeInTransaction(__FUNCTION__, [&] {
                if (all) { // all material properties copied
                    // remove current properties
                    if (mat.isInBaseState()) {
                        const QList<AbstractProperty> baseProps = material.properties();
                        PropertyNameViews propNames;
                        for (const auto &baseProp : baseProps) {
                            if (!baseProp.isDynamic())
                                propNames.append(baseProp.name());
                        }

                        for (PropertyNameView propName : propNames) {
                            if (propName != "objectName" && propName != "data")
                                mat.removeProperty(propName);
                        }
                    } else {
                        QmlPropertyChanges changes = mat.propertyChangeForCurrentState();
                        if (changes.isValid()) {
                            PropertyNameViews propNames;
                            const QList<AbstractProperty> changedProps = changes.targetProperties();
                            for (const auto &changedProp : changedProps) {
                                if (!changedProp.isDynamic())
                                    propNames.append(changedProp.name());
                            }

                            for (PropertyNameView propName : propNames) {
                                if (propName != "objectName" && propName != "data")
                                    mat.removeProperty(propName);
                            }
                        }
                    }
                }

                // apply pasted properties
                for (const QmlDesigner::MaterialBrowserModel::PropertyCopyData &propData : propDatas) {
                    if (propData.isValid) {
                        const bool isDynamic = !propData.dynamicTypeName.isEmpty();
                        const bool isBaseState = QmlModelState::isBaseState(currentStateNode());
                        const bool hasProperty = mat.hasProperty(propData.name);
                        if (propData.isBinding) {
                            if (isDynamic && (!hasProperty || isBaseState)) {
                                mat.modelNode().bindingProperty(propData.name)
                                        .setDynamicTypeNameAndExpression(
                                            propData.dynamicTypeName, propData.value.toString());
                                continue;
                            }
                            mat.setBindingProperty(propData.name, propData.value.toString());
                        } else {
                            const bool isRecording = mat.timelineIsActive()
                                    && mat.currentTimeline().isRecording();
                            if (isDynamic && (!hasProperty || (isBaseState && !isRecording))) {
                                mat.modelNode().variantProperty(propData.name)
                                        .setDynamicTypeNameAndValue(
                                            propData.dynamicTypeName, propData.value);
                                continue;
                            }
                            mat.setVariantProperty(propData.name, propData.value);
                        }
                    } else {
                        mat.removeProperty(propData.name);
                    }
                }
            });
        });

        MaterialBrowserTexturesModel *texturesModel = m_widget->materialBrowserTexturesModel().data();
        connect(texturesModel,
                &MaterialBrowserTexturesModel::duplicateTextureTriggered,
                this,
                [&](const ModelNode &texture) {
                    QTC_ASSERT(texture.isValid(), return);
                    CreateTexture(this).execute(texture);
                    openPropertyEditor();
                });

        connect(texturesModel, &MaterialBrowserTexturesModel::applyToSelectedMaterialTriggered, this,
                [&] (const ModelNode &texture) {
            if (!m_widget)
                return;

            ModelNodes materialNodes = Utils3D::getSelectedMaterials(this);
            applyTextureToMaterial(materialNodes, texture);
        });

        connect(texturesModel, &MaterialBrowserTexturesModel::applyToSelectedModelTriggered, this,
                [&] (const ModelNode &texture) {
            const QList<ModelNode> selectedModels = Utils3D::getSelectedModels(this);

            if (selectedModels.size() != 1)
                return;
            applyTextureToModel3D(selectedModels[0], texture);
        });

        connect(texturesModel, &MaterialBrowserTexturesModel::addNewTextureTriggered, this, [&] {
            ModelNode texture = CreateTexture(this).execute();
            openPropertyEditor();
        });

        connect(texturesModel, &MaterialBrowserTexturesModel::updateSceneEnvStateRequested, this, [this] {
            ModelNode activeSceneEnv = Utils3D::resolveSceneEnv(this, m_sceneId);
            const bool sceneEnvExists = activeSceneEnv.isValid();
            m_widget->materialBrowserTexturesModel()->setHasSceneEnv(sceneEnvExists);
        });

        connect(texturesModel,
                &MaterialBrowserTexturesModel::applyAsLightProbeRequested,
                this,
                [&](const ModelNode &texture) {
                    executeInTransaction(__FUNCTION__, [&] {
                        Utils3D::assignTextureAsLightProbe(this, texture, m_sceneId);
                    });
                });
    }

    return createWidgetInfo(m_widget.data(),
                            "MaterialBrowser",
                            WidgetInfo::LeftPane,
                            tr("Material Browser"),
                            tr("Material Browser view"));
}

void MaterialBrowserView::createTextures(const QStringList &assetPaths)
{
    executeInTransaction("MaterialBrowserView::createTextures", [&]() {
        CreateTexture(this).execute(assetPaths, AddTextureMode::Texture, m_sceneId);
    });
}

void MaterialBrowserView::modelAttached(Model *model)
{
    AbstractView::modelAttached(model);

    m_widget->clearSearchFilter();
    m_widget->materialBrowserModel()->setHasMaterialLibrary(false);
    m_hasQuick3DImport = model->hasImport("QtQuick3D");
    m_widget->materialBrowserModel()->setIsQt6Project(externalDependencies().isQt6Project());

    // Project load is already very busy and may even trigger QML Puppet reset, so let's wait a moment
    // before refreshing the model
    QTimer::singleShot(1000, model, [this] {
        refreshModel(true);
        loadPropertyGroups(); // Needs the delay because it uses metaInfo
    });

    m_sceneId = Utils3D::active3DSceneId(model);
}

void MaterialBrowserView::refreshModel(bool updateImages)
{
    if (!model())
        return;

    ModelNode matLib = modelNodeForId(Constants::MATERIAL_LIB_ID);
    QList<ModelNode> materials;
    QList<ModelNode> textures;

    if (m_hasQuick3DImport && matLib.isValid()) {
        const QList <ModelNode> matLibNodes = matLib.directSubModelNodes();
        for (const ModelNode &node : matLibNodes) {
            if (isMaterial(node))
                materials.append(node);
            else if (isTexture(node))
                textures.append(node);
        }
    }

    m_widget->materialBrowserModel()->setMaterials(materials, m_hasQuick3DImport);
    m_widget->materialBrowserTexturesModel()->setTextures(textures);
    m_widget->materialBrowserModel()->setHasMaterialLibrary(matLib.isValid());

    if (updateImages)
        updateMaterialsPreview();
}

void MaterialBrowserView::updateMaterialsPreview()
{
    const QList<ModelNode> materials = m_widget->materialBrowserModel()->materials();
    for (const ModelNode &node : materials)
        m_previewRequests.insert(node);
    if (!m_previewRequests.isEmpty())
        m_previewTimer.start(0);
}

template<typename T, typename> // T can be either BindingProperty or VariantProperty
void MaterialBrowserView::updatePropertyList(const QList<T> &propertyList)
{
    for (const AbstractProperty &property : propertyList) {
        ModelNode node(property.parentModelNode());
        if (isMaterial(node)) {
            if (property.name() == "objectName")
                m_widget->materialBrowserModel()->updateMaterialName(node);
            else
                m_previewRequests << node;
        } else if (isTexture(node)) {
            if (property.name() == "source")
                m_widget->materialBrowserTexturesModel()->updateTextureSource(node);
            else if (property.name() == "objectName")
                m_widget->materialBrowserTexturesModel()->updateTextureName(node);
        } else {
            if (property.name() == "source") {
                const ModelNodes textures = m_widget->materialBrowserTexturesModel()->textures();
                for (const ModelNode &textureNode : textures) {
                    const QmlObjectNode textureQmlNode{textureNode};
                    if (textureQmlNode.propertyChangeForCurrentState() == node)
                        m_widget->materialBrowserTexturesModel()->updateTextureSource(textureQmlNode);
                }
            }
        }
    }

    if (!m_previewRequests.isEmpty())
        m_previewTimer.start(0);
}

void MaterialBrowserView::modelAboutToBeDetached(Model *model)
{
    m_widget->materialBrowserModel()->setMaterials({}, m_hasQuick3DImport);
    m_widget->materialBrowserModel()->setHasMaterialLibrary(false);
    m_widget->clearPreviewCache();

    if (m_propertyGroupsLoaded) {
        m_propertyGroupsLoaded = false;
        m_widget->materialBrowserModel()->unloadPropertyGroups();
    }

    AbstractView::modelAboutToBeDetached(model);
}

void MaterialBrowserView::selectedNodesChanged([[maybe_unused]] const QList<ModelNode> &selectedNodeList,
                                               [[maybe_unused]] const QList<ModelNode> &lastSelectedNodeList)
{
    using namespace std::ranges;
<<<<<<< HEAD

    ModelNodes selectedMaterials = Utils::filtered(selectedNodeList, isMaterial);
    ModelNodes deselectedMaterials = Utils::filtered(lastSelectedNodeList, isMaterial);

    ModelNodes selectedTextures = Utils::filtered(selectedNodeList, isTexture);
    ModelNodes deselectedTextures = Utils::filtered(lastSelectedNodeList, isTexture);

    m_widget->materialBrowserModel()->notifySelectionChanges(selectedMaterials, deselectedMaterials);
    m_widget->materialBrowserModel()->setHasModelSelection(!selectedMaterials.isEmpty());
=======

    ModelNodes selectedMaterials = Utils::filtered(selectedNodeList, isMaterial);
    ModelNodes deselectedMaterials = Utils::filtered(lastSelectedNodeList, isMaterial);

    ModelNodes selectedTextures = Utils::filtered(selectedNodeList, isTexture);
    ModelNodes deselectedTextures = Utils::filtered(lastSelectedNodeList, isTexture);

    ModelNodes selectedModels = Utils::filtered(selectedNodeList, isModel3D);

    m_widget->materialBrowserModel()->notifySelectionChanges(selectedMaterials, deselectedMaterials);
    m_widget->materialBrowserModel()->setHasModelSelection(!selectedModels.isEmpty());
>>>>>>> 77b2c68f

    m_widget->materialBrowserTexturesModel()->notifySelectionChanges(selectedTextures,
                                                                     deselectedTextures);
}

void MaterialBrowserView::modelNodePreviewPixmapChanged(const ModelNode &node,
                                                        const QPixmap &pixmap,
                                                        const QByteArray &requestId)
{
    if (!isMaterial(node))
        return;

    // There might be multiple requests for different preview pixmap sizes.
    // Here only the one with the default size is picked.
    if (requestId.isEmpty())
        m_widget->updateMaterialPreview(node, pixmap);
}

void MaterialBrowserView::nodeIdChanged(const ModelNode &node, [[maybe_unused]] const QString &newId,
                                                               [[maybe_unused]] const QString &oldId)
{
    if (isTexture(node))
        m_widget->materialBrowserTexturesModel()->updateTextureId(node);
}

void MaterialBrowserView::variantPropertiesChanged(const QList<VariantProperty> &propertyList,
                                                   [[maybe_unused]] PropertyChangeFlags propertyChange)
{
    updatePropertyList(propertyList);
}

void MaterialBrowserView::bindingPropertiesChanged(const QList<BindingProperty> &propertyList,
                                                   [[maybe_unused]] PropertyChangeFlags propertyChange)
{
    updatePropertyList(propertyList);
}

void MaterialBrowserView::propertiesRemoved(const QList<AbstractProperty> &propertyList)
{
    updatePropertyList(propertyList);
}

void MaterialBrowserView::nodeReparented(const ModelNode &node,
                                         const NodeAbstractProperty &newPropertyParent,
                                         const NodeAbstractProperty &oldPropertyParent,
                                         [[maybe_unused]] PropertyChangeFlags propertyChange)
{
    Q_UNUSED(propertyChange)

    if (node.id() == Constants::MATERIAL_LIB_ID)
        m_widget->materialBrowserModel()->setHasMaterialLibrary(true);

    if (!isMaterial(node) && !isTexture(node))
        return;

    ModelNode newParentNode = newPropertyParent.parentModelNode();
    ModelNode oldParentNode = oldPropertyParent.parentModelNode();
    bool added = newParentNode.id() == Constants::MATERIAL_LIB_ID;
    bool removed = oldParentNode.id() == Constants::MATERIAL_LIB_ID;

    if (!added && !removed)
        return;

    refreshModel(removed);

    if (isMaterial(node)) {
        if (added && !m_puppetResetPending) {
            // Workaround to fix various material issues all likely caused by QTBUG-103316
            resetPuppet();
            m_puppetResetPending = true;
        }
        m_widget->materialBrowserModel()->refreshSearch();
    } else { // is texture
        m_widget->materialBrowserTexturesModel()->refreshSearch();
    }
}

void MaterialBrowserView::nodeAboutToBeRemoved(const ModelNode &removedNode)
{
    // removing the material lib node
    if (removedNode.id() == Constants::MATERIAL_LIB_ID) {
        m_widget->materialBrowserModel()->setMaterials({}, m_hasQuick3DImport);
        m_widget->materialBrowserModel()->setHasMaterialLibrary(false);
        m_widget->clearPreviewCache();
        return;
    }

    // not under the material lib
    if (removedNode.parentProperty().parentModelNode().id() != Constants::MATERIAL_LIB_ID)
        return;

    if (isMaterial(removedNode))
        m_widget->materialBrowserModel()->removeMaterial(removedNode);
    else if (isTexture(removedNode))
        m_widget->materialBrowserTexturesModel()->removeTexture(removedNode);
}

void QmlDesigner::MaterialBrowserView::loadPropertyGroups()
{
    if (!m_hasQuick3DImport || m_propertyGroupsLoaded || !model())
        return;

#ifdef QDS_USE_PROJECTSTORAGE
    QString matPropsPath = propertyEditorResourcesPath().append("/QtQuick3D/propertyGroups.json");
#else
    QString matPropsPath = model()->metaInfo("QtQuick3D.Material").importDirectoryPath()
                               + "/designer/propertyGroups.json";
#endif
    m_propertyGroupsLoaded = m_widget->materialBrowserModel()->loadPropertyGroups(matPropsPath);
}

void MaterialBrowserView::requestPreviews()
{
    if (model() && model()->nodeInstanceView()) {
        for (const auto &node : std::as_const(m_previewRequests))
            static_cast<const NodeInstanceView *>(model()->nodeInstanceView())
                ->previewImageDataForGenericNode(node, {});
    }
    m_previewRequests.clear();
}

void MaterialBrowserView::importsChanged([[maybe_unused]] const Imports &addedImports,
                                         [[maybe_unused]] const Imports &removedImports)
{
    bool hasQuick3DImport = model()->hasImport("QtQuick3D");

    if (hasQuick3DImport == m_hasQuick3DImport)
        return;

    m_hasQuick3DImport = hasQuick3DImport;

    loadPropertyGroups();

    // Import change will trigger QML Puppet reset, so we don't want to update previews immediately
    refreshModel(false);
}

void MaterialBrowserView::customNotification(const AbstractView *view,
                                             const QString &identifier,
                                             const QList<ModelNode> &nodeList,
                                             const QList<QVariant> &data)
{
    if (view == this)
        return;

    if (identifier == "refresh_material_browser") {
        QTimer::singleShot(0, model(), [this] {
            refreshModel(true);
        });
    } else if (identifier == "delete_selected_material") {
        m_widget->deleteSelectedItems();
    } else if (identifier == "apply_asset_to_model3D") {
        m_appliedTexturePath = data.at(0).toString();
        applyTextureToModel3D(nodeList.at(0));
    } else if (identifier == "apply_texture_to_model3D") {
        applyTextureToModel3D(nodeList.at(0), nodeList.at(1));
    } else if (identifier == "focus_material_section") {
        m_widget->focusMaterialSection(true);
    }
}

void MaterialBrowserView::active3DSceneChanged(qint32 sceneId)
{
    m_sceneId = sceneId;
}

void MaterialBrowserView::currentStateChanged([[maybe_unused]] const ModelNode &node)
{
    m_widget->materialBrowserTexturesModel()->updateAllTexturesSources();
    updateMaterialsPreview();
}

void MaterialBrowserView::instancesCompleted(const QVector<ModelNode> &completedNodeList)
{
    for (const ModelNode &node : completedNodeList) {
        // We use root node completion as indication of QML Puppet reset
        if (node.isRootNode()) {
            m_puppetResetPending  = false;
            QTimer::singleShot(1000, this, [this] {
                if (!model() || !model()->nodeInstanceView())
                    return;
                const QList<ModelNode> materials = m_widget->materialBrowserModel()->materials();
                for (const ModelNode &node : materials)
                    m_previewRequests.insert(node);
                if (!m_previewRequests.isEmpty())
                    m_previewTimer.start(0);
            });
            break;
        }
    }
}

void MaterialBrowserView::instancePropertyChanged(const QList<QPair<ModelNode, PropertyName> > &propertyList)
{
    for (const auto &nodeProp : propertyList) {
        ModelNode node = nodeProp.first;
        if (isMaterial(node))
            m_previewRequests.insert(node);
    }
    if (!m_previewRequests.isEmpty() && !m_previewTimer.isActive()) {
        // Updating material browser isn't urgent in e.g. timeline scrubbing case, so have a bit
        // of delay to reduce unnecessary rendering
        m_previewTimer.start(500);
    }
}

void MaterialBrowserView::auxiliaryDataChanged(const ModelNode &,
                                               AuxiliaryDataKeyView type,
                                               const QVariant &data)
{
    if (type == Utils3D::active3dSceneProperty)
        active3DSceneChanged(data.toInt());
}

void MaterialBrowserView::applyTextureToModel3D(const QmlObjectNode &model3D, const ModelNode &texture)
{
    if (!texture.isValid() && m_appliedTexturePath.isEmpty())
        return;

    if (!model3D.isValid() || !model3D.modelNode().metaInfo().isQtQuick3DModel())
        return;

    BindingProperty matsProp = model3D.bindingProperty("materials");
    QList<ModelNode> materials;
    if (hasId(matsProp.expression()))
        materials.append(modelNodeForId(matsProp.expression()));
    else
        materials = matsProp.resolveToModelNodeList();

    applyTextureToMaterial(materials, texture);
}

void MaterialBrowserView::applyTextureToMaterial(const QList<ModelNode> &materials,
                                                 const ModelNode &texture)
{
    if (materials.isEmpty())
        return;

    if (texture.isValid())
        m_appliedTextureId = texture.id();

    m_textureModels.clear();
    QStringList materialsModel;
    for (const ModelNode &mat : std::as_const(materials)) {
        QString matName = mat.variantProperty("objectName").value().toString();
        materialsModel.append(QLatin1String("%1 (%2)").arg(matName, mat.id()));
        QList<PropertyName> texProps;
        for (const PropertyMetaInfo &p : mat.metaInfo().properties()) {
            if (p.propertyType().isQtQuick3DTexture())
                texProps.append(p.name());
        }
        m_textureModels.insert(mat.id(), texProps);
    }

    QString path = MaterialBrowserWidget::qmlSourcesPath() + "/ChooseMaterialProperty.qml";

    m_chooseMatPropsView = new QQuickView;
    m_chooseMatPropsView->setTitle(tr("Select a material property"));
    m_chooseMatPropsView->setResizeMode(QQuickView::SizeRootObjectToView);
    m_chooseMatPropsView->setMinimumSize({150, 100});
    m_chooseMatPropsView->setMaximumSize({600, 400});
    m_chooseMatPropsView->setWidth(450);
    m_chooseMatPropsView->setHeight(300);
    m_chooseMatPropsView->setFlags(Qt::Widget);
    m_chooseMatPropsView->setModality(Qt::ApplicationModal);
    m_chooseMatPropsView->engine()->addImportPath(propertyEditorResourcesPath() + "/imports");
    m_chooseMatPropsView->rootContext()->setContextProperties({
        {"rootView", QVariant::fromValue(this)},
        {"materialsModel", QVariant::fromValue(materialsModel)},
        {"propertiesModel", QVariant::fromValue(m_textureModels.value(materials.at(0).id()))},
    });
    m_chooseMatPropsView->setSource(QUrl::fromLocalFile(path));
    m_chooseMatPropsView->installEventFilter(this);
    m_chooseMatPropsView->show();
}

void MaterialBrowserView::updatePropsModel(const QString &matId)
{
    m_chooseMatPropsView->rootContext()->setContextProperty("propertiesModel",
                                                QVariant::fromValue(m_textureModels.value(matId)));
}

void MaterialBrowserView::applyTextureToProperty(const QString &matId, const QString &propName)
{
    executeInTransaction(__FUNCTION__, [&] {
        if (m_appliedTextureId.isEmpty() && !m_appliedTexturePath.isEmpty()) {
            CreateTexture texCreator(this);
            ModelNode tex = texCreator.execute(m_appliedTexturePath, AddTextureMode::Texture);
            m_appliedTextureId = tex.id();
            m_appliedTexturePath.clear();
        }

        QTC_ASSERT(!m_appliedTextureId.isEmpty(), return);

        QmlObjectNode mat = modelNodeForId(matId);
        QTC_ASSERT(mat.isValid(), return);

        BindingProperty texProp = mat.bindingProperty(propName.toLatin1());
        QTC_ASSERT(texProp.isValid(), return);

        mat.setBindingProperty(propName.toLatin1(), m_appliedTextureId);

        closeChooseMatPropsView();
    });
}

void MaterialBrowserView::closeChooseMatPropsView()
{
    m_chooseMatPropsView->close();
}

/*!
 * \internal
 * \brief Gets a list of subranges which covers the input list
 * Each subrange will be extended until reaches a gap.
 * A gap is defined as a range that is not included in the input list.
 * Minimum length of the gap should be 2, since 1 is considered as a
 * continuous range.
 * \param values: unsorted integer list
 * \return A sorted list of closed subranges. Each pair consists of two
 * numbers. The first number is the start of the subrange, and the second
 * number is the end of subrange which is available in the values.
 */
QList<QPair<int, int>> MaterialBrowserView::getSortedBounds(const QList<int> &values)
{
    using Bound = QPair<int, int>;
    QList<int> sortedValues = Utils::sorted(values);

    Bound tempBound;
    QList<Bound> bounds;
    bounds.reserve(sortedValues.size());

    if (!sortedValues.isEmpty()) {
        tempBound.first = sortedValues.first();
        tempBound.second = sortedValues.first();
    }

    for (int value : std::as_const(sortedValues)) {
        // If the difference is more than 1, a gap is found.
        // We need to close the previous subrange, and start a new one
        if (value - tempBound.second > 1) {
            bounds << tempBound;
            tempBound.first = value;
        }
        tempBound.second = value;
    }

    if (!sortedValues.isEmpty())
        bounds << tempBound;

    bounds.shrink_to_fit();
    return bounds;
}

bool MaterialBrowserView::eventFilter(QObject *obj, QEvent *event)
{
    if (event->type() == QEvent::KeyPress) {
        QKeyEvent *keyEvent = static_cast<QKeyEvent *>(event);
        if (keyEvent->key() == Qt::Key_Escape) {
            if (obj == m_chooseMatPropsView)
                m_chooseMatPropsView->close();
        }
    } else if (event->type() == QEvent::Close) {
        if (obj == m_chooseMatPropsView) {
            m_appliedTextureId.clear();
            m_appliedTexturePath.clear();
            m_chooseMatPropsView->deleteLater();
        }
    }

    return AbstractView::eventFilter(obj, event);
}

} // namespace QmlDesigner<|MERGE_RESOLUTION|>--- conflicted
+++ resolved
@@ -46,14 +46,11 @@
     return node.metaInfo().isQtQuick3DTexture();
 }
 
-<<<<<<< HEAD
-=======
 static bool isModel3D(const ModelNode &node)
 {
     return node.metaInfo().isQtQuick3DModel();
 }
 
->>>>>>> 77b2c68f
 static QString propertyEditorResourcesPath()
 {
 #ifdef SHARE_QML_PATH
@@ -355,7 +352,6 @@
                                                [[maybe_unused]] const QList<ModelNode> &lastSelectedNodeList)
 {
     using namespace std::ranges;
-<<<<<<< HEAD
 
     ModelNodes selectedMaterials = Utils::filtered(selectedNodeList, isMaterial);
     ModelNodes deselectedMaterials = Utils::filtered(lastSelectedNodeList, isMaterial);
@@ -363,21 +359,10 @@
     ModelNodes selectedTextures = Utils::filtered(selectedNodeList, isTexture);
     ModelNodes deselectedTextures = Utils::filtered(lastSelectedNodeList, isTexture);
 
-    m_widget->materialBrowserModel()->notifySelectionChanges(selectedMaterials, deselectedMaterials);
-    m_widget->materialBrowserModel()->setHasModelSelection(!selectedMaterials.isEmpty());
-=======
-
-    ModelNodes selectedMaterials = Utils::filtered(selectedNodeList, isMaterial);
-    ModelNodes deselectedMaterials = Utils::filtered(lastSelectedNodeList, isMaterial);
-
-    ModelNodes selectedTextures = Utils::filtered(selectedNodeList, isTexture);
-    ModelNodes deselectedTextures = Utils::filtered(lastSelectedNodeList, isTexture);
-
     ModelNodes selectedModels = Utils::filtered(selectedNodeList, isModel3D);
 
     m_widget->materialBrowserModel()->notifySelectionChanges(selectedMaterials, deselectedMaterials);
     m_widget->materialBrowserModel()->setHasModelSelection(!selectedModels.isEmpty());
->>>>>>> 77b2c68f
 
     m_widget->materialBrowserTexturesModel()->notifySelectionChanges(selectedTextures,
                                                                      deselectedTextures);
