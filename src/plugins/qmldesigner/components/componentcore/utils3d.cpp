--- conflicted
+++ resolved
@@ -566,8 +566,6 @@
     node.view()->emitCustomNotification("force_editing_node", {node}); // To PropertyEditor
 }
 
-<<<<<<< HEAD
-=======
 bool hasImported3dType(AbstractView *view,
                        const AbstractView::ExportedTypeNames &added,
                        const AbstractView::ExportedTypeNames &removed)
@@ -587,6 +585,5 @@
            || Utils::set_has_common_element(removed, generatedModuleIds, {}, &ExportedTypeName::moduleId);
 }
 
->>>>>>> 77b2c68f
 } // namespace Utils3D
 } // namespace QmlDesigner