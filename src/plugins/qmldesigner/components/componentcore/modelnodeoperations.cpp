// Copyright (C) 2016 The Qt Company Ltd.
// SPDX-License-Identifier: LicenseRef-Qt-Commercial OR GPL-3.0-only WITH Qt-GPL-exception-1.0

#include "modelnodeoperations.h"
#include "coreplugin/coreplugintr.h"
#include "designmodewidget.h"
#include "modelnodecontextmenu_helper.h"
#include "addimagesdialog.h"
#include "layoutingridlayout.h"
#include "findimplementation.h"

#include "addsignalhandlerdialog.h"

#include <bindingproperty.h>
#include <choosefrompropertylistdialog.h>
#include <documentmanager.h>
#include <itemlibraryentry.h>
#include <materialutils.h>
#include <modelnode.h>
#include <nodehints.h>
#include <nodeinstanceview.h>
#include <nodelistproperty.h>
#include <nodemetainfo.h>
#include <nodeproperty.h>
#include <qmlanchors.h>
#include <qmlitemnode.h>
#include <rewritertransaction.h>
#include <rewritingexception.h>
#include <signalhandlerproperty.h>
#include <variantproperty.h>

#include <componentcore_constants.h>
#include <stylesheetmerger.h>

#include <designermcumanager.h>
#include <qmldesignerplugin.h>
#include <qmldesignerconstants.h>

#include <coreplugin/messagebox.h>
#include <coreplugin/editormanager/editormanager.h>

#include <coreplugin/coreconstants.h>
#include <coreplugin/modemanager.h>
#include <coreplugin/icore.h>

#include <extensionsystem/pluginmanager.h>
#include <extensionsystem/pluginspec.h>

#include <qmljseditor/qmljsfindreferences.h>

#include <annotationeditor/annotationeditor.h>

#include <projectexplorer/project.h>
#include <projectexplorer/projectnodes.h>
#include <projectexplorer/projecttree.h>
#include "projectexplorer/target.h"

#include <qtsupport/baseqtversion.h>
#include <qtsupport/qtkitaspect.h>

#include <utils/algorithm.h>
#include <utils/fileutils.h>
#include <utils/qtcprocess.h>
#include <utils/qtcassert.h>
#include <utils/smallstring.h>

#include <QComboBox>
#include <QCoreApplication>
#include <QDialogButtonBox>
#include <QByteArray>
#include <QFileDialog>
#include <QPushButton>
#include <QGridLayout>
#include <QPointer>
#include <QMessageBox>
#include <QPair>

#include <algorithm>
#include <functional>
#include <cmath>
#include <limits>

#include <bindingeditor/signallist.h>

using namespace Utils;

namespace QmlDesigner {

namespace {
const Utils::SmallString auxDataString("anchors_");

Utils::SmallString auxPropertyString(Utils::SmallStringView name)
{
    return auxDataString + name;
}
} // namespace

inline static void reparentTo(const ModelNode &node, const QmlItemNode &parent)
{

    if (parent.isValid() && node.isValid()) {
        NodeAbstractProperty parentProperty;

        if (parent.hasDefaultPropertyName())
            parentProperty = parent.defaultNodeAbstractProperty();
        else
            parentProperty = parent.nodeAbstractProperty("data");

        parentProperty.reparentHere(node);
    }
}

inline static QPointF getUpperLeftPosition(const QList<ModelNode> &modelNodeList)
{
    QPointF postion(std::numeric_limits<qreal>::max(), std::numeric_limits<qreal>::max());
    for (const ModelNode &modelNode : modelNodeList) {
        if (QmlItemNode::isValidQmlItemNode(modelNode)) {
            QmlItemNode qmlIitemNode = QmlItemNode(modelNode);
            if (qmlIitemNode.instancePosition().x() < postion.x())
                postion.setX(qmlIitemNode.instancePosition().x());
            if (qmlIitemNode.instancePosition().y() < postion.y())
                postion.setY(qmlIitemNode.instancePosition().y());
        }
    }

    return postion;
}

static void setUpperLeftPostionToNode(const ModelNode &layoutNode, const QList<ModelNode> &modelNodeList)
{
    QPointF upperLeftPosition = getUpperLeftPosition(modelNodeList);
    layoutNode.variantProperty("x").setValue(qRound(upperLeftPosition.x()));
    layoutNode.variantProperty("y") .setValue(qRound(upperLeftPosition.y()));
}

namespace ModelNodeOperations {

bool goIntoComponent(const ModelNode &modelNode)
{
    return DocumentManager::goIntoComponent(modelNode);
}

void select(const SelectionContext &selectionState)
{
    if (selectionState.view())
        selectionState.view()->setSelectedModelNodes({selectionState.targetNode()});
}

void deSelect(const SelectionContext &selectionState)
{
    if (selectionState.view()) {
        QList<ModelNode> selectedNodes = selectionState.view()->selectedModelNodes();
        const QList<ModelNode> nodes = selectionState.selectedModelNodes();
        for (const ModelNode &node : nodes) {
            if (selectedNodes.contains(node))
                selectedNodes.removeAll(node);
        }
        selectionState.view()->setSelectedModelNodes(selectedNodes);
    }
}

void cut(const SelectionContext &)
{
}


void copy(const SelectionContext &)
{
}

void deleteSelection(const SelectionContext &)
{
}

void toFront(const SelectionContext &selectionState)
{
    if (!selectionState.view())
        return;

    try {
        QmlItemNode node = selectionState.firstSelectedModelNode();
        if (node.isValid()) {
            ModelNode modelNode = selectionState.currentSingleSelectedNode();
            NodeListProperty parentProperty = modelNode.parentProperty().toNodeListProperty();
            const int index = parentProperty.indexOf(modelNode);
            const int lastIndex = parentProperty.count() - 1;

            if (index != lastIndex)
                parentProperty.slide(index, lastIndex);
        }
    } catch (const RewritingException &e) { //better safe than sorry
        e.showException();
    }
}


void toBack(const SelectionContext &selectionState)
{
    if (!selectionState.view())
        return;
    try {
        QmlItemNode node = selectionState.firstSelectedModelNode();
        if (node.isValid()) {
            ModelNode modelNode = selectionState.currentSingleSelectedNode();
            NodeListProperty parentProperty = modelNode.parentProperty().toNodeListProperty();
            const int index = parentProperty.indexOf(modelNode);

            if (index != 0)
                parentProperty.slide(index, 0);
        }

    } catch (const RewritingException &e) { //better safe than sorry
        e.showException();
    }
}

enum OrderAction {RaiseItem, LowerItem};

void changeOrder(const SelectionContext &selectionState, OrderAction orderAction)
{
    if (!selectionState.view())
        return;

    QTC_ASSERT(selectionState.singleNodeIsSelected(), return);
    ModelNode modelNode = selectionState.currentSingleSelectedNode();

    if (modelNode.isRootNode())
        return;
    if (!modelNode.parentProperty().isNodeListProperty())
        return;

    selectionState.view()->executeInTransaction("DesignerActionManager|changeOrder", [orderAction, selectionState, modelNode]() {
        ModelNode modelNode = selectionState.currentSingleSelectedNode();
        NodeListProperty parentProperty = modelNode.parentProperty().toNodeListProperty();
        const int index = parentProperty.indexOf(modelNode);

        if (orderAction == RaiseItem) {
            if (index < parentProperty.count() - 1)
                parentProperty.slide(index, index + 1);
        } else if (orderAction == LowerItem) {
            if (index > 0)
                parentProperty.slide(index, index - 1);
        }
    });
}

void raise(const SelectionContext &selectionState)
{
    changeOrder(selectionState, RaiseItem);
}

void lower(const SelectionContext &selectionState)
{
    changeOrder(selectionState, LowerItem);
}

void paste(const SelectionContext &)
{
}

void undo(const SelectionContext &)
{
}

void redo(const SelectionContext &)
{
}

void setVisible(const SelectionContext &selectionState)
{
    if (!selectionState.view())
        return;

    try {
        selectionState.selectedModelNodes().constFirst().variantProperty("visible").setValue(selectionState.toggled());
    } catch (const RewritingException &e) { //better safe than sorry
        e.showException();
    }
}

void setFillWidth(const SelectionContext &selectionState)
{
    if (!selectionState.view()
            || !selectionState.hasSingleSelectedModelNode())
        return;

    try {
        selectionState.firstSelectedModelNode().variantProperty("Layout.fillWidth").setValue(selectionState.toggled());
    } catch (const RewritingException &e) { //better safe than sorry
        e.showException();
    }
}

void setFillHeight(const SelectionContext &selectionState)
{
    if (!selectionState.view()
            || !selectionState.hasSingleSelectedModelNode())
        return;

    try {
        selectionState.firstSelectedModelNode().variantProperty("Layout.fillHeight").setValue(selectionState.toggled());
    } catch (const RewritingException &e) { //better safe than sorry
        e.showException();
    }
}

void resetSize(const SelectionContext &selectionState)
{
    if (!selectionState.view())
        return;

    selectionState.view()->executeInTransaction("DesignerActionManager|resetSize",[selectionState](){
        const QList<ModelNode> nodes = selectionState.selectedModelNodes();
        for (const ModelNode &node : nodes) {
            QmlItemNode itemNode(node);
            if (itemNode.isValid()) {
                itemNode.removeProperty("width");
                itemNode.removeProperty("height");
            }
        }
    });
}

void resetPosition(const SelectionContext &selectionState)
{
    if (!selectionState.view())
        return;

    selectionState.view()->executeInTransaction("DesignerActionManager|resetPosition",[selectionState](){
        const QList<ModelNode> nodes = selectionState.selectedModelNodes();
        for (const ModelNode &node : nodes) {
            QmlItemNode itemNode(node);
            if (itemNode.isValid()) {
                itemNode.removeProperty("x");
                itemNode.removeProperty("y");
            }
        }
    });
}

void goIntoComponentOperation(const SelectionContext &selectionState)
{
    goIntoComponent(selectionState.currentSingleSelectedNode());
}

void setId(const SelectionContext &)
{
}

void resetZ(const SelectionContext &selectionState)
{
    if (!selectionState.view())
        return;

    selectionState.view()->executeInTransaction("DesignerActionManager|resetZ", [selectionState](){
        for (ModelNode node : selectionState.selectedModelNodes()) {
            QmlItemNode itemNode(node);
            if (itemNode.isValid())
                itemNode.removeProperty("z");
        }
    });
}

void reverse(const SelectionContext &selectionState)
{
    if (!selectionState.view())
        return;

    selectionState.view()->executeInTransaction("DesignerActionManager|reverse", [selectionState](){
        NodeListProperty::reverseModelNodes(selectionState.selectedModelNodes());
    });
}

inline static void backupPropertyAndRemove(const ModelNode &node, const PropertyName &propertyName)
{
    if (node.hasVariantProperty(propertyName)) {
        node.setAuxiliaryData(AuxiliaryDataType::Document,
                              auxPropertyString(propertyName),
                              node.variantProperty(propertyName).value());
        node.removeProperty(propertyName);

    }
    if (node.hasBindingProperty(propertyName)) {
        node.setAuxiliaryData(AuxiliaryDataType::Document,
                              auxPropertyString(propertyName),
                              QmlItemNode(node).instanceValue(propertyName));
        node.removeProperty(propertyName);
    }
}

static void restoreProperty(const ModelNode &node, const PropertyName &propertyName)
{
    if (auto data = node.auxiliaryData(AuxiliaryDataType::Document, auxPropertyString(propertyName)))
        node.variantProperty(propertyName).setValue(*data);
}

void anchorsFill(const SelectionContext &selectionState)
{
    if (!selectionState.view())
        return;

    selectionState.view()->executeInTransaction("DesignerActionManager|anchorsFill",[selectionState](){
        ModelNode modelNode = selectionState.currentSingleSelectedNode();

        QmlItemNode node = modelNode;
        if (node.isValid()) {
            node.anchors().fill();
            backupPropertyAndRemove(modelNode, "x");
            backupPropertyAndRemove(modelNode, "y");
            backupPropertyAndRemove(modelNode, "width");
            backupPropertyAndRemove(modelNode, "height");
        }
    });
}

void anchorsReset(const SelectionContext &selectionState)
{
    if (!selectionState.view())
        return;

    selectionState.view()->executeInTransaction("DesignerActionManager|anchorsReset",[selectionState](){
        ModelNode modelNode = selectionState.currentSingleSelectedNode();

        QmlItemNode node = modelNode;
        if (node.isValid()) {
            node.anchors().removeAnchors();
            node.anchors().removeMargins();
            restoreProperty(node, "x");
            restoreProperty(node, "y");
            restoreProperty(node, "width");
            restoreProperty(node, "height");
        }
    });
}

using LessThan = std::function<bool (const ModelNode &, const ModelNode&)>;

bool compareByX(const ModelNode &node1, const ModelNode &node2)
{
    QmlItemNode itemNode1 = QmlItemNode(node1);
    QmlItemNode itemNode2 = QmlItemNode(node2);
    if (itemNode1.isValid() && itemNode2.isValid())
        return itemNode1.instancePosition().x() < itemNode2.instancePosition().x();
    return false;
}

bool compareByY(const ModelNode &node1, const ModelNode &node2)
{
    QmlItemNode itemNode1 = QmlItemNode(node1);
    QmlItemNode itemNode2 = QmlItemNode(node2);
    if (itemNode1.isValid() && itemNode2.isValid())
        return itemNode1.instancePosition().y() < itemNode2.instancePosition().y();
    return false;
}

bool compareByGrid(const ModelNode &node1, const ModelNode &node2)
{
    QmlItemNode itemNode1 = QmlItemNode(node1);
    QmlItemNode itemNode2 = QmlItemNode(node2);
    if (itemNode1.isValid() && itemNode2.isValid()) {
        if ((itemNode1.instancePosition().y() + itemNode1.instanceSize().height())  < itemNode2.instancePosition().y())
            return true;
        if ((itemNode2.instancePosition().y() + itemNode2.instanceSize().height())  < itemNode1.instancePosition().y() +  itemNode1.instanceSize().height())
            return false; //first sort y (rows)
        return itemNode1.instancePosition().x() < itemNode2.instancePosition().x();
    }
    return false;
}


static void layoutHelperFunction(const SelectionContext &selectionContext,
                                 const TypeName &layoutType,
                                 const LessThan &lessThan)
{
    if (!selectionContext.view()
             || !selectionContext.view()->model()->hasNodeMetaInfo(layoutType))
        return;

    if (QmlItemNode::isValidQmlItemNode(selectionContext.firstSelectedModelNode())) {
        const QmlItemNode qmlItemNode = QmlItemNode(selectionContext.firstSelectedModelNode());

        if (qmlItemNode.hasInstanceParentItem()) {

            selectionContext.view()->executeInTransaction("DesignerActionManager|layoutHelperFunction",[=](){

                QmlItemNode parentNode = qmlItemNode.instanceParentItem();
#ifdef QDS_USE_PROJECTSTORAGE
                const ModelNode layoutNode = selectionContext.view()->createModelNode(layoutType);
#else
                NodeMetaInfo metaInfo = selectionContext.view()->model()->metaInfo(layoutType);

                const ModelNode layoutNode = selectionContext.view()->createModelNode(layoutType, metaInfo.majorVersion(), metaInfo.minorVersion());
#endif
                reparentTo(layoutNode, parentNode);

                QList<ModelNode> sortedSelectedNodes =  selectionContext.selectedModelNodes();
                Utils::sort(sortedSelectedNodes, lessThan);

                setUpperLeftPostionToNode(layoutNode, sortedSelectedNodes);
                LayoutInGridLayout::reparentToNodeAndRemovePositionForModelNodes(layoutNode, sortedSelectedNodes);
                if (layoutType.contains("Layout"))
                    LayoutInGridLayout::setSizeAsPreferredSize(sortedSelectedNodes);
            });
        }
    }
}

void layoutRowPositioner(const SelectionContext &selectionContext)
{
    layoutHelperFunction(selectionContext, "QtQuick.Row", compareByX);
}

void layoutColumnPositioner(const SelectionContext &selectionContext)
{
    layoutHelperFunction(selectionContext, "QtQuick.Column", compareByY);
}

void layoutGridPositioner(const SelectionContext &selectionContext)
{
    layoutHelperFunction(selectionContext, "QtQuick.Grid", compareByGrid);
}

void layoutFlowPositioner(const SelectionContext &selectionContext)
{
    layoutHelperFunction(selectionContext, "QtQuick.Flow", compareByGrid);
}

void layoutRowLayout(const SelectionContext &selectionContext)
{
    try {
        LayoutInGridLayout::ensureLayoutImport(selectionContext);
        layoutHelperFunction(selectionContext, "QtQuick.Layouts.RowLayout", compareByX);
    } catch (RewritingException &e) { //better safe than sorry
        e.showException();
    }
}

void layoutColumnLayout(const SelectionContext &selectionContext)
{
    try {
        LayoutInGridLayout::ensureLayoutImport(selectionContext);
        layoutHelperFunction(selectionContext, "QtQuick.Layouts.ColumnLayout", compareByY);
    } catch (RewritingException &e) { //better safe than sorry
        e.showException();
    }
}

void layoutGridLayout(const SelectionContext &selectionContext)
{
    try {
        Q_ASSERT(!DesignerMcuManager::instance().isMCUProject()); //remove this line when grids are finally supported

        LayoutInGridLayout::ensureLayoutImport(selectionContext);
        LayoutInGridLayout::layout(selectionContext);
    } catch (RewritingException &e) { //better safe than sorry
        e.showException();
    }
}

static PropertyNameList sortedPropertyNameList(const PropertyMetaInfos &properties)
{
    auto propertyNames = Utils::transform<PropertyNameList>(properties, [](const auto &property) {
        return property.name();
    });

    std::sort(propertyNames.begin(), propertyNames.end());

    propertyNames.erase(std::unique(propertyNames.begin(), propertyNames.end()), propertyNames.end());

    return propertyNames;
}

static QString toUpper(const QString &signal)
{
    QString ret = signal;
    ret[0] = signal.at(0).toUpper();
    return ret;
}

static void addSignal(const QString &typeName,
                      const QString &itemId,
                      const QString &signalName,
                      bool isRootModelNode,
                      ExternalDependenciesInterface &externanDependencies,
                      [[maybe_unused]] Model *otherModel)
{
#ifdef QDS_USE_PROJECTSTORAGE
    auto model = otherModel->createModel("Item");
#else
    auto model = Model::create("Item", 2, 0);
#endif
    RewriterView rewriterView(externanDependencies, RewriterView::Amend);

    auto textEdit = qobject_cast<TextEditor::TextEditorWidget*>
            (Core::EditorManager::currentEditor()->widget());

    BaseTextEditModifier modifier(textEdit);

    rewriterView.setCheckSemanticErrors(false);
    rewriterView.setTextModifier(&modifier);

    model->setRewriterView(&rewriterView);

    PropertyName signalHandlerName;

    if (isRootModelNode)
        signalHandlerName = "on" + toUpper(signalName).toUtf8();
    else
        signalHandlerName = itemId.toUtf8() + ".on" + toUpper(signalName).toUtf8();
    const QList<ModelNode> nodes = rewriterView.allModelNodes();
    for (const ModelNode &modelNode : nodes) {
        if (modelNode.type() == typeName.toUtf8()) {
            modelNode.signalHandlerProperty(signalHandlerName).setSource(QLatin1String("{\n}"));
        }
    }
}

static QStringList cleanSignalNames(const QStringList &input)
{
    QStringList output;

    for (const QString &signal : input)
        if (!signal.startsWith(QLatin1String("__")) && !output.contains(signal))
            output.append(signal);

    return output;
}

static QStringList getSortedSignalNameList(const ModelNode &modelNode)
{
    NodeMetaInfo metaInfo = modelNode.metaInfo();
    QStringList signalNames;

    if (metaInfo.isValid()) {
        // TODO seem to be broken because there can be properties without notifier and the notifier can be even have a different name

        const PropertyNameList signalNameList = metaInfo.signalNames();
        for (const PropertyName &signalName : signalNameList)
            if (!signalName.contains("Changed"))
                signalNames.append(QString::fromUtf8(signalName));

        const PropertyNameList propertyNameList = sortedPropertyNameList(metaInfo.properties());
        for (const PropertyName &propertyName : propertyNameList)
            if (!propertyName.contains("."))
                signalNames.append(QString::fromUtf8(propertyName + "Changed"));
    }

    return signalNames;
}

void addSignalHandlerOrGotoImplementation(const SelectionContext &selectionState, bool addAlwaysNewSlot)
{
    ModelNode modelNode;
    if (selectionState.singleNodeIsSelected())
        modelNode = selectionState.selectedModelNodes().constFirst();

    bool isModelNodeRoot = true;

    QmlObjectNode qmlObjectNode(modelNode);

    if (!qmlObjectNode.isValid()) {
        QString title = QCoreApplication::translate("ModelNodeOperations", "Go to Implementation");
        QString description = QCoreApplication::translate("ModelNodeOperations", "Invalid component.");
        Core::AsynchronousMessageBox::warning(title, description);
        return;
    }

    if (!qmlObjectNode.isRootModelNode()) {
        isModelNodeRoot = false;
        qmlObjectNode.view()->executeInTransaction("NavigatorTreeModel:exportItem", [&qmlObjectNode](){
            qmlObjectNode.ensureAliasExport();
        });
    }

    QString itemId = modelNode.id();

    const Utils::FilePath currentDesignDocument = QmlDesignerPlugin::instance()->documentManager().currentDesignDocument()->fileName();
    const QString fileName = currentDesignDocument.toString();
    const QString typeName = currentDesignDocument.baseName();

    QStringList signalNames = cleanSignalNames(getSortedSignalNameList(selectionState.selectedModelNodes().constFirst()));

    QList<QmlJSEditor::FindReferences::Usage> usages
        = QmlJSEditor::FindReferences::findUsageOfType(currentDesignDocument, typeName);

    if (usages.isEmpty()) {
        QString title = QCoreApplication::translate("ModelNodeOperations", "Go to Implementation");
        QString description = QCoreApplication::translate("ModelNodeOperations", "Cannot find an implementation.");
        Core::AsynchronousMessageBox::warning(title, description);
        return;
    }

    usages = FindImplementation::run(usages.constFirst().path.toString(), typeName, itemId);

    Core::ModeManager::activateMode(Core::Constants::MODE_EDIT);

    if (!usages.isEmpty() && (addAlwaysNewSlot || usages.size() < 2)
        && (!isModelNodeRoot || addAlwaysNewSlot)) {
        Core::EditorManager::openEditorAt(
            {usages.constFirst().path, usages.constFirst().line, usages.constFirst().col});

        if (!signalNames.isEmpty()) {
            auto dialog = new AddSignalHandlerDialog(Core::ICore::dialogParent());
            dialog->setSignals(signalNames);

            AddSignalHandlerDialog::connect(dialog, &AddSignalHandlerDialog::signalSelected, [=] {
                dialog->deleteLater();

                if (dialog->signal().isEmpty())
                    return;

                qmlObjectNode.view()->executeInTransaction("NavigatorTreeModel:exportItem", [=]() {
                    addSignal(typeName,
                              itemId,
                              dialog->signal(),
                              isModelNodeRoot,
                              selectionState.view()->externalDependencies(),
                              selectionState.view()->model());
                });

                addSignal(typeName,
                          itemId,
                          dialog->signal(),
                          isModelNodeRoot,
                          selectionState.view()->externalDependencies(),
                          selectionState.view()->model());

                //Move cursor to correct curser position
                const QString filePath = Core::EditorManager::currentDocument()->filePath().toString();
                QList<QmlJSEditor::FindReferences::Usage> usages = FindImplementation::run(filePath, typeName, itemId);
                Core::EditorManager::openEditorAt({Utils::FilePath::fromString(filePath),
                                                   usages.constFirst().line,
                                                   usages.constFirst().col + 1});
            } );
            dialog->show();

        }
        return;
    }

    Core::EditorManager::openEditorAt(
        {usages.constFirst().path, usages.constFirst().line, usages.constFirst().col + 1});
}

void removeLayout(const SelectionContext &selectionContext)
{
    if (!selectionContext.view()
            || !selectionContext.hasSingleSelectedModelNode())
        return;

    ModelNode layout = selectionContext.currentSingleSelectedNode();

    if (!QmlItemNode::isValidQmlItemNode(layout))
        return;

    QmlItemNode layoutItem(layout);

    QmlItemNode parent = layoutItem.instanceParentItem();

    if (!parent.isValid())
        return;

    selectionContext.view()->executeInTransaction("DesignerActionManager|removeLayout", [selectionContext, &layoutItem, parent](){
        const QList<ModelNode> modelNodes = selectionContext.currentSingleSelectedNode().directSubModelNodes();
        for (const ModelNode &modelNode : modelNodes) {
            if (QmlItemNode::isValidQmlItemNode(modelNode)) {

                QmlItemNode qmlItem(modelNode);
                if (modelNode.simplifiedTypeName() == "Item"
                        && modelNode.id().contains("spacer")) {
                    qmlItem.destroy();
                } else {
                    QPointF pos = qmlItem.instancePosition();
                    pos = layoutItem.instanceTransform().map(pos);
                    modelNode.variantProperty("x").setValue(pos.x());
                    modelNode.variantProperty("y").setValue(pos.y());
                }
            }
            parent.modelNode().defaultNodeListProperty().reparentHere(modelNode);
        }
        layoutItem.destroy();
    });
}

void removePositioner(const SelectionContext &selectionContext)
{
    removeLayout(selectionContext);
}

void moveToComponent(const SelectionContext &selectionContext)
{
    ModelNode modelNode;
    if (selectionContext.singleNodeIsSelected())
        modelNode = selectionContext.selectedModelNodes().constFirst();

    if (modelNode.isValid())
        selectionContext.view()->model()->rewriterView()->moveToComponent(modelNode);
}

void goImplementation(const SelectionContext &selectionState)
{
    addSignalHandlerOrGotoImplementation(selectionState, false);
}

void addNewSignalHandler(const SelectionContext &selectionState)
{
    addSignalHandlerOrGotoImplementation(selectionState, true);
}

// Open a model's material in the material editor
void editMaterial(const SelectionContext &selectionContext)
{
    ModelNode modelNode = selectionContext.targetNode();

    if (!modelNode.isValid())
        modelNode = selectionContext.currentSingleSelectedNode();

    QTC_ASSERT(modelNode.isValid(), return);

    BindingProperty prop = modelNode.bindingProperty("materials");
    if (!prop.exists())
        return;

    AbstractView *view = selectionContext.view();

    ModelNode material;

    if (view->hasId(prop.expression())) {
        material = view->modelNodeForId(prop.expression());
    } else {
        QList<ModelNode> materials = prop.resolveToModelNodeList();

        if (materials.size() > 0)
            material = materials.first();
    }

    if (material.isValid()) {
        QmlDesignerPlugin::instance()->mainWidget()->showDockWidget("MaterialEditor");

        // to MaterialBrowser...
        view->emitCustomNotification("select_material", {material});
    }
}

// Open a collection in the collection editor
void editCollection(const SelectionContext &selectionContext)
{
    ModelNode modelNode = selectionContext.targetNode();

    if (!modelNode)
        modelNode = selectionContext.currentSingleSelectedNode();

    if (!modelNode)
        return;

    const QString dataStoreExpression = "DataStore.";

    BindingProperty prop = modelNode.bindingProperty("model");
    if (!prop.exists() || !prop.expression().startsWith(dataStoreExpression))
        return;

    AbstractView *view = selectionContext.view();
    const QString collectionId = prop.expression().mid(dataStoreExpression.size());

    // to CollectionEditor...
    view->emitCustomNotification("open_collection_by_id", {}, {collectionId});
}

void addItemToStackedContainer(const SelectionContext &selectionContext)
{
    AbstractView *view = selectionContext.view();

    QTC_ASSERT(view && selectionContext.hasSingleSelectedModelNode(), return);
    ModelNode container = selectionContext.currentSingleSelectedNode();
    QTC_ASSERT(container.isValid(), return);
    QTC_ASSERT(container.metaInfo().isValid(), return);

    const PropertyName propertyName = getIndexPropertyName(container);
    QTC_ASSERT(container.metaInfo().hasProperty(propertyName), return);
    BindingProperty binding = container.bindingProperty(propertyName);

    /* Check if there is already a TabBar attached. */
    ModelNode potentialTabBar;
    if (binding.isValid()) {
        AbstractProperty bindingTarget = binding.resolveToProperty();
        if (bindingTarget.isValid()) { // In this case the stacked container might be hooked up to a TabBar
            potentialTabBar = bindingTarget.parentModelNode();

            if (!potentialTabBar.metaInfo().isQtQuickControlsTabBar())
                potentialTabBar = ModelNode();
        }
    }

    view->executeInTransaction("DesignerActionManager:addItemToStackedContainer", [=](){

        NodeMetaInfo itemMetaInfo = view->model()->metaInfo("QtQuick.Item", -1, -1);
        QTC_ASSERT(itemMetaInfo.isValid(), return);
#ifdef QDS_USE_PROJECTSTORAGE
        QmlDesigner::ModelNode itemNode = view->createModelNode("Item");
#else
        QmlDesigner::ModelNode itemNode =
                view->createModelNode("QtQuick.Item", itemMetaInfo.majorVersion(), itemMetaInfo.minorVersion());
#endif
        container.defaultNodeListProperty().reparentHere(itemNode);

        if (potentialTabBar.isValid()) {// The stacked container is hooked up to a TabBar
#ifdef QDS_USE_PROJECTSTORAGE
            const int buttonIndex = potentialTabBar.directSubModelNodes().size();
            ModelNode tabButtonNode = view->createModelNode("TabButton");

            tabButtonNode.variantProperty("text").setValue(
                QString::fromLatin1("Tab %1").arg(buttonIndex));
            potentialTabBar.defaultNodeListProperty().reparentHere(tabButtonNode);
#else
            NodeMetaInfo tabButtonMetaInfo = view->model()->metaInfo("QtQuick.Controls.TabButton",
                                                                     -1,
                                                                     -1);
            if (tabButtonMetaInfo.isValid()) {
                const int buttonIndex = potentialTabBar.directSubModelNodes().size();
                ModelNode tabButtonNode =
                        view->createModelNode("QtQuick.Controls.TabButton",
                                              tabButtonMetaInfo.majorVersion(),
                                              tabButtonMetaInfo.minorVersion());

                tabButtonNode.variantProperty("text").setValue(QString::fromLatin1("Tab %1").arg(buttonIndex));
                potentialTabBar.defaultNodeListProperty().reparentHere(tabButtonNode);

            }
#endif
        }
    });
}

PropertyName getIndexPropertyName(const ModelNode &modelNode)
{
    const PropertyName propertyName = NodeHints::fromModelNode(modelNode).indexPropertyForStackedContainer().toUtf8();

    if (modelNode.metaInfo().hasProperty(propertyName))
        return propertyName;

    if (modelNode.metaInfo().hasProperty("currentIndex"))
        return "currentIndex";

    if (modelNode.metaInfo().hasProperty("index"))
        return "index";

    return PropertyName();
}

static void setIndexProperty(const AbstractProperty &property, const QVariant &value)
{
    if (!property.exists() || property.isVariantProperty()) {
        /* Using QmlObjectNode ensures we take states into account. */
        property.parentQmlObjectNode().setVariantProperty(property.name(), value);
        return;
    } else if (property.isBindingProperty()) {
        /* Track one binding to the original source, incase a TabBar is attached */
        const AbstractProperty orignalProperty = property.toBindingProperty().resolveToProperty();
        if (orignalProperty.isValid() && (orignalProperty.isVariantProperty() || !orignalProperty.exists())) {
            orignalProperty.parentQmlObjectNode().setVariantProperty(orignalProperty.name(), value);
            return;
        }
    }

    const QString propertyName = QString::fromUtf8(property.name());

    QString title = QCoreApplication::translate("ModelNodeOperations", "Cannot Set Property %1").arg(propertyName);
    QString description = QCoreApplication::translate("ModelNodeOperations", "The property %1 is bound to an expression.").arg(propertyName);
    Core::AsynchronousMessageBox::warning(title, description);
}

void increaseIndexOfStackedContainer(const SelectionContext &selectionContext)
{
    AbstractView *view = selectionContext.view();

    QTC_ASSERT(view && selectionContext.hasSingleSelectedModelNode(), return);
    ModelNode container = selectionContext.currentSingleSelectedNode();
    QTC_ASSERT(container.isValid(), return);
    QTC_ASSERT(container.metaInfo().isValid(), return);

    const PropertyName propertyName = getIndexPropertyName(container);
    QTC_ASSERT(container.metaInfo().hasProperty(propertyName), return);

    QmlItemNode containerItemNode(container);
    QTC_ASSERT(containerItemNode.isValid(), return);

    int value = containerItemNode.instanceValue(propertyName).toInt();
    ++value;

    const int maxValue = container.directSubModelNodes().size();

    QTC_ASSERT(value < maxValue, return);

    setIndexProperty(container.property(propertyName), value);
}

void decreaseIndexOfStackedContainer(const SelectionContext &selectionContext)
{
    AbstractView *view = selectionContext.view();

    QTC_ASSERT(view && selectionContext.hasSingleSelectedModelNode(), return);
    ModelNode container = selectionContext.currentSingleSelectedNode();
    QTC_ASSERT(container.isValid(), return);
    QTC_ASSERT(container.metaInfo().isValid(), return);

    const PropertyName propertyName = getIndexPropertyName(container);
    QTC_ASSERT(container.metaInfo().hasProperty(propertyName), return);

    QmlItemNode containerItemNode(container);
    QTC_ASSERT(containerItemNode.isValid(), return);

    int value = containerItemNode.instanceValue(propertyName).toInt();
    --value;

    QTC_ASSERT(value > -1, return);

    setIndexProperty(container.property(propertyName), value);
}

void addTabBarToStackedContainer(const SelectionContext &selectionContext)
{
    AbstractView *view = selectionContext.view();

    QTC_ASSERT(view && selectionContext.hasSingleSelectedModelNode(), return);
    ModelNode container = selectionContext.currentSingleSelectedNode();
    QTC_ASSERT(container.isValid(), return);
    QTC_ASSERT(container.metaInfo().isValid(), return);

#ifndef QDS_USE_PROJECTSTORAGE
    NodeMetaInfo tabBarMetaInfo = view->model()->metaInfo("QtQuick.Controls.TabBar", -1, -1);
    QTC_ASSERT(tabBarMetaInfo.isValid(), return);
    QTC_ASSERT(tabBarMetaInfo.majorVersion() == 2, return);

    NodeMetaInfo tabButtonMetaInfo = view->model()->metaInfo("QtQuick.Controls.TabButton", -1, -1);
    QTC_ASSERT(tabButtonMetaInfo.isValid(), return);
    QTC_ASSERT(tabButtonMetaInfo.majorVersion() == 2, return);
#endif

    QmlItemNode containerItemNode(container);
    QTC_ASSERT(containerItemNode.isValid(), return);

    const PropertyName indexPropertyName = getIndexPropertyName(container);
    QTC_ASSERT(container.metaInfo().hasProperty(indexPropertyName), return);

    view->executeInTransaction("DesignerActionManager:addItemToStackedContainer", [&]() {
#ifdef QDS_USE_PROJECTSTORAGE
        ModelNode tabBarNode = view->createModelNode("TabBar");
#else
        ModelNode tabBarNode =
                view->createModelNode("QtQuick.Controls.TabBar",
                                      tabBarMetaInfo.majorVersion(),
                                      tabBarMetaInfo.minorVersion());
#endif
        container.parentProperty().reparentHere(tabBarNode);

        const int maxValue = container.directSubModelNodes().size();

        QmlItemNode tabBarItem(tabBarNode);

        tabBarItem.anchors().setAnchor(AnchorLineLeft, containerItemNode, AnchorLineLeft);
        tabBarItem.anchors().setAnchor(AnchorLineRight, containerItemNode, AnchorLineRight);
        tabBarItem.anchors().setAnchor(AnchorLineBottom, containerItemNode, AnchorLineTop);

        for (int i = 0; i < maxValue; ++i) {
#ifdef QDS_USE_PROJECTSTORAGE
            ModelNode tabButtonNode = view->createModelNode("TabButton");
#else
            ModelNode tabButtonNode =
                    view->createModelNode("QtQuick.Controls.TabButton",
                                          tabButtonMetaInfo.majorVersion(),
                                          tabButtonMetaInfo.minorVersion());
#endif
            tabButtonNode.variantProperty("text").setValue(QString::fromLatin1("Tab %1").arg(i));
            tabBarNode.defaultNodeListProperty().reparentHere(tabButtonNode);
        }

        const QString id = tabBarNode.validId();

        container.removeProperty(indexPropertyName);
        const QString expression = id + "." + QString::fromLatin1(indexPropertyName);
        container.bindingProperty(indexPropertyName).setExpression(expression);
    });
}

AddFilesResult addFilesToProject(const QStringList &fileNames, const QString &defaultDir, bool showDialog)
{
    QString directory = showDialog ? AddImagesDialog::getDirectory(fileNames, defaultDir) : defaultDir;
    if (directory.isEmpty())
        return AddFilesResult::cancelled(directory);

    DesignDocument *document = QmlDesignerPlugin::instance()->currentDesignDocument();
    QTC_ASSERT(document, return AddFilesResult::failed(directory));

    QList<QPair<QString, QString>> copyList;
    QStringList removeList;
    for (const QString &fileName : fileNames) {
        const QString targetFile = directory + "/" + QFileInfo(fileName).fileName();
        Utils::FilePath srcFilePath = Utils::FilePath::fromString(fileName);
        Utils::FilePath targetFilePath = Utils::FilePath::fromString(targetFile);
        if (targetFilePath.exists()) {
            if (srcFilePath.lastModified() == targetFilePath.lastModified())
                continue;
            const QString title = QCoreApplication::translate(
                        "ModelNodeOperations", "Overwrite Existing File?");
            const QString question = QCoreApplication::translate(
                        "ModelNodeOperations", "File already exists. Overwrite?\n\"%1\"").arg(targetFile);
            if (QMessageBox::question(qobject_cast<QWidget *>(Core::ICore::dialogParent()),
                                      title, question, QMessageBox::Yes | QMessageBox::No)
                    != QMessageBox::Yes) {
                continue;
            }
            removeList.append(targetFile);
        }
        copyList.append({fileName, targetFile});
    }
    // Defer actual file operations after we have dealt with possible popup dialogs to avoid
    // unnecessarily refreshing file models multiple times during the operation
    for (const auto &file : std::as_const(removeList))
        QFile::remove(file);

    for (const auto &filePair : std::as_const(copyList)) {
        const bool success = QFile::copy(filePair.first, filePair.second);
        if (!success)
            return AddFilesResult::failed(directory);

        ProjectExplorer::Node *node = ProjectExplorer::ProjectTree::nodeForFile(document->fileName());
        if (node) {
            ProjectExplorer::FolderNode *containingFolder = node->parentFolderNode();
            if (containingFolder)
                containingFolder->addFiles({Utils::FilePath::fromString(filePair.second)});
        }
    }

    return AddFilesResult::succeeded(directory);
}

static QString getAssetDefaultDirectory(const QString &assetDir, const QString &defaultDirectory)
{
    QString adjustedDefaultDirectory = defaultDirectory;

    Utils::FilePath contentPath = QmlDesignerPlugin::instance()->documentManager().currentResourcePath();

    Utils::FilePath assetPath = contentPath.pathAppended(assetDir);

    if (!assetPath.exists())
        assetPath.createDir();

    if (assetPath.exists() && assetPath.isDir())
        adjustedDefaultDirectory = assetPath.toString();

    return adjustedDefaultDirectory;
}

AddFilesResult addFontToProject(const QStringList &fileNames, const QString &defaultDir, bool showDialog)
{
    return addFilesToProject(fileNames, getAssetDefaultDirectory("fonts", defaultDir), showDialog);
}

AddFilesResult addSoundToProject(const QStringList &fileNames, const QString &defaultDir, bool showDialog)
{
    return addFilesToProject(fileNames, getAssetDefaultDirectory("sounds", defaultDir), showDialog);
}

AddFilesResult addShaderToProject(const QStringList &fileNames, const QString &defaultDir, bool showDialog)
{
    return addFilesToProject(fileNames, getAssetDefaultDirectory("shaders", defaultDir), showDialog);
}

AddFilesResult addImageToProject(const QStringList &fileNames, const QString &defaultDir, bool showDialog)
{
    return addFilesToProject(fileNames, getAssetDefaultDirectory("images", defaultDir), showDialog);
}

AddFilesResult addVideoToProject(const QStringList &fileNames, const QString &defaultDir, bool showDialog)
{
    return addFilesToProject(fileNames, getAssetDefaultDirectory("videos", defaultDir), showDialog);
}

void createFlowActionArea(const SelectionContext &selectionContext)
{
    AbstractView *view = selectionContext.view();

    QTC_ASSERT(view && selectionContext.hasSingleSelectedModelNode(), return);
    ModelNode container = selectionContext.currentSingleSelectedNode();
    QTC_ASSERT(container.isValid(), return);
    QTC_ASSERT(container.metaInfo().isValid(), return);

    NodeMetaInfo actionAreaMetaInfo = view->model()->metaInfo("FlowView.FlowActionArea", -1, -1);
    QTC_ASSERT(actionAreaMetaInfo.isValid(), return);

    const QPointF pos = selectionContext.scenePosition().isNull() ? QPointF() : selectionContext.scenePosition() - QmlItemNode(container).flowPosition();

    view->executeInTransaction("DesignerActionManager:createFlowActionArea", [&]() {
#ifdef QDS_USE_PROJECTSTORAGE
        ModelNode flowActionNode = view->createModelNode("FlowActionArea");
#else
            ModelNode flowActionNode = view->createModelNode("FlowView.FlowActionArea",
                                                             actionAreaMetaInfo.majorVersion(),
                                                             actionAreaMetaInfo.minorVersion());
#endif
        if (!pos.isNull()) {
            flowActionNode.variantProperty("x").setValue(pos.x());
            flowActionNode.variantProperty("y").setValue(pos.y());
        }

        container.defaultNodeListProperty().reparentHere(flowActionNode);
        view->setSelectedModelNode(flowActionNode);
    });
}

void addTransition(const SelectionContext &selectionContext)
{
    if (selectionContext.view()) {
        AbstractView *view = selectionContext.view();
        QmlFlowTargetNode targetNode = selectionContext.targetNode();
        QmlFlowTargetNode sourceNode = selectionContext.currentSingleSelectedNode();

        QTC_ASSERT(targetNode.isValid(), return);
        QTC_ASSERT(sourceNode.isValid(), return);



        view->executeInTransaction("DesignerActionManager:addTransition",
                                   [targetNode, &sourceNode](){
                                       sourceNode.assignTargetItem(targetNode);
                                   });
    }
}

void addFlowEffect(const SelectionContext &selectionContext, const TypeName &typeName)
{
   AbstractView *view = selectionContext.view();

   QTC_ASSERT(view && selectionContext.hasSingleSelectedModelNode(), return);
   ModelNode container = selectionContext.currentSingleSelectedNode();
   QTC_ASSERT(container.isValid(), return);
   QTC_ASSERT(container.metaInfo().isValid(), return);
   QTC_ASSERT(QmlItemNode::isFlowTransition(container), return);

   NodeMetaInfo effectMetaInfo = view->model()->metaInfo("FlowView." + typeName, -1, -1);
   QTC_ASSERT(typeName == "None" || effectMetaInfo.isValid(), return);

   view->executeInTransaction("DesignerActionManager:addFlowEffect", [&]() {
       if (container.hasProperty("effect"))
           container.removeProperty("effect");

       if (effectMetaInfo.isQtObject()) {
#ifdef QDS_USE_PROJECTSTORAGE
           ModelNode effectNode = view->createModelNode(typeName);
#else
           ModelNode effectNode = view->createModelNode(effectMetaInfo.typeName(),
                                                        effectMetaInfo.majorVersion(),
                                                        effectMetaInfo.minorVersion());
#endif
           container.nodeProperty("effect").reparentHere(effectNode);
           view->setSelectedModelNode(effectNode);
       }
   });
}

void setFlowStartItem(const SelectionContext &selectionContext)
{
    AbstractView *view = selectionContext.view();

    QTC_ASSERT(view && selectionContext.hasSingleSelectedModelNode(), return);
    ModelNode node = selectionContext.currentSingleSelectedNode();
    QTC_ASSERT(node.isValid(), return);
    QTC_ASSERT(node.metaInfo().isValid(), return);
    QmlFlowItemNode flowItem(node);
    QTC_ASSERT(flowItem.isValid(), return);
    QTC_ASSERT(flowItem.flowView().isValid(), return);
    view->executeInTransaction("DesignerActionManager:setFlowStartItem",
                               [&flowItem](){
        flowItem.flowView().setStartFlowItem(flowItem);
    });
}

static bool hasStudioComponentsImport(const SelectionContext &context)
{
    if (context.view() && context.view()->model()) {
        Import import = Import::createLibraryImport("QtQuick.Studio.Components", "1.0");
        return context.view()->model()->hasImport(import, true, true);
    }

    return false;
}

inline static void setAdjustedPos(const QmlDesigner::ModelNode &modelNode)
{
    if (modelNode.hasParentProperty()) {
        ModelNode parentNode = modelNode.parentProperty().parentModelNode();

        const QPointF instancePos = QmlItemNode(modelNode).instancePosition();
        const int x = instancePos.x() - parentNode.variantProperty("x").value().toInt();
        const int y = instancePos.y() - parentNode.variantProperty("y").value().toInt();

        modelNode.variantProperty("x").setValue(x);
        modelNode.variantProperty("y").setValue(y);
    }
}

void reparentToNodeAndAdjustPosition(const ModelNode &parentModelNode,
                                     const QList<ModelNode> &modelNodeList)
{
    for (const ModelNode &modelNode : modelNodeList) {
        reparentTo(modelNode, parentModelNode);
        setAdjustedPos(modelNode);

        for (const VariantProperty &variantProperty : modelNode.variantProperties()) {
            if (variantProperty.name().contains("anchors."))
                modelNode.removeProperty(variantProperty.name());
        }
        for (const BindingProperty &bindingProperty : modelNode.bindingProperties()) {
            if (bindingProperty.name().contains("anchors."))
                modelNode.removeProperty(bindingProperty.name());
        }
    }
}

void addToGroupItem(const SelectionContext &selectionContext)
{

    try {
        if (!hasStudioComponentsImport(selectionContext)) {
            Import studioImport = Import::createLibraryImport("QtQuick.Studio.Components", "1.0");
            selectionContext.view()-> model()->changeImports({studioImport}, {});
        }

        if (!selectionContext.view())
            return;

        if (QmlItemNode::isValidQmlItemNode(selectionContext.firstSelectedModelNode())) {
            const QmlItemNode qmlItemNode = QmlItemNode(selectionContext.firstSelectedModelNode());

            if (qmlItemNode.hasInstanceParentItem()) {
                ModelNode groupNode;
                selectionContext.view()
                    ->executeInTransaction("DesignerActionManager|addToGroupItem1", [&]() {
                        QmlItemNode parentNode = qmlItemNode.instanceParentItem();
#ifdef QDS_USE_PROJECTSTORAGE
                        groupNode = selectionContext.view()->createModelNode("GroupItem");
#else
                        const TypeName typeName = "QtQuick.Studio.Components.GroupItem";

                        NodeMetaInfo metaInfo = selectionContext.view()->model()->metaInfo(typeName);
                        groupNode = selectionContext.view()->createModelNode(typeName,
                                                                             metaInfo.majorVersion(),
                                                                             metaInfo.minorVersion());
#endif
                        reparentTo(groupNode, parentNode);
                    });
                selectionContext.view()
                    ->executeInTransaction("DesignerActionManager|addToGroupItem2", [&]() {
                        QList<ModelNode> selectedNodes = selectionContext.selectedModelNodes();
                        setUpperLeftPostionToNode(groupNode, selectedNodes);

                        reparentToNodeAndAdjustPosition(groupNode, selectedNodes);
                    });
            }
        }
    } catch (RewritingException &e) {
        e.showException();
    }
}

void selectFlowEffect(const SelectionContext &selectionContext)
{
    if (!selectionContext.singleNodeIsSelected())
        return;

    ModelNode node = selectionContext.currentSingleSelectedNode();
    QmlVisualNode transition(node);

    QTC_ASSERT(transition.isValid(), return);
    QTC_ASSERT(transition.isFlowTransition(), return);

    if (node.hasNodeProperty("effect")) {
        selectionContext.view()->setSelectedModelNode(node.nodeProperty("effect").modelNode());
    }
}

static QString baseDirectory(const QUrl &url)
{
    QString filePath = url.toLocalFile();
    return QFileInfo(filePath).absoluteDir().path();
}

static void getTypeAndImport(const SelectionContext &selectionContext,
                             QString &type,
                             QString &import)
{
    static QString s_lastBrowserPath;
    QString path = s_lastBrowserPath;

    if (path.isEmpty())
        path = baseDirectory(selectionContext.view()->model()->fileUrl());

    QString newFile = QFileDialog::getOpenFileName(Core::ICore::dialogParent(),
                                                   ComponentCoreConstants::addCustomEffectDialogDisplayString,
                                                   path,
                                                   "*.qml");

    if (!newFile.isEmpty()) {
        QFileInfo file(newFile);

        type = file.fileName();
        type.remove(".qml");

        s_lastBrowserPath = file.absolutePath();

        import = QFileInfo(s_lastBrowserPath).baseName();
    }
}

void addCustomFlowEffect(const SelectionContext &selectionContext)
{
    TypeName typeName;

    QString typeString;
    QString importString;

    getTypeAndImport(selectionContext, typeString, importString);

    typeName = typeString.toUtf8();

    if (typeName.isEmpty())
        return;

    AbstractView *view = selectionContext.view();

    view->executeInTransaction("DesignerActionManager:addFlowEffect", [view, importString]() {
        const Import import = Import::createFileImport("FlowEffects");

        if (!importString.isEmpty() && !view->model()->hasImport(import, true, true)) {
            view->model()->changeImports({import}, {});
        }
    });

    QTC_ASSERT(view && selectionContext.hasSingleSelectedModelNode(), return);
    ModelNode container = selectionContext.currentSingleSelectedNode();
    QTC_ASSERT(container.isValid(), return);
    QTC_ASSERT(container.metaInfo().isValid(), return);
    QTC_ASSERT(QmlItemNode::isFlowTransition(container), return);

#ifndef QDS_USE_PROJECTSTORAGE
    NodeMetaInfo effectMetaInfo = view->model()->metaInfo(typeName, -1, -1);
    QTC_ASSERT(typeName == "None" || effectMetaInfo.isValid(), return);
#endif
    view->executeInTransaction("DesignerActionManager:addFlowEffect", [&]() {
        if (container.hasProperty("effect"))
            container.removeProperty("effect");

#ifdef QDS_USE_PROJECTSTORAGE
        ModelNode effectNode = view->createModelNode(typeName);
        container.nodeProperty("effect").reparentHere(effectNode);
        view->setSelectedModelNode(effectNode);
#else
        if (effectMetaInfo.isValid()) {
            ModelNode effectNode = view->createModelNode(effectMetaInfo.typeName(),
                                                         effectMetaInfo.majorVersion(),
                                                         effectMetaInfo.minorVersion());
            container.nodeProperty("effect").reparentHere(effectNode);
            view->setSelectedModelNode(effectNode);
        }
#endif
    });
}

static QString fromCamelCase(const QString &s)
{
    static QRegularExpression regExp1 {"(.)([A-Z][a-z]+)"};
    static QRegularExpression regExp2 {"([a-z0-9])([A-Z])"};

    QString result = s;
    result.replace(regExp1, "\\1 \\2");
    result.replace(regExp2, "\\1 \\2");

    return result;
}

QString getTemplateDialog(const Utils::FilePath &projectPath)
{
    const Utils::FilePath templatesPath = projectPath.pathAppended("templates");

    const QStringList templateFiles = QDir(templatesPath.toString()).entryList({"*.qml"});

    QStringList names;

    for (const QString &name : templateFiles) {
        QString cleanS = name;
        cleanS.remove(".qml");
        names.append(fromCamelCase(cleanS));
    }

    QDialog *dialog = new QDialog(Core::ICore::dialogParent());
    dialog->setMinimumWidth(480);
    dialog->setModal(true);

    dialog->setWindowTitle(QCoreApplication::translate("TemplateMerge","Merge With Template"));

    auto mainLayout = new QGridLayout(dialog);

    auto comboBox = new QComboBox;

    comboBox->setSizePolicy(QSizePolicy::Expanding, QSizePolicy::Preferred);

    for (const QString &templateName :  names)
        comboBox->addItem(templateName);

    QString templateFile;

    auto setTemplate = [comboBox, &templateFile](const QString &newFile) {
        if (comboBox->findText(newFile) < 0)
            comboBox->addItem(newFile);

        comboBox->setCurrentText(newFile);
        templateFile = newFile;
    };

    QPushButton *browseButton = new QPushButton(QCoreApplication::translate("TemplateMerge", "&Browse..."), dialog);

    mainLayout->addWidget(new QLabel(QCoreApplication::translate("TemplateMerge", "Template:")), 0, 0);
    mainLayout->addWidget(comboBox, 1, 0, 1, 3);
    mainLayout->addWidget(browseButton, 1, 3, 1 , 1);

    QDialogButtonBox *buttonBox = new QDialogButtonBox(QDialogButtonBox::Ok
                                                       | QDialogButtonBox::Cancel);
    mainLayout->addWidget(buttonBox, 2, 2, 1, 2);

    QObject::connect(browseButton, &QPushButton::clicked, dialog, [setTemplate, &projectPath]() {

        const QString newFile = QFileDialog::getOpenFileName(Core::ICore::dialogParent(),
                                                             QCoreApplication::translate("TemplateMerge", "Browse Template"),
                                                             projectPath.toString(),
                                                             "*.qml");
        if (!newFile.isEmpty())
            setTemplate(newFile);
    });

    QObject::connect(buttonBox, &QDialogButtonBox::accepted, dialog, [dialog](){
        dialog->accept();
        dialog->deleteLater();
    });

    QString result;

    QObject::connect(buttonBox, &QDialogButtonBox::rejected, dialog, [dialog](){
        dialog->reject();
        dialog->deleteLater();
    });

    QObject::connect(dialog, &QDialog::accepted, [&result, comboBox](){
        result = comboBox->currentText();
    });

    dialog->exec();

    if (!result.isEmpty() && !QFileInfo::exists(result)) {
        result = templateFiles.at(names.indexOf(result));
        result = templatesPath.pathAppended(result).toString();
    }

    return result;
}

void mergeWithTemplate(const SelectionContext &selectionContext, ExternalDependenciesInterface &externalDependencies)
{
    const Utils::FilePath projectPath = Utils::FilePath::fromString(baseDirectory(selectionContext.view()->model()->fileUrl()));

    const QString templateFile = getTemplateDialog(projectPath);

    if (QFileInfo::exists(templateFile)) {
        StylesheetMerger::styleMerge(Utils::FilePath::fromString(templateFile),
                                     selectionContext.view()->model(),
                                     externalDependencies);
    }
}

void removeGroup(const SelectionContext &selectionContext)
{
    if (!selectionContext.view() || !selectionContext.hasSingleSelectedModelNode())
        return;

    ModelNode group = selectionContext.currentSingleSelectedNode();

    if (!QmlItemNode::isValidQmlItemNode(group))
        return;

    QmlItemNode groupItem(group);

    QmlItemNode parent = groupItem.instanceParentItem();

    if (!parent.isValid())
        return;

    selectionContext.view()->executeInTransaction(
        "DesignerActionManager::removeGroup", [selectionContext, &groupItem, parent]() {
            for (const ModelNode &modelNode :
                 selectionContext.currentSingleSelectedNode().directSubModelNodes()) {
                if (QmlItemNode qmlItem = modelNode) {
                    QPointF pos = qmlItem.instancePosition();
                    pos = groupItem.instanceTransform().map(pos);
                    modelNode.variantProperty("x").setValue(pos.x());
                    modelNode.variantProperty("y").setValue(pos.y());

                    parent.modelNode().defaultNodeListProperty().reparentHere(modelNode);
                }
            }
            groupItem.destroy();
    });
}

void editAnnotation(const SelectionContext &selectionContext)
{
    ModelNode selectedNode = selectionContext.currentSingleSelectedNode();

    ModelNodeEditorProxy::fromModelNode<AnnotationEditor>(selectedNode);
}

void addMouseAreaFill(const SelectionContext &selectionContext)
{
    if (!selectionContext.isValid()) {
        return;
    }

    if (!selectionContext.singleNodeIsSelected()) {
        return;
    }

    selectionContext.view()
        ->executeInTransaction("DesignerActionManager|addMouseAreaFill", [selectionContext]() {
            ModelNode modelNode = selectionContext.currentSingleSelectedNode();
            if (modelNode.isValid()) {
#ifdef QDS_USE_PROJECTSTORAGE
                QmlDesigner::ModelNode mouseAreaNode = selectionContext.view()->createModelNode(
                    "MouseArea");
#else
                NodeMetaInfo itemMetaInfo = selectionContext.view()->model()->metaInfo(
                    "QtQuick.MouseArea", -1, -1);
                QTC_ASSERT(itemMetaInfo.isValid(), return);

                QmlDesigner::ModelNode mouseAreaNode = selectionContext.view()->createModelNode(
                    "QtQuick.MouseArea", itemMetaInfo.majorVersion(), itemMetaInfo.minorVersion());
#endif
                mouseAreaNode.validId();

                modelNode.defaultNodeListProperty().reparentHere(mouseAreaNode);
                QmlItemNode mouseAreaItemNode(mouseAreaNode);
                if (mouseAreaItemNode.isValid()) {
                    mouseAreaItemNode.anchors().fill();
                }
            }
        });
}

QVariant previewImageDataForGenericNode(const ModelNode &modelNode)
{
    if (modelNode.isValid())
        return modelNode.model()->nodeInstanceView()->previewImageDataForGenericNode(modelNode, {});
    return {};
}

QVariant previewImageDataForImageNode(const ModelNode &modelNode)
{
    if (modelNode.isValid())
        return modelNode.model()->nodeInstanceView()->previewImageDataForImageNode(modelNode);
    return {};
}

void openSignalDialog(const SelectionContext &selectionContext)
{
    if (!selectionContext.view() || !selectionContext.hasSingleSelectedModelNode())
        return;

    SignalList::showWidget(selectionContext.currentSingleSelectedNode());
}

void updateImported3DAsset(const SelectionContext &selectionContext)
{
    if (selectionContext.view()) {
        selectionContext.view()->emitCustomNotification(
                    "UpdateImported3DAsset", {selectionContext.currentSingleSelectedNode()});
    }
}

void editIn3dView(const SelectionContext &selectionContext)
{
    if (selectionContext.view() && selectionContext.hasSingleSelectedModelNode()
        && selectionContext.currentSingleSelectedNode().metaInfo().isQtQuick3DView3D()) {
        QmlDesignerPlugin::instance()->mainWidget()->showDockWidget("Editor3D", true);
<<<<<<< HEAD
        selectionContext.view()->emitView3DAction(View3DActionType::AlignViewToCamera, true);
=======
        const QPointF scenePos = selectionContext.scenePosition();
        if (scenePos.isNull()) {
            selectionContext.view()->emitView3DAction(View3DActionType::AlignViewToCamera, true);
        } else {
            selectionContext.view()->emitCustomNotification("pick_3d_node_from_2d_scene",
                                                            {selectionContext.currentSingleSelectedNode()},
                                                            {scenePos});
        }
>>>>>>> 7dfa7469
    }
}

bool isEffectComposerActivated()
{
    const QVector<ExtensionSystem::PluginSpec *> specs = ExtensionSystem::PluginManager::plugins();
    return std::find_if(specs.begin(), specs.end(),
                        [](ExtensionSystem::PluginSpec *spec) {
                            return spec->name() == "EffectComposer" && spec->isEffectivelyEnabled();
                        })
           != specs.end();
}

void openEffectComposer(const QString &filePath)
{
    if (ModelNodeOperations::isEffectComposerActivated()) {
        QmlDesignerPlugin::instance()->viewManager()
            .emitCustomNotification("open_effectcomposer_composition", {}, {filePath});
        QmlDesignerPlugin::instance()->mainWidget()->showDockWidget("EffectComposer", true);
    } else {
        ModelNodeOperations::openOldEffectMaker(filePath);
    }
}

void openOldEffectMaker(const QString &filePath)
{
    const ProjectExplorer::Target *target = ProjectExplorer::ProjectTree::currentTarget();
    if (!target) {
        qWarning() << __FUNCTION__ << "No project open";
        return;
    }

<<<<<<< HEAD
    Utils::FilePath projectPath = target->project()->projectDirectory();
    QString effectName = QFileInfo(filePath).baseName();
    QString effectResDir = QLatin1String(Constants::DEFAULT_EFFECTS_IMPORT_FOLDER)
                           + "/" + effectName;
    Utils::FilePath effectResPath = projectPath.pathAppended(effectResDir);
=======
    Utils::FilePath effectResPath = QmlDesignerPlugin::instance()->documentManager()
                                        .generatedComponentUtils().composedEffectsBasePath()
                                        .pathAppended(QFileInfo(filePath).baseName());

>>>>>>> 7dfa7469
    if (!effectResPath.exists())
        effectResPath.createDir();

    const QtSupport::QtVersion *baseQtVersion = QtSupport::QtKitAspect::qtVersion(target->kit());
    if (baseQtVersion) {
        Utils::Environment env = Utils::Environment::systemEnvironment();

        auto effectMakerPath = baseQtVersion->binPath().pathAppended("qqem").withExecutableSuffix();
        if (!effectMakerPath.exists() && env.osType() == Utils::OsTypeMac)
            effectMakerPath = baseQtVersion->binPath().pathAppended("qqem.app/Contents/MacOS/qqem");
        if (!effectMakerPath.exists()) {
            qWarning() << __FUNCTION__ << "Cannot find EffectMaker app";
            return;
        }

        Utils::FilePath effectPath = Utils::FilePath::fromString(filePath);
        QStringList arguments;
        arguments << filePath;
        if (effectPath.fileContents()->isEmpty())
            arguments << "--create";
        arguments << "--exportpath" << effectResPath.toString();

        if (env.osType() == Utils::OsTypeMac)
            env.set("QSG_RHI_BACKEND", "metal");

        Utils::Process *qqemProcess = new Utils::Process();
        qqemProcess->setEnvironment(env);
        qqemProcess->setCommand({ effectMakerPath, arguments });
        QObject::connect(qqemProcess, &Utils::Process::done, [qqemProcess]() {
            qqemProcess->deleteLater();
        });
        qqemProcess->start();
    }
}

Utils::FilePath getEffectsImportDirectory()
{
<<<<<<< HEAD
    QString defaultDir = QLatin1String(Constants::DEFAULT_EFFECTS_IMPORT_FOLDER);
    Utils::FilePath projectPath = QmlDesignerPlugin::instance()->documentManager().currentProjectDirPath();
    Utils::FilePath effectsPath = projectPath.pathAppended(defaultDir);
=======
    Utils::FilePath effectsPath = QmlDesignerPlugin::instance()->documentManager()
                                      .generatedComponentUtils().composedEffectsBasePath();
>>>>>>> 7dfa7469

    if (!effectsPath.exists())
        effectsPath.createDir();

    return effectsPath;
}

QString getEffectsDefaultDirectory(const QString &defaultDir)
{
    if (defaultDir.isEmpty()) {
        return Utils::FilePath::fromString(getAssetDefaultDirectory(
            "effects",
            QmlDesignerPlugin::instance()->documentManager().currentProjectDirPath().toString())).toString();
    }

    return getAssetDefaultDirectory("effects", defaultDir);
}

QString getEffectIcon(const QString &effectPath)
{
    Utils::FilePath effectFile = QmlDesignerPlugin::instance()->documentManager()
                                     .generatedComponentUtils().composedEffectPath(effectPath);
    return effectFile.exists() ? QString("effectExported") : QString("effectClass");
}

bool useLayerEffect()
{
    QtcSettings *settings = Core::ICore::settings();
    const Key layerEffectEntry = "QML/Designer/UseLayerEffect";

    return settings->value(layerEffectEntry, false).toBool();
}

bool validateEffect(const QString &effectPath)
{
    const QString effectName = QFileInfo(effectPath).baseName();
    Utils::FilePath effectsResDir = ModelNodeOperations::getEffectsImportDirectory();
    Utils::FilePath qmlPath = effectsResDir.resolvePath(effectName + "/" + effectName + ".qml");
    if (!qmlPath.exists()) {
        QMessageBox msgBox;
        msgBox.setText(QObject::tr("Effect %1 is not complete.").arg(effectName));
        msgBox.setInformativeText(QObject::tr("Ensure that you have saved it in the Effect Composer."
                                              "\nDo you want to edit this effect?"));
        msgBox.setStandardButtons(QMessageBox::No | QMessageBox::Yes);
        msgBox.setDefaultButton(QMessageBox::Yes);
        msgBox.setIcon(QMessageBox::Question);
        if (msgBox.exec() == QMessageBox::Yes)
            ModelNodeOperations::openEffectComposer(effectPath);
        return false;
    }
    return true;
}

Utils::FilePath getImagesDefaultDirectory()
{
    return Utils::FilePath::fromString(getAssetDefaultDirectory(
        "images",
        QmlDesignerPlugin::instance()->documentManager().currentProjectDirPath().toString()));
}

void jumpToCode(const ModelNode &modelNode)
{
    QmlDesignerPlugin::instance()->viewManager().jumpToCodeInTextEditor(modelNode);
}

void jumpToCodeOperation(const SelectionContext &selectionState)
{
    jumpToCode(selectionState.currentSingleSelectedNode());
}

static bool moveNodeToParent(const NodeAbstractProperty &targetProperty, const ModelNode &node)
{
    NodeAbstractProperty parentProp = targetProperty.parentProperty();
    if (parentProp.isValid()) {
        ModelNode targetModel = parentProp.parentModelNode();
        parentProp.reparentHere(node);
        return true;
    }
    return false;
}

ModelNode createTextureNode(const NodeAbstractProperty &targetProp, const QString &imagePath)
{
    AbstractView *view = targetProp.view();
    QTC_ASSERT(view, return {});

    if (targetProp.isValid()) {
        // create a texture item lib
        ItemLibraryEntry itemLibraryEntry;
        itemLibraryEntry.setName("Texture");
        itemLibraryEntry.setType("QtQuick3D.Texture", 1, 0);

        // set texture source
        PropertyName prop = "source";
        QString type = "QUrl";
        QVariant val = imagePath;
        itemLibraryEntry.addProperty(prop, type, val);

        // create a texture
        ModelNode newModelNode = QmlItemNode::createQmlObjectNode(view,
                                                                  itemLibraryEntry,
                                                                  {},
                                                                  targetProp,
                                                                  false);

        // Rename the node based on source image
        QFileInfo fi(imagePath);
        newModelNode.setIdWithoutRefactoring(
            view->model()->generateNewId(fi.baseName(), "textureImage"));
        return newModelNode;
    }
    return {};
}

bool dropAsImage3dTexture(const ModelNode &targetNode,
                          const NodeAbstractProperty &targetProp,
                          const QString &imagePath,
                          ModelNode &newNode,
                          bool &outMoveNodesAfter)
{
    AbstractView *view = targetNode.view();
    QTC_ASSERT(view, return {});

    auto bindToProperty = [&](const PropertyName &propName, bool sibling) {
        view->executeInTransaction("NavigatorTreeModel::dropAsImage3dTexture", [&] {
            newNode = createTextureNode(targetProp, imagePath);
            if (newNode.isValid()) {
                targetNode.bindingProperty(propName).setExpression(newNode.validId());

                // If dropping an image on e.g. TextureInput, create a texture on the same level as
                // target, as the target doesn't support Texture children (QTBUG-86219)
                if (sibling)
                    outMoveNodesAfter = !moveNodeToParent(targetProp, newNode);
            }
        });
    };

    if (targetNode.metaInfo().isQtQuick3DDefaultMaterial()
        || targetNode.metaInfo().isQtQuick3DPrincipledMaterial()
        || targetNode.metaInfo().isQtQuick3DSpecularGlossyMaterial()) {
        // if dropping an image on a material, create a texture instead of image
        // Show texture property selection dialog
        auto dialog = ChooseFromPropertyListDialog::createIfNeeded(targetNode,
                                                                   view->model()->metaInfo(
                                                                       "QtQuick3D.Texture"),
                                                                   Core::ICore::dialogParent());
        if (!dialog)
            return false;

        dialog->exec();

        if (dialog->result() == QDialog::Accepted) {
            view->executeInTransaction("NavigatorTreeModel::dropAsImage3dTexture", [&] {
                newNode = createTextureNode(targetProp, imagePath);
                if (newNode.isValid()) // Automatically set the texture to selected property
                    targetNode.bindingProperty(dialog->selectedProperty())
                        .setExpression(newNode.validId());
            });
        }

        delete dialog;
        return true;
    } else if (targetNode.metaInfo().isQtQuick3DTextureInput()) {
        bindToProperty("texture", true);
        return newNode.isValid();
    } else if (targetNode.metaInfo().isQtQuick3DParticles3DSpriteParticle3D()) {
        bindToProperty("sprite", false);
        return newNode.isValid();
    } else if (targetNode.metaInfo().isQtQuick3DSceneEnvironment()) {
        bindToProperty("lightProbe", false);
        return newNode.isValid();
    } else if (targetNode.metaInfo().isQtQuick3DTexture()) {
        // if dropping an image on an existing texture, set the source
        targetNode.variantProperty("source").setValue(imagePath);
        return true;
    } else if (targetNode.metaInfo().isQtQuick3DModel()) {
        QTimer::singleShot(0, view, [targetNode, imagePath, view]() {
            if (view && targetNode.isValid()) {
                // To MaterialBrowserView. Done async to avoid custom notification in transaction
                view->emitCustomNotification("apply_asset_to_model3D",
                                             {targetNode},
                                             {DocumentManager::currentFilePath()
                                                  .absolutePath()
                                                  .pathAppended(imagePath)
                                                  .cleanPath()
                                                  .toString()});
            }
        });
        return true;
    }

    return false;
}

ModelNode handleItemLibraryEffectDrop(const QString &effectPath, const ModelNode &targetNode)
{
    AbstractView *view = targetNode.view();
    QTC_ASSERT(view, return {});

    ModelNode newModelNode;

    if ((targetNode.hasParentProperty() && targetNode.parentProperty().name() == "layer.effect")
        || !targetNode.metaInfo().isQtQuickItem()) {
        return newModelNode;
    }

    if (ModelNodeOperations::validateEffect(effectPath)) {
        bool layerEffect = ModelNodeOperations::useLayerEffect();
        newModelNode = QmlItemNode::createQmlItemNodeForEffect(view,
                                                               targetNode,
                                                               effectPath,
                                                               layerEffect);
    }

    return newModelNode;
}

void handleTextureDrop(const QMimeData *mimeData, const ModelNode &targetModelNode)
{
    AbstractView *view = targetModelNode.view();
    QTC_ASSERT(view, return );

    QmlObjectNode targetNode(targetModelNode);

    if (!targetNode.isValid())
        return;

    qint32 internalId = mimeData->data(Constants::MIME_TYPE_TEXTURE).toInt();
    ModelNode texNode = view->modelNodeForInternalId(internalId);
    QTC_ASSERT(texNode.isValid(), return );

    if (targetNode.modelNode().metaInfo().isQtQuick3DModel()) {
        view->emitCustomNotification("apply_texture_to_model3D", {targetNode, texNode});
    } else {
        auto *dialog = ChooseFromPropertyListDialog::createIfNeeded(targetNode,
                                                                    texNode,
                                                                    Core::ICore::dialogParent());
        if (dialog) {
            bool soloProperty = dialog->isSoloProperty();
            if (!soloProperty)
                dialog->exec();

            if (soloProperty || dialog->result() == QDialog::Accepted)
                targetNode.setBindingProperty(dialog->selectedProperty(), texNode.id());

            delete dialog;
        }
    }
}

void handleMaterialDrop(const QMimeData *mimeData, const ModelNode &targetNode)
{
    AbstractView *view = targetNode.view();
    QTC_ASSERT(view, return );

    if (!targetNode.metaInfo().isQtQuick3DModel())
        return;

    qint32 internalId = mimeData->data(Constants::MIME_TYPE_MATERIAL).toInt();
    ModelNode matNode = view->modelNodeForInternalId(internalId);

    view->executeInTransaction(__FUNCTION__, [&] {
        MaterialUtils::assignMaterialTo3dModel(view, targetNode, matNode);
    });
}

ModelNode handleItemLibraryImageDrop(const QString &imagePath,
                                     NodeAbstractProperty targetProperty,
                                     const ModelNode &targetNode,
                                     bool &outMoveNodesAfter)
{
    AbstractView *view = targetNode.view();
    QTC_ASSERT(view, return {});

    const QString imagePathRelative
        = DocumentManager::currentFilePath().toFileInfo().dir().relativeFilePath(
            imagePath); // relative to .ui.qml file

    ModelNode newModelNode;

    if (!dropAsImage3dTexture(targetNode,
                              targetProperty,
                              imagePathRelative,
                              newModelNode,
                              outMoveNodesAfter)) {
        if (targetNode.metaInfo().isQtQuickImage() || targetNode.metaInfo().isQtQuickBorderImage()) {
            // if dropping an image on an existing image, set the source
            targetNode.variantProperty("source").setValue(imagePathRelative);
        } else {
            // create an image
            QmlItemNode newItemNode = QmlItemNode::createQmlItemNodeFromImage(view,
                                                                              imagePath,
                                                                              QPointF(),
                                                                              targetProperty,
                                                                              false);
            if (NodeHints::fromModelNode(targetProperty.parentModelNode())
                    .canBeContainerFor(newItemNode.modelNode())) {
                newModelNode = newItemNode.modelNode();
            } else {
                newItemNode.destroy();
            }
        }
    }

    return newModelNode;
}

ModelNode handleItemLibraryFontDrop(const QString &fontFamily,
                                    NodeAbstractProperty targetProperty,
                                    const ModelNode &targetNode)
{
    AbstractView *view = targetNode.view();
    QTC_ASSERT(view, return {});

    ModelNode newModelNode;

    if (targetNode.metaInfo().isQtQuickText()) {
        // if dropping into an existing Text, update font
        targetNode.variantProperty("font.family").setValue(fontFamily);
    } else {
        // create a Text node
        QmlItemNode newItemNode = QmlItemNode::createQmlItemNodeFromFont(view,
                                                                         fontFamily,
                                                                         QPointF(),
                                                                         targetProperty,
                                                                         false);
        if (NodeHints::fromModelNode(targetProperty.parentModelNode())
                .canBeContainerFor(newItemNode.modelNode())) {
            newModelNode = newItemNode.modelNode();
        } else {
            newItemNode.destroy();
        }
    }

    return newModelNode;
}

ModelNode handleItemLibraryShaderDrop(const QString &shaderPath,
                                      bool isFragShader,
                                      NodeAbstractProperty targetProperty,
                                      const ModelNode &targetNode,
                                      bool &outMoveNodesAfter)
{
    AbstractView *view = targetNode.view();
    QTC_ASSERT(view, return {});

    ModelNode newModelNode;

    const QString relPath = DocumentManager::currentFilePath().toFileInfo().dir().relativeFilePath(
        shaderPath);

    if (targetNode.metaInfo().isQtQuick3DShader()) {
        // if dropping into an existing Shader, update
        targetNode.variantProperty("stage").setEnumeration(isFragShader ? "Shader.Fragment"
                                                                        : "Shader.Vertex");
        targetNode.variantProperty("shader").setValue(relPath);
    } else {
        view->executeInTransaction("NavigatorTreeModel::handleItemLibraryShaderDrop", [&] {
            // create a new Shader
            ItemLibraryEntry itemLibraryEntry;
            itemLibraryEntry.setName("Shader");
            itemLibraryEntry.setType("QtQuick3D.Shader", 1, 0);

            // set shader properties
            PropertyName prop = "shader";
            QString type = "QUrl";
            QVariant val = relPath;
            itemLibraryEntry.addProperty(prop, type, val);
            prop = "stage";
            type = "enum";
            val = isFragShader ? "Shader.Fragment" : "Shader.Vertex";
            itemLibraryEntry.addProperty(prop, type, val);

            // create a texture
            newModelNode = QmlItemNode::createQmlObjectNode(view,
                                                            itemLibraryEntry,
                                                            {},
                                                            targetProperty,
                                                            false);

            // Rename the node based on shader source
            QFileInfo fi(relPath);
            newModelNode.setIdWithoutRefactoring(
                view->model()->generateNewId(fi.baseName(), "shader"));
            // Passes can't have children, so move shader node under parent
            if (targetProperty.parentModelNode().metaInfo().isQtQuick3DPass()) {
                BindingProperty listProp = targetNode.bindingProperty("shaders");
                listProp.addModelNodeToArray(newModelNode);
                outMoveNodesAfter = !moveNodeToParent(targetProperty, newModelNode);
            }
        });
    }

    return newModelNode;
}

ModelNode handleItemLibrarySoundDrop(const QString &soundPath,
                                     NodeAbstractProperty targetProperty,
                                     const ModelNode &targetNode)
{
    AbstractView *view = targetNode.view();
    QTC_ASSERT(view, return {});

    ModelNode newModelNode;

    const QString relPath = DocumentManager::currentFilePath().toFileInfo().dir().relativeFilePath(
        soundPath);

    if (targetNode.metaInfo().isQtMultimediaSoundEffect()) {
        // if dropping into on an existing SoundEffect, update
        targetNode.variantProperty("source").setValue(relPath);
    } else {
        // create a new SoundEffect
        ItemLibraryEntry itemLibraryEntry;
        itemLibraryEntry.setName("SoundEffect");
        itemLibraryEntry.setType("QtMultimedia.SoundEffect", 1, 0);

        // set source property
        PropertyName prop = "source";
        QString type = "QUrl";
        QVariant val = relPath;
        itemLibraryEntry.addProperty(prop, type, val);

        // create a texture
        newModelNode = QmlItemNode::createQmlObjectNode(view,
                                                        itemLibraryEntry,
                                                        {},
                                                        targetProperty,
                                                        false);

        // Rename the node based on source
        QFileInfo fi(relPath);
        newModelNode.setIdWithoutRefactoring(
            view->model()->generateNewId(fi.baseName(), "soundEffect"));
    }

    return newModelNode;
}

ModelNode handleItemLibraryTexture3dDrop(const QString &tex3DPath,
                                         NodeAbstractProperty targetProperty,
                                         const ModelNode &targetNode,
                                         bool &outMoveNodesAfter)
{
    AbstractView *view = targetNode.view();
    QTC_ASSERT(view, return {});

    Import import = Import::createLibraryImport(QStringLiteral("QtQuick3D"));
    if (!view->model()->hasImport(import, true, true))
        return {};

    const QString imagePath = DocumentManager::currentFilePath().toFileInfo().dir().relativeFilePath(
        tex3DPath); // relative to qml file

    ModelNode newModelNode;

    if (!dropAsImage3dTexture(targetNode,
                              targetProperty,
                              imagePath,
                              newModelNode,
                              outMoveNodesAfter)) {
        view->executeInTransaction("NavigatorTreeModel::handleItemLibraryTexture3dDrop", [&] {
            // create a standalone Texture3D at drop location
            newModelNode = createTextureNode(targetProperty, imagePath);
            if (!NodeHints::fromModelNode(targetProperty.parentModelNode())
                     .canBeContainerFor(newModelNode))
                newModelNode.destroy();
        });
    }

    return newModelNode;
}

} // namespace ModelNodeOperations

} //QmlDesigner<|MERGE_RESOLUTION|>--- conflicted
+++ resolved
@@ -1688,9 +1688,6 @@
     if (selectionContext.view() && selectionContext.hasSingleSelectedModelNode()
         && selectionContext.currentSingleSelectedNode().metaInfo().isQtQuick3DView3D()) {
         QmlDesignerPlugin::instance()->mainWidget()->showDockWidget("Editor3D", true);
-<<<<<<< HEAD
-        selectionContext.view()->emitView3DAction(View3DActionType::AlignViewToCamera, true);
-=======
         const QPointF scenePos = selectionContext.scenePosition();
         if (scenePos.isNull()) {
             selectionContext.view()->emitView3DAction(View3DActionType::AlignViewToCamera, true);
@@ -1699,7 +1696,6 @@
                                                             {selectionContext.currentSingleSelectedNode()},
                                                             {scenePos});
         }
->>>>>>> 7dfa7469
     }
 }
 
@@ -1732,18 +1728,10 @@
         return;
     }
 
-<<<<<<< HEAD
-    Utils::FilePath projectPath = target->project()->projectDirectory();
-    QString effectName = QFileInfo(filePath).baseName();
-    QString effectResDir = QLatin1String(Constants::DEFAULT_EFFECTS_IMPORT_FOLDER)
-                           + "/" + effectName;
-    Utils::FilePath effectResPath = projectPath.pathAppended(effectResDir);
-=======
     Utils::FilePath effectResPath = QmlDesignerPlugin::instance()->documentManager()
                                         .generatedComponentUtils().composedEffectsBasePath()
                                         .pathAppended(QFileInfo(filePath).baseName());
 
->>>>>>> 7dfa7469
     if (!effectResPath.exists())
         effectResPath.createDir();
 
@@ -1781,14 +1769,8 @@
 
 Utils::FilePath getEffectsImportDirectory()
 {
-<<<<<<< HEAD
-    QString defaultDir = QLatin1String(Constants::DEFAULT_EFFECTS_IMPORT_FOLDER);
-    Utils::FilePath projectPath = QmlDesignerPlugin::instance()->documentManager().currentProjectDirPath();
-    Utils::FilePath effectsPath = projectPath.pathAppended(defaultDir);
-=======
     Utils::FilePath effectsPath = QmlDesignerPlugin::instance()->documentManager()
                                       .generatedComponentUtils().composedEffectsBasePath();
->>>>>>> 7dfa7469
 
     if (!effectsPath.exists())
         effectsPath.createDir();
