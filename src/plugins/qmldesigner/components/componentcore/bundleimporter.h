// Copyright (C) 2022 The Qt Company Ltd.
// SPDX-License-Identifier: LicenseRef-Qt-Commercial OR GPL-3.0-only WITH Qt-GPL-exception-1.0

#pragma once

#include <modelfwd.h>

#include <utils/filepath.h>

#ifndef QDS_USE_PROJECTSTORAGE
#include <QFuture>
#endif
#include <QTimer>
#include <QVariantHash>

namespace QmlDesigner {

class NodeMetaInfo;

class BundleImporter : public QObject
{
    Q_OBJECT

public:
    BundleImporter(QObject *parent = nullptr);
    ~BundleImporter() = default;

    QString importComponent(const QString &bundleDir, const TypeName &type, const QString &qmlFile,
                            const QStringList &files);
    QString unimportComponent(const TypeName &type, const QString &qmlFile);
    Utils::FilePath resolveBundleImportPath(const QString &bundleId);

signals:
    // The metaInfo parameter will be invalid if an error was encountered during
    // asynchronous part of the import. In this case all remaining pending imports have been
    // terminated, and will not receive separate importFinished notifications.
#ifdef QDS_USE_PROJECTSTORAGE
    void importFinished(const QmlDesigner::TypeName &typeName, const QString &bundleId);
#else
    void importFinished(const QmlDesigner::NodeMetaInfo &metaInfo, const QString &bundleId);
#endif
    void unimportFinished(const QmlDesigner::NodeMetaInfo &metaInfo, const QString &bundleId);
    void aboutToUnimport(const TypeName &type, const QString &bundleId);

private:
    void handleImportTimer();
    QVariantHash loadAssetRefMap(const Utils::FilePath &bundlePath);
    void writeAssetRefMap(const Utils::FilePath &bundlePath, const QVariantHash &assetRefMap);

    QTimer m_importTimer;
    int m_importTimerCount = 0;
    QString m_bundleId;
#ifdef QDS_USE_PROJECTSTORAGE
    struct ImportData
    {
        bool isImport = true; // false = unimport
        TypeName type;
    };
<<<<<<< HEAD
=======
    bool m_pendingFullReset = false; // Reset old QMLJS code model (it's used for code view warnings)
>>>>>>> 77b2c68f
#else
    struct ImportData
    {
        enum State {
            Starting,
            WaitingForImportScan,
            RefreshImports,
            FullReset,
            Finalize
        };
        bool isImport = true; // false = unimport
        TypeName type;
        Utils::FilePath pathToScan; // If set, do importScan
        QFuture<void> future;
        QString importToAdd; // If set, add import to model
        bool fullReset = false; // If true, reset the entire code model.
        State state = Starting;
    };

    QMetaObject::Connection m_libInfoConnection;
#endif

    QHash<TypeName, ImportData> m_pendingImports;
};

} // namespace QmlDesigner<|MERGE_RESOLUTION|>--- conflicted
+++ resolved
@@ -56,10 +56,7 @@
         bool isImport = true; // false = unimport
         TypeName type;
     };
-<<<<<<< HEAD
-=======
     bool m_pendingFullReset = false; // Reset old QMLJS code model (it's used for code view warnings)
->>>>>>> 77b2c68f
 #else
     struct ImportData
     {
