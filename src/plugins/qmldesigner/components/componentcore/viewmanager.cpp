// Copyright (C) 2016 The Qt Company Ltd.
// SPDX-License-Identifier: LicenseRef-Qt-Commercial OR GPL-3.0-only WITH Qt-GPL-exception-1.0

#include "viewmanager.h"
#include "modelnodecontextmenu_helper.h"

#include <abstractview.h>
#include <assetslibraryview.h>
#include <capturingconnectionmanager.h>
#include <componentaction.h>
#include <componentview.h>
#include <contentlibraryview.h>
#include <crumblebar.h>
#include <debugview.h>
#include <designeractionmanagerview.h>
#include <designmodewidget.h>
#include <dynamiclicensecheck.h>
#include <edit3dview.h>
#include <formeditorview.h>
#include <itemlibraryview.h>
#include <materialbrowserview.h>
#include <materialeditorview.h>
#include <navigatorview.h>
#include <nodeinstanceview.h>
#include <propertyeditorview.h>
#include <rewriterview.h>
#include <stateseditorview.h>
#include <texteditorview.h>
#include <textureeditorview.h>
#include <qmldesignerplugin.h>

#include <coreplugin/icore.h>

#include <utils/algorithm.h>

#include <advanceddockingsystem/dockwidget.h>

#include <QElapsedTimer>
#include <QLoggingCategory>
#include <QTabWidget>

namespace QmlDesigner {

static Q_LOGGING_CATEGORY(viewBenchmark, "qtc.viewmanager.attach", QtWarningMsg)

class ViewManagerData
{
public:
    ViewManagerData(AsynchronousImageCache &imageCache,
                    ExternalDependenciesInterface &externalDependencies)
        : debugView{externalDependencies}
        , designerActionManagerView{externalDependencies}
        , nodeInstanceView(QCoreApplication::arguments().contains("-capture-puppet-stream")
                               ? capturingConnectionManager
                               : connectionManager,
                           externalDependencies,
                           true)
        , contentLibraryView{imageCache, externalDependencies}
        , componentView{externalDependencies}
#ifndef QTC_USE_QML_DESIGNER_LITE
        , edit3DView{externalDependencies}
#endif
        , formEditorView{externalDependencies}
        , textEditorView{externalDependencies}
        , assetsLibraryView{externalDependencies}
        , itemLibraryView(imageCache, externalDependencies)
        , navigatorView{externalDependencies}
        , propertyEditorView(imageCache, externalDependencies)
#ifndef QTC_USE_QML_DESIGNER_LITE
        , materialEditorView{externalDependencies}
        , materialBrowserView{imageCache, externalDependencies}
        , textureEditorView{imageCache, externalDependencies}
#endif
        , statesEditorView{externalDependencies}
    {}

    InteractiveConnectionManager connectionManager;
    CapturingConnectionManager capturingConnectionManager;
    QmlModelState savedState;
    Internal::DebugView debugView;
    DesignerActionManagerView designerActionManagerView;
    NodeInstanceView nodeInstanceView;
    ContentLibraryView contentLibraryView;
    ComponentView componentView;
#ifndef QTC_USE_QML_DESIGNER_LITE
    Edit3DView edit3DView;
#endif
    FormEditorView formEditorView;
    TextEditorView textEditorView;
    AssetsLibraryView assetsLibraryView;
    ItemLibraryView itemLibraryView;
    NavigatorView navigatorView;
    PropertyEditorView propertyEditorView;
#ifndef QTC_USE_QML_DESIGNER_LITE
    MaterialEditorView materialEditorView;
    MaterialBrowserView materialBrowserView;
    TextureEditorView textureEditorView;
#endif
    StatesEditorView statesEditorView;

    std::vector<std::unique_ptr<AbstractView>> additionalViews;
    bool disableStandardViews = false;
};

static CrumbleBar *crumbleBar() {
    return QmlDesignerPlugin::instance()->mainWidget()->crumbleBar();
}

ViewManager::ViewManager(AsynchronousImageCache &imageCache,
                         ExternalDependenciesInterface &externalDependencies)
    : d(std::make_unique<ViewManagerData>(imageCache, externalDependencies))
{
    d->formEditorView.setGotoErrorCallback([this](int line, int column) {
        d->textEditorView.gotoCursorPosition(line, column);
        if (Internal::DesignModeWidget *designModeWidget = QmlDesignerPlugin::instance()
                                                               ->mainWidget())
            designModeWidget->showDockWidget("TextEditor");
    });

    registerNanotraceActions();
}

ViewManager::~ViewManager() = default;

DesignDocument *ViewManager::currentDesignDocument() const
{
    return QmlDesignerPlugin::instance()->documentManager().currentDesignDocument();
}

void ViewManager::attachNodeInstanceView()
{
    if (d->nodeInstanceView.isAttached())
        return;

    QElapsedTimer time;
    if (viewBenchmark().isInfoEnabled())
        time.start();

    qCInfo(viewBenchmark) << Q_FUNC_INFO;

    setNodeInstanceViewTarget(currentDesignDocument()->currentTarget());
    currentModel()->setNodeInstanceView(&d->nodeInstanceView);

     qCInfo(viewBenchmark) << "NodeInstanceView:" << time.elapsed();
}

void ViewManager::attachRewriterView()
{
    QElapsedTimer time;
    if (viewBenchmark().isInfoEnabled())
        time.start();

    qCInfo(viewBenchmark) << Q_FUNC_INFO;

    if (RewriterView *view = currentDesignDocument()->rewriterView()) {
        view->setWidgetStatusCallback([this](bool enable) {
            if (enable)
                enableWidgets();
            else
                disableWidgets();
        });

        currentModel()->setRewriterView(view);
        view->reactivateTextMofifierChangeSignals();
        view->restoreAuxiliaryData();
    }

    qCInfo(viewBenchmark) << "RewriterView:" << time.elapsed();
}

void ViewManager::detachRewriterView()
{
    if (RewriterView *view = currentDesignDocument()->rewriterView()) {
        view->deactivateTextMofifierChangeSignals();
        currentModel()->setRewriterView(nullptr);
    }
}

void ViewManager::switchStateEditorViewToBaseState()
{
    if (d->statesEditorView.isAttached()) {
        d->savedState = d->statesEditorView.currentState();
        d->statesEditorView.setCurrentState(d->statesEditorView.baseState());
    }
}

void ViewManager::switchStateEditorViewToSavedState()
{
    if (d->savedState.isValid() && d->statesEditorView.isAttached())
        d->statesEditorView.setCurrentState(d->savedState);
}

QList<AbstractView *> ViewManager::views() const
{
    auto list = Utils::transform<QList<AbstractView *>>(d->additionalViews,
                                                        [](auto &&view) { return view.get(); });
    list.append(standardViews());
    return list;
}

QList<AbstractView *> ViewManager::standardViews() const
{
#ifndef QTC_USE_QML_DESIGNER_LITE
    QList<AbstractView *> list = {&d->edit3DView,
                                  &d->formEditorView,
                                  &d->textEditorView,
                                  &d->assetsLibraryView,
                                  &d->itemLibraryView,
                                  &d->navigatorView,
                                  &d->propertyEditorView,
                                  &d->materialEditorView,
                                  &d->materialBrowserView,
                                  &d->textureEditorView,
                                  &d->statesEditorView,
                                  &d->designerActionManagerView};
#else
    QList<AbstractView *> list = {&d->formEditorView,
                                  &d->textEditorView,
                                  &d->assetsLibraryView,
                                  &d->itemLibraryView,
                                  &d->navigatorView,
                                  &d->propertyEditorView,
                                  &d->statesEditorView,
                                  &d->designerActionManagerView};
#endif
<<<<<<< HEAD

    if (enableModelEditor())
        list.append(&d->collectionView);
=======
>>>>>>> 8790cbc9

    if (QmlDesignerPlugin::instance()
            ->settings()
            .value(DesignerSettingsKey::ENABLE_DEBUGVIEW)
            .toBool())
        list.append(&d->debugView);

    if (checkEnterpriseLicense())
        list.append(&d->contentLibraryView);

    return list;
}

void ViewManager::registerNanotraceActions()
{
    if constexpr (isNanotraceEnabled()) {
        auto handleShutdownNanotraceAction = [](const SelectionContext &) {};
        auto shutdownNanotraceIcon = []() { return QIcon(); };
        auto startNanotraceAction = new ModelNodeAction("Start Nanotrace",
                                                        QObject::tr("Start Nanotrace"),
                                                        shutdownNanotraceIcon(),
                                                        QObject::tr("Start Nanotrace"),
                                                        ComponentCoreConstants::eventListCategory,
                                                        QKeySequence(),
                                                        22,
                                                        handleShutdownNanotraceAction);

        QObject::connect(startNanotraceAction->action(), &QAction::triggered, [&]() {
            d->nodeInstanceView.startNanotrace();
        });

        d->designerActionManagerView.designerActionManager().addDesignerAction(startNanotraceAction);

        auto shutDownNanotraceAction = new ModelNodeAction("ShutDown Nanotrace",
                                                           QObject::tr("Shut Down Nanotrace"),
                                                           shutdownNanotraceIcon(),
                                                           QObject::tr("Shut Down Nanotrace"),
                                                           ComponentCoreConstants::eventListCategory,
                                                           QKeySequence(),
                                                           23,
                                                           handleShutdownNanotraceAction);

        QObject::connect(shutDownNanotraceAction->action(), &QAction::triggered, [&]() {
            d->nodeInstanceView.endNanotrace();
        });

        d->designerActionManagerView.designerActionManager().addDesignerAction(shutDownNanotraceAction);
    }
}

void ViewManager::resetPropertyEditorView()
{
    d->propertyEditorView.resetView();
}

void ViewManager::registerFormEditorTool(std::unique_ptr<AbstractCustomTool> &&tool)
{
    d->formEditorView.registerTool(std::move(tool));
}

void ViewManager::detachViewsExceptRewriterAndComponetView()
{
    switchStateEditorViewToBaseState();
    detachAdditionalViews();

    detachStandardViews();

    currentModel()->setNodeInstanceView(nullptr);
}

void ViewManager::attachAdditionalViews()
{
    for (auto &view : d->additionalViews)
        currentModel()->attachView(view.get());
}

void ViewManager::detachAdditionalViews()
{
    for (auto &view : d->additionalViews)
        currentModel()->detachView(view.get());
}

void ViewManager::detachStandardViews()
{
    for (const auto &view : standardViews()) {
        if (view->isAttached())
            currentModel()->detachView(view);
    }
}

void ViewManager::attachComponentView()
{
    documentModel()->attachView(&d->componentView);
    QObject::connect(d->componentView.action(), &ComponentAction::currentComponentChanged,
                     currentDesignDocument(), &DesignDocument::changeToSubComponent);
    QObject::connect(d->componentView.action(), &ComponentAction::changedToMaster,
                     currentDesignDocument(), &DesignDocument::changeToMaster);
}

void ViewManager::detachComponentView()
{
    QObject::disconnect(d->componentView.action(), &ComponentAction::currentComponentChanged,
                        currentDesignDocument(), &DesignDocument::changeToSubComponent);
    QObject::disconnect(d->componentView.action(), &ComponentAction::changedToMaster,
                        currentDesignDocument(), &DesignDocument::changeToMaster);

    documentModel()->detachView(&d->componentView);
}

void ViewManager::attachViewsExceptRewriterAndComponetView()
{
    if (QmlDesignerPlugin::instance()->settings().value(
            DesignerSettingsKey::ENABLE_DEBUGVIEW).toBool())
        currentModel()->attachView(&d->debugView);

    attachNodeInstanceView();

    QElapsedTimer time;
    if (viewBenchmark().isInfoEnabled())
        time.start();

    qCInfo(viewBenchmark) << Q_FUNC_INFO;

    int last = time.elapsed();
    int currentTime = 0;
    if (!d->disableStandardViews) {
        for (const auto &view : standardViews()) {
            currentModel()->attachView(view);
            currentTime = time.elapsed();
            qCInfo(viewBenchmark) << view->widgetInfo().uniqueId << currentTime - last;
            last = currentTime;
        }
    }

    attachAdditionalViews();

    currentTime = time.elapsed();
    qCInfo(viewBenchmark) << "AdditionalViews:" << currentTime - last;
    last = currentTime;

    currentTime = time.elapsed();
    qCInfo(viewBenchmark) << "All:" << time.elapsed();
    last = currentTime;

    switchStateEditorViewToSavedState();
}

void ViewManager::setComponentNode(const ModelNode &componentNode)
{
    d->componentView.setComponentNode(componentNode);
}

void ViewManager::setComponentViewToMaster()
{
    d->componentView.setComponentToMaster();
}

void ViewManager::setNodeInstanceViewTarget(ProjectExplorer::Target *target)
{
    d->nodeInstanceView.setTarget(target);
}

QList<WidgetInfo> ViewManager::widgetInfos() const
{
    QList<WidgetInfo> widgetInfoList;

#ifndef QTC_USE_QML_DESIGNER_LITE
    widgetInfoList.append(d->edit3DView.widgetInfo());
#endif
    widgetInfoList.append(d->formEditorView.widgetInfo());
    widgetInfoList.append(d->textEditorView.widgetInfo());
    widgetInfoList.append(d->assetsLibraryView.widgetInfo());
    widgetInfoList.append(d->itemLibraryView.widgetInfo());
    widgetInfoList.append(d->navigatorView.widgetInfo());
    widgetInfoList.append(d->propertyEditorView.widgetInfo());
#ifndef QTC_USE_QML_DESIGNER_LITE
    widgetInfoList.append(d->materialEditorView.widgetInfo());
    widgetInfoList.append(d->materialBrowserView.widgetInfo());
    widgetInfoList.append(d->textureEditorView.widgetInfo());
#endif
    widgetInfoList.append(d->statesEditorView.widgetInfo());

    if (checkEnterpriseLicense())
        widgetInfoList.append(d->contentLibraryView.widgetInfo());

    if (d->debugView.hasWidget())
        widgetInfoList.append(d->debugView.widgetInfo());

    for (auto &view : d->additionalViews) {
        if (view->hasWidget())
            widgetInfoList.append(view->widgetInfo());
    }

    Utils::sort(widgetInfoList, [](const WidgetInfo &firstWidgetInfo, const WidgetInfo &secondWidgetInfo) {
        return firstWidgetInfo.placementPriority < secondWidgetInfo.placementPriority;
    });

    return widgetInfoList;
}

QWidget *ViewManager::widget(const QString &uniqueId) const
{
    const QList<WidgetInfo> widgetInfoList = widgetInfos();
    for (const WidgetInfo &widgetInfo : widgetInfoList) {
        if (widgetInfo.uniqueId == uniqueId)
            return widgetInfo.widget;
    }
    return nullptr;
}

void ViewManager::disableWidgets()
{
    for (const auto &view : views())
        view->disableWidget();
}

void ViewManager::enableWidgets()
{
    for (const auto &view : views())
        view->enableWidget();
}

void ViewManager::pushFileOnCrumbleBar(const Utils::FilePath &fileName)
{
    crumbleBar()->pushFile(fileName);
}

void ViewManager::pushInFileComponentOnCrumbleBar(const ModelNode &modelNode)
{
    crumbleBar()->pushInFileComponent(modelNode);
}

void ViewManager::nextFileIsCalledInternally()
{
    crumbleBar()->nextFileIsCalledInternally();
}

const AbstractView *ViewManager::view() const
{
    return &d->nodeInstanceView;
}

void ViewManager::emitCustomNotification(const QString &identifier, const QList<ModelNode> &nodeList,
                                         const QList<QVariant> &data)
{
    d->nodeInstanceView.emitCustomNotification(identifier, nodeList, data);
}

QWidgetAction *ViewManager::componentViewAction() const
{
    return d->componentView.action();
}

DesignerActionManager &ViewManager::designerActionManager()
{
    return d->designerActionManagerView.designerActionManager();
}

const DesignerActionManager &ViewManager::designerActionManager() const
{
    return d->designerActionManagerView.designerActionManager();
}

void ViewManager::qmlJSEditorContextHelp(const Core::IContext::HelpCallback &callback) const
{
    d->textEditorView.qmlJSEditorContextHelp(callback);
}

Model *ViewManager::currentModel() const
{
    return currentDesignDocument()->currentModel();
}

Model *ViewManager::documentModel() const
{
    return currentDesignDocument()->documentModel();
}

void ViewManager::exportAsImage()
{
    d->formEditorView.exportAsImage();
}

QImage ViewManager::takeFormEditorScreenshot()
{
    return d->formEditorView.takeFormEditorScreenshot();
}

void ViewManager::reformatFileUsingTextEditorView()
{
    d->textEditorView.reformatFile();
}

bool ViewManager::usesRewriterView(RewriterView *rewriterView)
{
    return currentDesignDocument()->rewriterView() == rewriterView;
}

void ViewManager::disableStandardViews()
{
    d->disableStandardViews = true;
    detachStandardViews();
}

void ViewManager::enableStandardViews()
{
    d->disableStandardViews = false;
    attachViewsExceptRewriterAndComponetView();
}

void ViewManager::jumpToCodeInTextEditor(const ModelNode &modelNode)
{
    ADS::DockWidget *dockWidget = qobject_cast<ADS::DockWidget *>(
        d->textEditorView.widgetInfo().widget->parentWidget());
    if (dockWidget)
        dockWidget->toggleView(true);
    d->textEditorView.jumpToModelNode(modelNode);
}

void ViewManager::addView(std::unique_ptr<AbstractView> &&view)
{
    d->additionalViews.push_back(std::move(view));
}

} // namespace QmlDesigner<|MERGE_RESOLUTION|>--- conflicted
+++ resolved
@@ -223,12 +223,6 @@
                                   &d->statesEditorView,
                                   &d->designerActionManagerView};
 #endif
-<<<<<<< HEAD
-
-    if (enableModelEditor())
-        list.append(&d->collectionView);
-=======
->>>>>>> 8790cbc9
 
     if (QmlDesignerPlugin::instance()
             ->settings()
