// Copyright (C) 2016 The Qt Company Ltd.
// SPDX-License-Identifier: LicenseRef-Qt-Commercial OR GPL-3.0-only WITH Qt-GPL-exception-1.0

#pragma once

#include <qmldesignercorelib_global.h>
#include "actioninterface.h"
#include "modelnode.h"
#include "modelnodeoperations.h"

#include <coreplugin/actionmanager/command.h>
#include <utils/styledbar.h>

#include <QToolBar>
#include <QImage>

QT_BEGIN_NAMESPACE
class QGraphicsItem;
class QGraphicsWidget;
class QMimeData;
QT_END_NAMESPACE

namespace QmlDesigner {

class DesignerActionManagerView;
class DesignerIcons;

using AddResourceOperation = std::function<AddFilesResult(const QStringList &, const QString &, bool)>;
using ModelNodePreviewImageOperation = std::function<QVariant(const ModelNode &)>;

struct AddResourceHandler
{
public:
    AddResourceHandler(const QString &_category,
                       const QString &_filter,
                       AddResourceOperation _operation,
                       int _priority = 0)
        : category(_category)
        , filter(_filter)
        , operation(_operation)
        , piority(_priority)
    {
    }

    QString category;
    QString filter;
    AddResourceOperation operation;
    int piority;
};

struct ModelNodePreviewImageHandler
{
public:
    ModelNodePreviewImageHandler(const TypeName &t,
                                 ModelNodePreviewImageOperation op,
                                 bool compOnly = false,
                                 int prio = 0)
        : type(t)
        , operation(op)
        , componentOnly(compOnly)
        , priority(prio)
    {
    }

    TypeName type;
    ModelNodePreviewImageOperation operation = nullptr;
    bool componentOnly = false;
    int priority = 0;
};

class DesignerActionToolBar : public Utils::StyledBar
{
public:
    DesignerActionToolBar(QWidget *parentWidget);
    void registerAction(ActionInterface *action);
    void addSeparator();

private:
    QToolBar *m_toolBar;
};

class QMLDESIGNERCOMPONENTS_EXPORT DesignerActionManager
{
public:
    DesignerActionManager(DesignerActionManagerView *designerActionManagerView, ExternalDependenciesInterface &externalDependencies);
    ~DesignerActionManager();

    void addDesignerAction(ActionInterface *newAction);
    void addCreatorCommand(Core::Command *command, const QByteArray &category, int priority,
                           const QIcon &overrideIcon = QIcon());

    QList<QSharedPointer<ActionInterface>> actionsForTargetView(const ActionInterface::TargetView &target);

    QList<ActionInterface* > designerActions() const;
    ActionInterface *actionByMenuId(const QByteArray &id);

    void createDefaultDesignerActions();
    void createDefaultAddResourceHandler();
    void createDefaultModelNodePreviewImageHandlers();

    DesignerActionManagerView *view();

    DesignerActionToolBar *createToolBar(QWidget *parent = nullptr) const;
    void polishActions() const;
    QGraphicsWidget *createFormEditorToolBar(QGraphicsItem *parent);

    static DesignerActionManager &instance();
    void setupContext();

    DesignerActionManager(const DesignerActionManager&) = delete;
    DesignerActionManager & operator=(const DesignerActionManager&) = delete;

    QList<AddResourceHandler> addResourceHandler() const;
    void registerAddResourceHandler(const AddResourceHandler &handler);
    void unregisterAddResourceHandlers(const QString &category);

    void registerModelNodePreviewHandler(const ModelNodePreviewImageHandler &handler);
    bool hasModelNodePreviewHandler(const ModelNode &node) const;
    ModelNodePreviewImageOperation modelNodePreviewOperation(const ModelNode &node) const;
    bool externalDragHasSupportedAssets(const QMimeData *data) const;
    QHash<QString, QStringList> handleExternalAssetsDrop(const QMimeData *data) const;
    QIcon contextIcon(int contextId) const;

private:
    void addTransitionEffectAction(const TypeName &typeName);
    void addCustomTransitionEffectAction();
    void setupIcons();
    QString designerIconResourcesPath() const;

    QList<QSharedPointer<ActionInterface> > m_designerActions;
    DesignerActionManagerView *m_designerActionManagerView;
    QList<AddResourceHandler> m_addResourceHandler;
    QList<ModelNodePreviewImageHandler> m_modelNodePreviewImageHandlers;
    ExternalDependenciesInterface &m_externalDependencies;
<<<<<<< HEAD
=======
    QScopedPointer<DesignerIcons> m_designerIcons;
>>>>>>> a61f8b02
};

} //QmlDesigner<|MERGE_RESOLUTION|>--- conflicted
+++ resolved
@@ -132,10 +132,7 @@
     QList<AddResourceHandler> m_addResourceHandler;
     QList<ModelNodePreviewImageHandler> m_modelNodePreviewImageHandlers;
     ExternalDependenciesInterface &m_externalDependencies;
-<<<<<<< HEAD
-=======
     QScopedPointer<DesignerIcons> m_designerIcons;
->>>>>>> a61f8b02
 };
 
 } //QmlDesigner