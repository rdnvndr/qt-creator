--- conflicted
+++ resolved
@@ -250,11 +250,7 @@
         return QPointF(start.x() + slope.x() * pos.x(), start.y() + slope.y() * pos.y());
     };
 
-<<<<<<< HEAD
-    QVector<QPointF> points = curve.toCubicSpline();
-=======
     QList<QPointF> points = curve.toCubicSpline();
->>>>>>> 3473d9d3
     int numSegments = points.size() / 3;
     for (int i = 0; i < numSegments; i++) {
         QPointF p1 = mapEasing(m_left.position(), m_right.position(), points.at(i * 3));
