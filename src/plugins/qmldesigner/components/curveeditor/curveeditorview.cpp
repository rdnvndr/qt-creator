/****************************************************************************
**
** Copyright (C) 2019 The Qt Company Ltd.
** Contact: https://www.qt.io/licensing/
**
** This file is part of the Qt Design Tooling
**
** Commercial License Usage
** Licensees holding valid commercial Qt licenses may use this file in
** accordance with the commercial license agreement provided with the
** Software or, alternatively, in accordance with the terms contained in
** a written agreement between you and The Qt Company. For licensing terms
** and conditions see https://www.qt.io/terms-conditions. For further
** information use the contact form at https://www.qt.io/contact-us.
**
** GNU General Public License Usage
** Alternatively, this file may be used under the terms of the GNU
** General Public License version 3 as published by the Free Software
** Foundation with exceptions as appearing in the file LICENSE.GPL3-EXCEPT
** included in the packaging of this file. Please review the following
** information to ensure the GNU General Public License requirements will
** be met: https://www.gnu.org/licenses/gpl-3.0.html.
**
****************************************************************************/

#include "curveeditorview.h"
#include "curveeditor.h"
#include "curveeditormodel.h"
#include "curvesegment.h"
#include "treeitem.h"

#include <bindingproperty.h>
#include <easingcurve.h>
#include <nodeabstractproperty.h>
#include <variantproperty.h>
#include <qmlstate.h>
#include <qmltimeline.h>

#include <cmath>

namespace QmlDesigner {

CurveEditorView::CurveEditorView(QObject *parent)
    : AbstractView(parent)
    , m_block(false)
    , m_model(new CurveEditorModel())
    , m_editor(new CurveEditor(m_model))
{
    Q_UNUSED(parent);
    connect(m_model, &CurveEditorModel::commitCurrentFrame, this, &CurveEditorView::commitCurrentFrame);
    connect(m_model, &CurveEditorModel::commitStartFrame, this, &CurveEditorView::commitStartFrame);
    connect(m_model, &CurveEditorModel::commitEndFrame, this, &CurveEditorView::commitEndFrame);
    connect(m_model, &CurveEditorModel::curveChanged, this, &CurveEditorView::commitKeyframes);

    connect(m_editor, &CurveEditor::viewEnabledChanged, this, [this](bool enabled){
        setEnabled(enabled);
        if (enabled)
            init();
    });
    setEnabled(false);
}

CurveEditorView::~CurveEditorView() {}

bool CurveEditorView::hasWidget() const
{
    return true;
}

WidgetInfo CurveEditorView::widgetInfo()
{
    return createWidgetInfo(
<<<<<<< HEAD
        m_editor, "CurveEditorId", WidgetInfo::BottomPane, 0, tr("CurveEditor"));
=======
        m_editor, nullptr, "CurveEditorId", WidgetInfo::BottomPane, 0, tr("Curve Editor"));
>>>>>>> 0ce098ed
}

void CurveEditorView::modelAttached(Model *model)
{
    AbstractView::modelAttached(model);

    if (isEnabled())
        init();
}

void CurveEditorView::modelAboutToBeDetached(Model *model)
{
    AbstractView::modelAboutToBeDetached(model);
    m_model->reset({});
}

bool dirtyfiesView(const ModelNode &node)
{
    return QmlTimeline::isValidQmlTimeline(node)
           || QmlTimelineKeyframeGroup::isValidQmlTimelineKeyframeGroup(node);
}

void CurveEditorView::nodeRemoved(const ModelNode &removedNode,
                                  const NodeAbstractProperty &parentProperty,
                                  PropertyChangeFlags propertyChange)
{
    Q_UNUSED(removedNode);
    Q_UNUSED(propertyChange);

    if (!parentProperty.isValid())
        return;

    ModelNode parent = parentProperty.parentModelNode();
    if (dirtyfiesView(parent))
        updateKeyframes();

    if (!activeTimeline().isValid())
        m_model->reset({});
}

void CurveEditorView::nodeReparented(const ModelNode &node,
                                     const NodeAbstractProperty &newPropertyParent,
                                     const NodeAbstractProperty &oldPropertyParent,
                                     PropertyChangeFlags propertyChange)
{
    Q_UNUSED(node);
    Q_UNUSED(newPropertyParent);
    Q_UNUSED(oldPropertyParent);
    Q_UNUSED(propertyChange);

    ModelNode parent = newPropertyParent.parentModelNode();
    if (newPropertyParent.isValid() && dirtyfiesView(parent))
        updateKeyframes();
    else if (QmlTimelineKeyframeGroup::checkKeyframesType(node))
        updateKeyframes();
    else if (newPropertyParent.isValid() && !oldPropertyParent.isValid()) {
        if (activeTimeline().hasKeyframeGroupForTarget(node)) {
            updateKeyframes();
        }
    }
}

void CurveEditorView::auxiliaryDataChanged(const ModelNode &node,
                                           const PropertyName &name,
                                           const QVariant &data)
{
    if (name == "locked") {
        if (auto *item = m_model->find(node.id())) {
            QSignalBlocker blocker(m_model);
            m_model->setLocked(item, data.toBool());
        }
    }
}

void CurveEditorView::instancePropertyChanged(const QList<QPair<ModelNode, PropertyName>> &propertyList)
{
    Q_UNUSED(propertyList);

    for (const auto &pair : propertyList) {
        if (!QmlTimeline::isValidQmlTimeline(pair.first))
            continue;

        if (pair.second == "startFrame")
            updateStartFrame(pair.first);
        else if (pair.second == "endFrame")
            updateEndFrame(pair.first);
        else if (pair.second == "currentFrame")
            updateCurrentFrame(pair.first);
    }
}

void CurveEditorView::variantPropertiesChanged(const QList<VariantProperty> &propertyList,
                                               PropertyChangeFlags propertyChange)
{
    Q_UNUSED(propertyList);
    Q_UNUSED(propertyChange);

    for (const auto &property : propertyList) {
        if ((property.name() == "frame" || property.name() == "value")
            && property.parentModelNode().type() == "QtQuick.Timeline.Keyframe"
            && property.parentModelNode().isValid()
            && property.parentModelNode().hasParentProperty()) {
            const ModelNode framesNode = property.parentModelNode().parentProperty().parentModelNode();
            if (QmlTimelineKeyframeGroup::isValidQmlTimelineKeyframeGroup(framesNode))
                updateKeyframes();
        }
    }
}

void CurveEditorView::bindingPropertiesChanged(const QList<BindingProperty> &propertyList,
                                               PropertyChangeFlags propertyChange)
{
    Q_UNUSED(propertyList);
    Q_UNUSED(propertyChange);

    for (const auto &property : propertyList) {
        if (property.name() == "easing.bezierCurve") {
            updateKeyframes();
        }
    }
}

void CurveEditorView::propertiesRemoved(const QList<AbstractProperty> &propertyList)
{
    Q_UNUSED(propertyList);

    for (const auto &property : propertyList) {
        if (property.name() == "keyframes" && property.parentModelNode().isValid()) {
            ModelNode parent = property.parentModelNode();
            if (dirtyfiesView(parent))
                updateKeyframes();
        }
    }
}

QmlTimeline CurveEditorView::activeTimeline() const
{
    QmlModelState state = currentState();
    if (state.isBaseState()) {
        for (const ModelNode &node : allModelNodesOfType("QtQuick.Timeline.Timeline")) {
            if (QmlTimeline::isValidQmlTimeline(node)) {
                if (node.hasVariantProperty("enabled")
                    && node.variantProperty("enabled").value().toBool())
                    return QmlTimeline(node);

                return {};
            }
        }
    }

    for (const ModelNode &node : allModelNodesOfType("QtQuick.Timeline.Timeline")) {
        if (QmlTimeline::isValidQmlTimeline(node) && state.affectsModelNode(node)) {
            QmlPropertyChanges propertyChanges(state.propertyChanges(node));
            if (!propertyChanges.isValid())
                continue;

            if (node.hasVariantProperty("enabled") && node.variantProperty("enabled").value().toBool())
                return QmlTimeline(node);
        }
    }
    return {};
}

void CurveEditorView::updateKeyframes()
{
    if (m_block)
        return;

    QmlTimeline timeline = activeTimeline();
    if (timeline.isValid())
        m_model->setTimeline(timeline);
    else
        m_model->reset({});
}

void CurveEditorView::updateCurrentFrame(const ModelNode &node)
{
    if (m_editor->dragging())
        return;

    QmlTimeline timeline(node);
    if (timeline.isValid())
        m_model->setCurrentFrame(static_cast<int>(std::round(timeline.currentKeyframe())));
    else
        m_model->setCurrentFrame(0);
}

void CurveEditorView::updateStartFrame(const ModelNode &node)
{
    QmlTimeline timeline(node);
    if (timeline.isValid())
        m_model->setMinimumTime(static_cast<int>(std::round(timeline.startKeyframe())));
}

void CurveEditorView::updateEndFrame(const ModelNode &node)
{
    QmlTimeline timeline(node);
    if (timeline.isValid())
        m_model->setMaximumTime(static_cast<int>(std::round(timeline.endKeyframe())));
}

ModelNode getTargetNode(PropertyTreeItem *item, const QmlTimeline &timeline)
{
    if (const NodeTreeItem *nodeItem = item->parentNodeTreeItem()) {
        QString targetId = nodeItem->name();
        if (timeline.isValid()) {
            for (auto &&target : timeline.allTargets()) {
                if (target.isValid() && target.displayName() == targetId)
                    return target;
            }
        }
    }
    return ModelNode();
}

QmlTimelineKeyframeGroup timelineKeyframeGroup(QmlTimeline &timeline, PropertyTreeItem *item)
{
    ModelNode node = getTargetNode(item, timeline);
    if (node.isValid())
        return timeline.keyframeGroup(node, item->name().toLatin1());

    return QmlTimelineKeyframeGroup();
}

void attachEasingCurve(const QmlTimelineKeyframeGroup &group, double frame, const QEasingCurve &curve)
{
    ModelNode frameNode = group.keyframe(frame);
    if (frameNode.isValid()) {
        auto expression = EasingCurve(curve).toString();
        frameNode.bindingProperty("easing.bezierCurve").setExpression(expression);
    }
}

void commitAuxiliaryData(ModelNode &node, TreeItem *item)
{
    if (node.isValid()) {
        if (item->locked())
            node.setAuxiliaryData("locked", true);
        else
            node.removeAuxiliaryData("locked");

        if (item->pinned())
            node.setAuxiliaryData("pinned", true);
        else
            node.removeAuxiliaryData("pinned");

        if (auto *pitem = item->asPropertyItem()) {
            if (pitem->hasUnified())
                node.setAuxiliaryData("unified", pitem->unifyString());
            else
                node.removeAuxiliaryData("unified");
        }
    }
}

void CurveEditorView::commitKeyframes(TreeItem *item)
{
    if (auto *nitem = item->asNodeItem()) {
        ModelNode node = modelNodeForId(nitem->name());
        commitAuxiliaryData(node, item);

    } else if (auto *pitem = item->asPropertyItem()) {
        QmlTimeline currentTimeline = activeTimeline();
        QmlTimelineKeyframeGroup group = timelineKeyframeGroup(currentTimeline, pitem);

        if (group.isValid()) {
            ModelNode groupNode = group.modelNode();
            commitAuxiliaryData(groupNode, item);

            auto replaceKeyframes = [&group, pitem, this]() {
                m_block = true;
                for (auto frame : group.keyframes())
                    frame.destroy();

                Keyframe previous;
                for (auto &&frame : pitem->curve().keyframes()) {
                    QPointF pos = frame.position();
                    group.setValue(QVariant(pos.y()), pos.x());

                    if (previous.isValid()) {
                        if (frame.interpolation() == Keyframe::Interpolation::Bezier ||
                            frame.interpolation() == Keyframe::Interpolation::Step ) {
                            CurveSegment segment(previous, frame);
                            if (segment.isValid())
                                attachEasingCurve(group, pos.x(), segment.easingCurve());
                        } else if (frame.interpolation() == Keyframe::Interpolation::Easing) {
                            QVariant data = frame.data();
                            if (data.type() == static_cast<int>(QMetaType::QEasingCurve))
                                attachEasingCurve(group, pos.x(), data.value<QEasingCurve>());
                        }
                    }

                    previous = frame;
                }
                m_block = false;
            };

            executeInTransaction("CurveEditor::commitKeyframes", replaceKeyframes);
        }
    }
}

void CurveEditorView::commitCurrentFrame(int frame)
{
    QmlTimeline timeline = activeTimeline();
    if (timeline.isValid())
        timeline.modelNode().setAuxiliaryData("currentFrame@NodeInstance", frame);
}

void CurveEditorView::commitStartFrame(int frame)
{
    QmlTimeline timeline = activeTimeline();
    if (timeline.isValid())
        timeline.modelNode().variantProperty("startFrame").setValue(frame);
}

void CurveEditorView::commitEndFrame(int frame)
{
    QmlTimeline timeline = activeTimeline();
    if (timeline.isValid())
        timeline.modelNode().variantProperty("endFrame").setValue(frame);
}

void CurveEditorView::init()
{
    QmlTimeline timeline = activeTimeline();
    if (timeline.isValid()) {
        m_model->setTimeline(timeline);
    }

}

} // namespace QmlDesigner<|MERGE_RESOLUTION|>--- conflicted
+++ resolved
@@ -69,12 +69,7 @@
 
 WidgetInfo CurveEditorView::widgetInfo()
 {
-    return createWidgetInfo(
-<<<<<<< HEAD
-        m_editor, "CurveEditorId", WidgetInfo::BottomPane, 0, tr("CurveEditor"));
-=======
-        m_editor, nullptr, "CurveEditorId", WidgetInfo::BottomPane, 0, tr("Curve Editor"));
->>>>>>> 0ce098ed
+    return createWidgetInfo(m_editor, "CurveEditorId", WidgetInfo::BottomPane, 0, tr("Curve Editor"));
 }
 
 void CurveEditorView::modelAttached(Model *model)
