// Copyright (C) 2016 The Qt Company Ltd.
// SPDX-License-Identifier: LicenseRef-Qt-Commercial OR GPL-3.0-only WITH Qt-GPL-exception-1.0

#include "navigatorsearchwidget.h"
#include "navigatorwidget.h"
#include "navigatorview.h"

#include <designeractionmanager.h>
#include <designersettings.h>
#include <theme.h>
#include <qmldesignerconstants.h>
#include <qmldesignericons.h>
#include <qmldesignerplugin.h>

#include <QAbstractItemModel>
#include <QBoxLayout>
#include <QHeaderView>
#include <QMenu>
#include <QStackedWidget>
#include <QToolBar>
#include <QToolButton>

#include <utils/fileutils.h>
#include <utils/qtcassert.h>
#include <utils/stylehelper.h>
#include <utils/utilsicons.h>

using namespace Core;

namespace QmlDesigner {

NavigatorWidget::NavigatorWidget(NavigatorView *view)
    : m_treeView(new NavigatorTreeView)
    , m_navigatorView(view)
{
    setAcceptDrops(true);

    m_treeView->setDragEnabled(true);
    m_treeView->setAcceptDrops(true);
    m_treeView->setSelectionMode(QAbstractItemView::ExtendedSelection);
    m_treeView->setSelectionBehavior(QAbstractItemView::SelectRows);
    m_treeView->header()->setStretchLastSection(false);
    m_treeView->setDefaultDropAction(Qt::LinkAction);
    m_treeView->setHeaderHidden(true);

    auto layout = new QVBoxLayout;
    layout->setSpacing(0);
    layout->setContentsMargins(0, 0, 0, 0);

    m_searchWidget = new NavigatorSearchWidget();
    connect(m_searchWidget,
            &NavigatorSearchWidget::textChanged,
            this,
            &NavigatorWidget::textFilterChanged);
    layout->addWidget(m_searchWidget);

    QWidget *toolBar = createToolBar();
    toolBar->setParent(this);
    layout->addWidget(toolBar);

    layout->addWidget(m_treeView);
    setLayout(layout);

    setWindowTitle(tr("Navigator", "Title of navigator view"));

    QByteArray sheet = Utils::FileReader::fetchQrc(":/qmldesigner/stylesheet.css");
    setStyleSheet(Theme::replaceCssColors(QString::fromUtf8(sheet)));

    QmlDesignerPlugin::trackWidgetFocusTime(this, Constants::EVENT_NAVIGATORVIEW_TIME);

    setFocusProxy(m_treeView);

    IContext::attach(this,
                     Core::Context(Constants::C_QMLNAVIGATOR, Constants::C_QT_QUICK_TOOLS_MENU),
                     [this](const IContext::HelpCallback &callback) { contextHelp(callback); });
}

void NavigatorWidget::setTreeModel(QAbstractItemModel *model)
{
    m_treeView->setModel(model);
}

QTreeView *NavigatorWidget::treeView() const
{
    return m_treeView;
}

QList<QWidget *> NavigatorWidget::createToolBarWidgets()
{
    QList<QWidget *> buttons;

    auto empty = new QWidget();
    empty->setFixedWidth(5);
    empty->setSizePolicy(QSizePolicy::Fixed, QSizePolicy::Preferred);
    buttons.append(empty);

    auto button = new QToolButton();
    button->setIcon(Theme::iconFromName(Theme::Icon::moveUpwards_medium));
    button->setToolTip(tr("Become last sibling of parent (CTRL + Left)."));
    button->setShortcut(QKeySequence(Qt::Key_Left | Qt::CTRL));
    connect(button, &QAbstractButton::clicked, this, &NavigatorWidget::leftButtonClicked);
    buttons.append(button);

    button = new QToolButton();
    button->setIcon(Theme::iconFromName(Theme::Icon::moveInwards_medium));
    button->setToolTip(tr("Become child of last sibling (CTRL + Right)."));
    button->setShortcut(QKeySequence(Qt::Key_Right | Qt::CTRL));
    connect(button, &QAbstractButton::clicked, this, &NavigatorWidget::rightButtonClicked);
    buttons.append(button);

    button = new QToolButton();
    button->setIcon(Theme::iconFromName(Theme::Icon::moveDown_medium));
    button->setToolTip(tr("Move down (CTRL + Down)."));
    button->setShortcut(QKeySequence(Qt::Key_Down | Qt::CTRL));
    connect(button, &QAbstractButton::clicked, this, &NavigatorWidget::downButtonClicked);
    buttons.append(button);

    button = new QToolButton();
    button->setIcon(Theme::iconFromName(Theme::Icon::moveUp_medium));
    button->setToolTip(tr("Move up (CTRL + Up)."));
    button->setShortcut(QKeySequence(Qt::Key_Up | Qt::CTRL));
    connect(button, &QAbstractButton::clicked, this, &NavigatorWidget::upButtonClicked);
    buttons.append(button);

    empty = new QWidget();
    empty->setSizePolicy(QSizePolicy::Expanding, QSizePolicy::Preferred);
    buttons.append(empty);

    // Show Only Visible Components
    auto visibleIcon = Theme::iconFromName(Theme::Icon::visible_medium);
    auto invisibleIcon = Theme::iconFromName(Theme::Icon::invisible_medium,
                                             Theme::getColor(Theme::Color::DStextSelectedTextColor));
    QIcon vIcon;
    vIcon.addPixmap(invisibleIcon.pixmap({16, 16}), QIcon::Normal, QIcon::On);
    vIcon.addPixmap(visibleIcon.pixmap({16, 16}), QIcon::Normal, QIcon::Off);

    button = new QToolButton();
    button->setIcon(vIcon);
    button->setCheckable(true);
    bool visibleFlag = QmlDesignerPlugin::settings()
                           .value(DesignerSettingsKey::NAVIGATOR_SHOW_ONLY_VISIBLE_ITEMS)
                           .toBool();
    button->setChecked(visibleFlag);
    button->setToolTip(tr("Show Only Visible Components"));
    connect(button, &QAbstractButton::toggled, this, &NavigatorWidget::filterToggled);
    buttons.append(button);

    // Reverse Component Order
    auto reverseOffIcon = Theme::iconFromName(Theme::Icon::reverseOrder_medium);
    auto reverseOnIcon = Theme::iconFromName(Theme::Icon::reverseOrder_medium,
                                             Theme::getColor(Theme::Color::DStextSelectedTextColor));
    QIcon rIcon;
    rIcon.addPixmap(reverseOnIcon.pixmap({16, 16}), QIcon::Normal, QIcon::On);
    rIcon.addPixmap(reverseOffIcon.pixmap({16, 16}), QIcon::Normal, QIcon::Off);

    button = new QToolButton();
    button->setIcon(rIcon);
    button->setCheckable(true);
    bool reverseFlag = QmlDesignerPlugin::settings()
                           .value(DesignerSettingsKey::NAVIGATOR_REVERSE_ITEM_ORDER)
                           .toBool();
    button->setChecked(reverseFlag);
    button->setToolTip(tr("Reverse Component Order"));
    connect(button, &QAbstractButton::toggled, this, &NavigatorWidget::reverseOrderToggled);
    buttons.append(button);

    empty = new QWidget();
    empty->setFixedWidth(5);
    empty->setSizePolicy(QSizePolicy::Fixed, QSizePolicy::Preferred);
    buttons.append(empty);

    return buttons;
}

QToolBar *NavigatorWidget::createToolBar()
{
    const QList<QWidget *> buttons = createToolBarWidgets();

    auto toolBar = new QToolBar();
    toolBar->setFixedHeight(Theme::toolbarSize());
    for (auto toolButton : buttons)
        toolBar->addWidget(toolButton);

    return toolBar;
}

void NavigatorWidget::contextHelp(const Core::IContext::HelpCallback &callback) const
{
    if (auto view = navigatorView()) {
<<<<<<< HEAD
        QmlDesignerPlugin::emitUsageStatistics(Constants::EVENT_HELP_REQUESTED
                                               + view->contextHelpId());
#ifndef QDS_USE_PROJECTSTORAGE
        ModelNode selectedNode = view->firstSelectedModelNode();
        if (!selectedNode)
            selectedNode = view->rootModelNode();

        // TODO: Needs to be fixed for projectstorage.
        const Core::HelpItem helpItem({QString::fromUtf8("QML." + selectedNode.type()),
                                       "QML." + selectedNode.simplifiedTypeName()},
                                      {},
                                      {},
                                      Core::HelpItem::QmlComponent);
        callback(helpItem);
#else
        QmlDesignerPlugin::contextHelp(callback, view->contextHelpId());
#endif
=======
        QmlDesignerPlugin::contextHelp(callback, view->contextHelpId());
>>>>>>> 6068df55
    } else {
        callback({});
    }
}

void NavigatorWidget::disableNavigator()
{
    m_treeView->setEnabled(false);
}

void NavigatorWidget::enableNavigator()
{
    m_treeView->setEnabled(true);
}

NavigatorView *NavigatorWidget::navigatorView() const
{
    return m_navigatorView.data();
}

void NavigatorWidget::dragEnterEvent(QDragEnterEvent *dragEnterEvent)
{
    const DesignerActionManager &actionManager = QmlDesignerPlugin::instance()
                                                     ->viewManager().designerActionManager();
    if (actionManager.externalDragHasSupportedAssets(dragEnterEvent->mimeData()))
        dragEnterEvent->acceptProposedAction();
}

void NavigatorWidget::dropEvent(QDropEvent *dropEvent)
{
    dropEvent->accept();
    const DesignerActionManager &actionManager = QmlDesignerPlugin::instance()
                                                     ->viewManager().designerActionManager();
    actionManager.handleExternalAssetsDrop(dropEvent->mimeData());
}

void NavigatorWidget::setDragType(const QByteArray &type)
{
    m_dragType = type;
}

QByteArray NavigatorWidget::dragType() const
{
    return m_dragType;
}

void NavigatorWidget::clearSearch()
{
    m_searchWidget->clear();
}

}<|MERGE_RESOLUTION|>--- conflicted
+++ resolved
@@ -71,7 +71,7 @@
     setFocusProxy(m_treeView);
 
     IContext::attach(this,
-                     Core::Context(Constants::C_QMLNAVIGATOR, Constants::C_QT_QUICK_TOOLS_MENU),
+                     Core::Context(Constants::qmlNavigatorContextId, Constants::qtQuickToolsMenuContextId),
                      [this](const IContext::HelpCallback &callback) { contextHelp(callback); });
 }
 
@@ -187,27 +187,7 @@
 void NavigatorWidget::contextHelp(const Core::IContext::HelpCallback &callback) const
 {
     if (auto view = navigatorView()) {
-<<<<<<< HEAD
-        QmlDesignerPlugin::emitUsageStatistics(Constants::EVENT_HELP_REQUESTED
-                                               + view->contextHelpId());
-#ifndef QDS_USE_PROJECTSTORAGE
-        ModelNode selectedNode = view->firstSelectedModelNode();
-        if (!selectedNode)
-            selectedNode = view->rootModelNode();
-
-        // TODO: Needs to be fixed for projectstorage.
-        const Core::HelpItem helpItem({QString::fromUtf8("QML." + selectedNode.type()),
-                                       "QML." + selectedNode.simplifiedTypeName()},
-                                      {},
-                                      {},
-                                      Core::HelpItem::QmlComponent);
-        callback(helpItem);
-#else
         QmlDesignerPlugin::contextHelp(callback, view->contextHelpId());
-#endif
-=======
-        QmlDesignerPlugin::contextHelp(callback, view->contextHelpId());
->>>>>>> 6068df55
     } else {
         callback({});
     }
