--- conflicted
+++ resolved
@@ -106,15 +106,11 @@
 
 WidgetInfo NavigatorView::widgetInfo()
 {
-<<<<<<< HEAD
-    return createWidgetInfo(m_widget.data(), QLatin1String("Navigator"), WidgetInfo::LeftPane, 0);
-=======
     return createWidgetInfo(m_widget.data(),
                             new WidgetInfo::ToolBarWidgetDefaultFactory<NavigatorWidget>(m_widget.data()),
                             QLatin1String("Navigator"),
                             WidgetInfo::LeftPane,
                             0);
->>>>>>> f409fdd6
 }
 
 void NavigatorView::modelAttached(Model *model)
