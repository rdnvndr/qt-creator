// Copyright (C) 2020 The Qt Company Ltd.
// SPDX-License-Identifier: LicenseRef-Qt-Commercial OR GPL-3.0-only WITH Qt-GPL-exception-1.0

#include "choosefrompropertylistdialog.h"
#include "nodemetainfo.h"
#include "ui_choosefrompropertylistdialog.h"

#include <qmldesignerplugin.h>

namespace QmlDesigner {

// This will filter and return possible properties that the given type can be bound to
ChooseFromPropertyListFilter::ChooseFromPropertyListFilter(const NodeMetaInfo &insertInfo,
                                                           const NodeMetaInfo &parentInfo,
                                                           bool breakOnFirst)
{
    // TODO: Metainfo based matching system (QDS-6240)

    // Fall back to a hardcoded list of supported cases:
    // Texture
    //  -> DefaultMaterial
    //  -> PrincipledMaterial
    //  -> SpecularGlossyMaterial
    //  -> SpriteParticle3D
    //  -> TextureInput
    //  -> SceneEnvironment
    //  -> Model
    // Effect
    //  -> SceneEnvironment
    // Shader, Command, Buffer
    //  -> Pass
    // InstanceListEntry
    //  -> InstanceList
    // Pass
    //  -> Effect
    // Particle3D
    //  -> ParticleEmitter3D
    // ParticleAbstractShape3D
    //  -> ParticleEmitter3D
    //  -> Attractor3D
    // Material
    //  -> Model
    // BundleMaterial
    //  -> Model
    // Effect
    //  -> Item
    // BakedLightmap
    //  -> Model

    if (insertInfo.isQtQuick3DTexture()) {
        if (parentInfo.isQtQuick3DDefaultMaterial() || parentInfo.isQtQuick3DPrincipledMaterial()
            || parentInfo.isQtQuick3DSpecularGlossyMaterial()) {
            // All texture properties are valid targets
            for (const auto &property : parentInfo.properties()) {
                const auto &propType = property.propertyType();
                if (propType.isQtQuick3DTexture()) {
                    propertyList.append(QString::fromUtf8(property.name()));
                    if (breakOnFirst)
                        return;
                }
            }
        } else if (parentInfo.isQtQuick3DParticles3DSpriteParticle3D()) {
            propertyList.append("sprite");
        } else if (parentInfo.isQtQuick3DTextureInput()) {
            propertyList.append("texture");
        } else if (parentInfo.isQtQuick3DSceneEnvironment()) {
            if (insertInfo.isQtQuick3DCubeMapTexture())
                propertyList.append("skyBoxCubeMap");
            else
                propertyList.append("lightProbe");
        } else if (parentInfo.isQtQuick3DModel()) {
            propertyList.append("materials");
        }
    } else if (insertInfo.isQtQuick3DEffect()) {
        if (parentInfo.isQtQuick3DSceneEnvironment())
            propertyList.append("effects");
    } else if (insertInfo.isQtQuick3DShader()) {
        if (parentInfo.isQtQuick3DPass())
            propertyList.append("shaders");
    } else if (insertInfo.isQtQuick3DCommand()) {
        if (parentInfo.isQtQuick3DPass())
            propertyList.append("commands");
    } else if (insertInfo.isQtQuick3DBuffer()) {
        if (parentInfo.isQtQuick3DPass())
            propertyList.append("output");
    } else if (insertInfo.isQtQuick3DInstanceListEntry()) {
        if (parentInfo.isQtQuick3DInstanceList())
            propertyList.append("instances");
    } else if (insertInfo.isQtQuick3DPass()) {
        if (parentInfo.isQtQuick3DEffect())
            propertyList.append("passes");
    } else if (insertInfo.isQtQuick3DParticles3DParticle3D()) {
        if (parentInfo.isQtQuick3DParticles3DParticleEmitter3D())
            propertyList.append("particle");
    } else if (insertInfo.isQtQuick3DParticlesAbstractShape()) {
        if (parentInfo.isQtQuick3DParticles3DParticleEmitter3D()
            || parentInfo.isQtQuick3DParticles3DAttractor3D())
            propertyList.append("shape");
    } else if (insertInfo.isQtQuick3DMaterial()) {
        if (parentInfo.isQtQuick3DModel())
            propertyList.append("materials");
#ifdef QDS_USE_PROJECTSTORAGE
// TODO add the types here or use the module
#else
<<<<<<< HEAD
    } else if (insertInfo.typeName().startsWith("ComponentBundles.MaterialBundle")) {
=======
        } else if (insertInfo.typeName().startsWith(
                   QString("%1.MaterialBundle").arg(QmlDesignerPlugin::instance()->documentManager()
                                                        .generatedComponentUtils().componentBundlesTypePrefix())
                       .toUtf8())) {
>>>>>>> 7dfa7469
        if (parentInfo.isQtQuick3DModel())
            propertyList.append("materials");
#endif
    } else if (insertInfo.isQtQuick3DBakedLightmap()) {
        if (parentInfo.isQtQuick3DModel())
            propertyList.append("bakedLightmap");
    }
}

// This dialog displays specified properties and allows the user to choose one
ChooseFromPropertyListDialog::ChooseFromPropertyListDialog(const QStringList &propNames,
                                                           QWidget *parent)
    : QDialog(parent)
    , m_ui(new Ui::ChooseFromPropertyListDialog)
{
    if (propNames.size() == 1) {
        m_selectedProperty = propNames.first().toLatin1();
        m_isSoloProperty = true;
        return;
    }
    m_ui->setupUi(this);
    setWindowTitle(tr("Select Property"));
    m_ui->label->setText(tr("Bind to property:"));
    m_ui->label->setToolTip(tr("Binds this component to the parent's selected property."));
    setFixedSize(size());

    connect(m_ui->listProps, &QListWidget::itemClicked, this, [this](QListWidgetItem *item) {
        m_selectedProperty = item->isSelected() ? item->data(Qt::DisplayRole).toByteArray() : QByteArray();
    });

    connect(m_ui->listProps,
            &QListWidget::itemDoubleClicked,
            this,
            [this]([[maybe_unused]] QListWidgetItem *item) { QDialog::accept(); });

    fillList(propNames);
}

ChooseFromPropertyListDialog::~ChooseFromPropertyListDialog()
{
    delete m_ui;
}

TypeName ChooseFromPropertyListDialog::selectedProperty() const
{
    return m_selectedProperty;
}

// Create dialog for selecting any property matching newNode type
// Subclass type matches are also valid
ChooseFromPropertyListDialog *ChooseFromPropertyListDialog::createIfNeeded(
        const ModelNode &targetNode, const ModelNode &newNode, QWidget *parent)
{
    const NodeMetaInfo info = newNode.metaInfo();
    const NodeMetaInfo targetInfo = targetNode.metaInfo();
    ChooseFromPropertyListFilter *filter = new ChooseFromPropertyListFilter(info, targetInfo);

    if (!filter->propertyList.isEmpty())
        return new ChooseFromPropertyListDialog(filter->propertyList, parent);

    return nullptr;
}

// Create dialog for selecting writable properties of exact property type
ChooseFromPropertyListDialog *ChooseFromPropertyListDialog::createIfNeeded(
    const ModelNode &targetNode, const NodeMetaInfo &propertyType, QWidget *parent)
{
    const NodeMetaInfo metaInfo = targetNode.metaInfo();
    QStringList matchingNames;
    for (const auto &property : metaInfo.properties()) {
        if (property.propertyType() == propertyType && property.isWritable())
            matchingNames.append(QString::fromUtf8(property.name()));
    }

    if (!matchingNames.isEmpty())
        return new ChooseFromPropertyListDialog(matchingNames, parent);

    return nullptr;
}

void ChooseFromPropertyListDialog::fillList(const QStringList &propNames)
{
    if (propNames.isEmpty())
        return;

    QString defaultProp = propNames.first();
    QStringList sortedNames = propNames;
    sortedNames.sort();
    for (const auto &propName : std::as_const(sortedNames)) {
        QListWidgetItem *newItem = new QListWidgetItem(propName);
        m_ui->listProps->addItem(newItem);
    }

    // Select the default prop
    m_ui->listProps->setCurrentRow(sortedNames.indexOf(defaultProp));
    m_selectedProperty = defaultProp.toLatin1();
}

}<|MERGE_RESOLUTION|>--- conflicted
+++ resolved
@@ -102,14 +102,10 @@
 #ifdef QDS_USE_PROJECTSTORAGE
 // TODO add the types here or use the module
 #else
-<<<<<<< HEAD
-    } else if (insertInfo.typeName().startsWith("ComponentBundles.MaterialBundle")) {
-=======
         } else if (insertInfo.typeName().startsWith(
                    QString("%1.MaterialBundle").arg(QmlDesignerPlugin::instance()->documentManager()
                                                         .generatedComponentUtils().componentBundlesTypePrefix())
                        .toUtf8())) {
->>>>>>> 7dfa7469
         if (parentInfo.isQtQuick3DModel())
             propertyList.append("materials");
 #endif
