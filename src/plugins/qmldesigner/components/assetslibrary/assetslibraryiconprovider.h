--- conflicted
+++ resolved
@@ -29,10 +29,6 @@
     void invalidateThumbnail(const QString &id);
     QSize imageSize(const QString &id);
     qint64 fileSize(const QString &id);
-<<<<<<< HEAD
-=======
-    bool assetIsImage(const QString &id);
->>>>>>> f7639f45
 
 private:
     QPixmap generateFontIcons(const QString &filePath, const QSize &requestedSize) const;
