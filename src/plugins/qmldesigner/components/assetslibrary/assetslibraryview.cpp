// Copyright (C) 2022 The Qt Company Ltd.
// SPDX-License-Identifier: LicenseRef-Qt-Commercial OR GPL-3.0-only WITH Qt-GPL-exception-1.0

#include "assetslibraryview.h"

#include "assetslibrarywidget.h"
#include "qmldesignerplugin.h"

#include <asynchronousimagecache.h>
#include <bindingproperty.h>
#include <coreplugin/icore.h>
#include <imagecache/imagecachegenerator.h>
#include <imagecache/imagecachestorage.h>
#include <imagecache/timestampprovider.h>
#include <imagecachecollectors/imagecachecollector.h>
#include <imagecachecollectors/imagecachefontcollector.h>
#include <modelnodeoperations.h>
#include <nodelistproperty.h>
#include <projectexplorer/kit.h>
#include <projectexplorer/project.h>
#include <projectexplorer/projectmanager.h>
#include <projectexplorer/target.h>
#include <qmlitemnode.h>
#include <rewriterview.h>
#include <sqlitedatabase.h>
#include <synchronousimagecache.h>
#include <utils/algorithm.h>
#include <utils3d.h>

namespace QmlDesigner {

class AssetsLibraryView::ImageCacheData
{
public:
    Sqlite::Database database{Utils::PathString{
                                  Core::ICore::cacheResourcePath("fontimagecache.db").toUrlishString()},
                              Sqlite::JournalMode::Wal,
                              Sqlite::LockingMode::Normal};
    ImageCacheStorage<Sqlite::Database> storage{database};
    ImageCacheFontCollector fontCollector;
    ImageCacheGenerator fontGenerator{fontCollector, storage};
    TimeStampProvider timeStampProvider;
    AsynchronousImageCache asynchronousFontImageCache{storage, fontGenerator, timeStampProvider};
    SynchronousImageCache synchronousFontImageCache{storage, timeStampProvider, fontCollector};
    AsynchronousImageCache *mainImageCache = {};
};

AssetsLibraryView::AssetsLibraryView(AsynchronousImageCache &imageCache,
                                     ExternalDependenciesInterface &externalDependencies)
    : AbstractView{externalDependencies}
{
    imageCacheData()->mainImageCache = &imageCache;
    m_3dImportsSyncTimer.callOnTimeout(this, &AssetsLibraryView::sync3dImports);
    m_3dImportsSyncTimer.setInterval(1000);
    m_3dImportsSyncTimer.setSingleShot(true);
}

AssetsLibraryView::~AssetsLibraryView()
{}

bool AssetsLibraryView::hasWidget() const
{
    return true;
}

WidgetInfo AssetsLibraryView::widgetInfo()
{
    if (!m_widget) {
        m_widget = Utils::makeUniqueObjectPtr<AssetsLibraryWidget>(
            *imageCacheData()->mainImageCache,
            imageCacheData()->asynchronousFontImageCache,
            imageCacheData()->synchronousFontImageCache,
            this);
    }

    return createWidgetInfo(m_widget.get(), "Assets", WidgetInfo::LeftPane, tr("Assets"));
}

void AssetsLibraryView::customNotification(const AbstractView * /*view*/,
                                           const QString &identifier,
                                           const QList<ModelNode> & /*nodeList*/,
                                           const QList<QVariant> & /*data*/)
{
    if (identifier == "delete_selected_assets") {
        m_widget->deleteSelectedAssets();
<<<<<<< HEAD
    else if (identifier == "asset_import_finished")
        m_3dImportsSyncTimer.start();
=======
    } else if (identifier == "asset_import_finished") {
        // TODO: This custom notification should be removed once QDS-15163 is fixed and
        //       exportedTypeNamesChanged notification is reliable
        m_3dImportsSyncTimer.start();
    }
>>>>>>> 77b2c68f
}

void AssetsLibraryView::modelAttached(Model *model)
{
    AbstractView::modelAttached(model);

    m_widget->clearSearchFilter();

    setResourcePath(DocumentManager::currentResourcePath().toFSPathString());

    m_3dImportsSyncTimer.start();
}

void AssetsLibraryView::modelAboutToBeDetached(Model *model)
{
    AbstractView::modelAboutToBeDetached(model);

    m_3dImportsSyncTimer.stop();
}

void AssetsLibraryView::exportedTypeNamesChanged(const ExportedTypeNames &added,
                                                 const ExportedTypeNames &removed)
{
<<<<<<< HEAD
=======
    if (Utils3D::hasImported3dType(this, added, removed))
        m_3dImportsSyncTimer.start();
}

void AssetsLibraryView::setResourcePath(const QString &resourcePath)
{
>>>>>>> 77b2c68f
    if (resourcePath == m_lastResourcePath)
        return;

    m_lastResourcePath = resourcePath;

    if (!m_widget) {
        m_widget = Utils::makeUniqueObjectPtr<AssetsLibraryWidget>(
            *imageCacheData()->mainImageCache,
            imageCacheData()->asynchronousFontImageCache,
            imageCacheData()->synchronousFontImageCache,
            this);
    }

    m_widget->setResourcePath(resourcePath);
}

QHash<QString, Utils::FilePath> AssetsLibraryView::collectFiles(const Utils::FilePath &dirPath,
                                                                const QString &suffix)
{
    if (dirPath.isEmpty())
        return {};

    QHash<QString, Utils::FilePath> files;

    Utils::FilePaths entryList = dirPath.dirEntries(QDir::Files | QDir::Dirs | QDir::NoDotAndDotDot);
    for (const Utils::FilePath &entry : entryList) {
        if (entry.isDir()) {
            files.insert(collectFiles(entry.absoluteFilePath(), suffix));
        } else if (entry.suffix() == suffix) {
            QString baseName = entry.baseName();
            files.insert(baseName, entry);
        }
    }

    return files;
}

void AssetsLibraryView::sync3dImports()
{
    if (!model())
        return;

<<<<<<< HEAD
    // TODO: Once project storage supports notifications for new and removed types,
    //       sync3dImports() should be called in that case as well.
    //       Also, custom notification "asset_import_finished" should not be necessary in that case.

=======
>>>>>>> 77b2c68f
    // Sync generated 3d imports to .q3d files in project content
    const GeneratedComponentUtils &compUtils
        = QmlDesignerPlugin::instance()->documentManager().generatedComponentUtils();
    auto projPath = Utils::FilePath::fromString(externalDependencies().currentProjectDirPath());

    const QList<Utils::FilePath> qmlFiles = compUtils.imported3dComponents();

    Utils::FilePath resPath = DocumentManager::currentResourcePath();
    QHash<QString, Utils::FilePath> files = collectFiles(resPath, "q3d");

    const QString pathTemplate("/%1.q3d");

    for (const Utils::FilePath &qmlFile : qmlFiles) {
        const QString fileStr = qmlFile.baseName();
        if (files.contains(fileStr)) {
            files.remove(fileStr);
        } else {
            Utils::FilePath targetPath = ModelNodeOperations::getImported3dDefaultDirectory();
            if (!targetPath.isAbsolutePath() || !targetPath.exists())
                targetPath = resPath;
            Utils::FilePath newFile = targetPath.pathAppended(pathTemplate.arg(fileStr));
            QByteArray data;
<<<<<<< HEAD
            data.append(qmlFile.relativePathFromDir(projPath).toFSPathString().toLatin1());
=======
            data.append(qmlFile.relativePathFrom(projPath).toFSPathString().toLatin1());
>>>>>>> 77b2c68f
            newFile.writeFileContents(data);
        }
    }

    // Remove .q3d files that do not match any imported 3d
    for (const Utils::FilePath &f : std::as_const(files))
        f.removeFile();
}

AssetsLibraryView::ImageCacheData *AssetsLibraryView::imageCacheData()
{
    std::call_once(imageCacheFlag,
                   [this] { m_imageCacheData = std::make_unique<ImageCacheData>(); });
    return m_imageCacheData.get();
}

} // namespace QmlDesigner<|MERGE_RESOLUTION|>--- conflicted
+++ resolved
@@ -83,16 +83,11 @@
 {
     if (identifier == "delete_selected_assets") {
         m_widget->deleteSelectedAssets();
-<<<<<<< HEAD
-    else if (identifier == "asset_import_finished")
-        m_3dImportsSyncTimer.start();
-=======
     } else if (identifier == "asset_import_finished") {
         // TODO: This custom notification should be removed once QDS-15163 is fixed and
         //       exportedTypeNamesChanged notification is reliable
         m_3dImportsSyncTimer.start();
     }
->>>>>>> 77b2c68f
 }
 
 void AssetsLibraryView::modelAttached(Model *model)
@@ -116,15 +111,12 @@
 void AssetsLibraryView::exportedTypeNamesChanged(const ExportedTypeNames &added,
                                                  const ExportedTypeNames &removed)
 {
-<<<<<<< HEAD
-=======
     if (Utils3D::hasImported3dType(this, added, removed))
         m_3dImportsSyncTimer.start();
 }
 
 void AssetsLibraryView::setResourcePath(const QString &resourcePath)
 {
->>>>>>> 77b2c68f
     if (resourcePath == m_lastResourcePath)
         return;
 
@@ -167,13 +159,6 @@
     if (!model())
         return;
 
-<<<<<<< HEAD
-    // TODO: Once project storage supports notifications for new and removed types,
-    //       sync3dImports() should be called in that case as well.
-    //       Also, custom notification "asset_import_finished" should not be necessary in that case.
-
-=======
->>>>>>> 77b2c68f
     // Sync generated 3d imports to .q3d files in project content
     const GeneratedComponentUtils &compUtils
         = QmlDesignerPlugin::instance()->documentManager().generatedComponentUtils();
@@ -196,11 +181,7 @@
                 targetPath = resPath;
             Utils::FilePath newFile = targetPath.pathAppended(pathTemplate.arg(fileStr));
             QByteArray data;
-<<<<<<< HEAD
             data.append(qmlFile.relativePathFromDir(projPath).toFSPathString().toLatin1());
-=======
-            data.append(qmlFile.relativePathFrom(projPath).toFSPathString().toLatin1());
->>>>>>> 77b2c68f
             newFile.writeFileContents(data);
         }
     }
