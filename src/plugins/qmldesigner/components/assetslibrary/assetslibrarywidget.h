--- conflicted
+++ resolved
@@ -5,12 +5,6 @@
 
 #include <coreplugin/icontext.h>
 #include <previewtooltip/previewtooltipbackend.h>
-<<<<<<< HEAD
-=======
-
-#include "assetslibrarymodel.h"
-#include "createtexture.h"
->>>>>>> f7639f45
 
 #include "createtexture.h"
 
@@ -55,11 +49,7 @@
 
 public:
     AssetsLibraryWidget(AsynchronousImageCache &asynchronousFontImageCache,
-<<<<<<< HEAD
                         SynchronousImageCache &synchronousFontImageCache, AssetsLibraryView *view);
-=======
-                        SynchronousImageCache &synchronousFontImageCache);
->>>>>>> f7639f45
     ~AssetsLibraryWidget() = default;
 
     QList<QToolButton *> createToolBarWidgets();
@@ -94,7 +84,6 @@
 
     Q_INVOKABLE QSet<QString> supportedAssetSuffixes(bool complex);
     Q_INVOKABLE void openEffectMaker(const QString &filePath);
-<<<<<<< HEAD
     Q_INVOKABLE int qtVersion() const;
     Q_INVOKABLE void invalidateThumbnail(const QString &id);
     Q_INVOKABLE QSize imageSize(const QString &id);
@@ -112,16 +101,6 @@
 
     Q_INVOKABLE void showInGraphicalShell(const QString &path);
     Q_INVOKABLE QString showInGraphicalShellMsg() const;
-=======
-    Q_INVOKABLE bool qtVersionIsAtLeast6_4() const;
-    Q_INVOKABLE void invalidateThumbnail(const QString &id);
-    Q_INVOKABLE QSize imageSize(const QString &id);
-    Q_INVOKABLE QString assetFileSize(const QString &id);
-    Q_INVOKABLE bool assetIsImage(const QString &id);
-
-    Q_INVOKABLE void addTextures(const QStringList &filePaths);
-    Q_INVOKABLE void addLightProbe(const QString &filePaths);
->>>>>>> f7639f45
 
 signals:
     void itemActivated(const QString &itemName);
@@ -130,14 +109,11 @@
                       const QString &targetDirPath);
     void directoryCreated(const QString &path);
     void addTexturesRequested(const QStringList &filePaths, QmlDesigner::AddTextureMode mode);
-<<<<<<< HEAD
     void hasMaterialLibraryUpdateRequested();
     void hasMaterialLibraryChanged();
     void isDraggingChanged();
     void endDrag();
     void deleteSelectedAssetsRequested();
-=======
->>>>>>> f7639f45
 
 protected:
     bool eventFilter(QObject *obj, QEvent *event) override;
@@ -155,10 +131,7 @@
 
     AssetsLibraryIconProvider *m_assetsIconProvider = nullptr;
     AssetsLibraryModel *m_assetsModel = nullptr;
-<<<<<<< HEAD
     AssetsLibraryView *m_assetsView = nullptr;
-=======
->>>>>>> f7639f45
 
     QScopedPointer<StudioQuickWidget> m_assetsWidget;
     std::unique_ptr<PreviewTooltipBackend> m_fontPreviewTooltipBackend;
