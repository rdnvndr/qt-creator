// Copyright (C) 2020 The Qt Company Ltd.
// SPDX-License-Identifier: LicenseRef-Qt-Commercial OR GPL-3.0-only WITH Qt-GPL-exception-1.0

#include "listmodeleditordialog.h"
#include "listmodeleditormodel.h"

#include <theme.h>
#include <qmldesignericons.h>

#include <coreplugin/icore.h>
#include <utils/algorithm.h>
#include <utils/stylehelper.h>

#include <QHeaderView>
#include <QInputDialog>
#include <QKeyEvent>
#include <QLineEdit>
#include <QMainWindow>
#include <QTableView>
#include <QToolBar>
#include <QVBoxLayout>

namespace QmlDesigner {

namespace {
QIcon getIcon(Theme::Icon icon)
{
    const QString fontName = "qtds_propertyIconFont.ttf";

    return Utils::StyleHelper::getIconFromIconFont(fontName, Theme::getIconUnicode(icon), 30, 30);
}
} // namespace

ListModelEditorDialog::ListModelEditorDialog(QWidget *parent)
    : QDialog(parent)
{
    resize((Core::ICore::mainWindow()->size() * 8) / 10);

    QVBoxLayout *mainLayout = new QVBoxLayout(this);

    QToolBar *toolBar = new QToolBar();
    toolBar->setIconSize({30, 30});
    mainLayout->addWidget(toolBar);
    m_tableView = new QTableView;
    mainLayout->addWidget(m_tableView);

<<<<<<< HEAD
    m_addRowAction = toolBar->addAction(getIcon(Theme::Icon::addRowAfter), tr("Add Row"));
=======
    m_addRowAboveAction = toolBar->addAction(getIcon(Theme::Icon::addRowBefore), tr("Add Row Above"));
    m_addRowBelowAction = toolBar->addAction(getIcon(Theme::Icon::addRowAfter), tr("Add Row Below"));
>>>>>>> 77b2c68f
    m_removeRowsAction = toolBar->addAction(getIcon(Theme::Icon::deleteRow), tr("Remove Rows"));
    m_addColumnAction = toolBar->addAction(getIcon(Theme::Icon::addColumnAfter), tr("Add Column"));
    m_removeColumnsAction = toolBar->addAction(getIcon(Theme::Icon::deleteColumn),
                                               tr("Remove Columns"));
    m_moveDownAction = toolBar->addAction(Icons::ARROW_DOWN.icon(), tr("Move Down (Ctrl + Down)"));
    m_moveDownAction->setShortcut(QKeySequence(Qt::Key_Down | Qt::CTRL));
    m_moveUpAction = toolBar->addAction(Icons::ARROW_UP.icon(), tr("Move Up (Ctrl + Up)"));
    m_moveUpAction->setShortcut(QKeySequence(Qt::Key_Up | Qt::CTRL));
}

ListModelEditorDialog::~ListModelEditorDialog() = default;

void ListModelEditorDialog::setModel(ListModelEditorModel *model)
{
    m_model = model;

    connect(m_addRowAboveAction, &QAction::triggered, this, &ListModelEditorDialog::addRowAbove);
    connect(m_addRowBelowAction, &QAction::triggered, this, &ListModelEditorDialog::addRowBelow);
    connect(m_addColumnAction, &QAction::triggered, this, &ListModelEditorDialog::openColumnDialog);
    connect(m_removeRowsAction, &QAction::triggered, this, &ListModelEditorDialog::removeRows);
    connect(m_removeColumnsAction, &QAction::triggered, this, &ListModelEditorDialog::removeColumns);
    connect(m_moveDownAction, &QAction::triggered, this, &ListModelEditorDialog::moveRowsDown);
    connect(m_moveUpAction, &QAction::triggered, this, &ListModelEditorDialog::moveRowsUp);
    connect(m_tableView->horizontalHeader(),
            &QHeaderView::sectionDoubleClicked,
            this,
            &ListModelEditorDialog::changeHeader);

    m_tableView->setModel(model);
    m_tableView->horizontalHeader()->setMinimumSectionSize(60);
    m_tableView->verticalHeader()->setMinimumSectionSize(25);
    m_tableView->horizontalHeader()->setSectionResizeMode(QHeaderView::ResizeToContents);
    m_tableView->verticalHeader()->setSectionResizeMode(QHeaderView::ResizeToContents);

    connect(model,
            &ListModelEditorModel::rowsInserted,
            this,
            &ListModelEditorDialog::onRowsInserted,
            Qt::ConnectionType::UniqueConnection);

    connect(model,
            &ListModelEditorModel::columnsInserted,
            this,
            &ListModelEditorDialog::onColumnsInserted,
            Qt::ConnectionType::UniqueConnection);

    connect(m_tableView->selectionModel(),
            &QItemSelectionModel::selectionChanged,
            this,
            &ListModelEditorDialog::updateSelection,
            Qt::ConnectionType::UniqueConnection);
    updateSelection();
}

void ListModelEditorDialog::keyPressEvent(QKeyEvent *event)
{
    if (event->key() == Qt::Key_Backspace || event->key() == Qt::Key_Delete) {
        const QModelIndexList selectedIndexes = m_tableView->selectionModel()->selectedIndexes();
        for (const QModelIndex index : selectedIndexes)
            m_model->setData(index, QVariant(), Qt::EditRole);
    }
}

void ListModelEditorDialog::addRowAbove()
{
    // If there's no items in the model, or nothing is selected, The item should be prepended.
    int curInteractionRow = ListModelEditorModel::currentInteractionRow(*m_tableView->selectionModel());
    m_model->addRow(std::max(0, curInteractionRow));
}

void ListModelEditorDialog::addRowBelow()
{
    m_model->addRow(ListModelEditorModel::nextInteractionRow(*m_tableView->selectionModel()));
}

void ListModelEditorDialog::openColumnDialog()
{
    bool ok;
    QString columnName = QInputDialog::getText(
        this, tr("Add Property"), tr("Property name:"), QLineEdit::Normal, "", &ok);
    if (ok && !columnName.isEmpty())
        m_model->addColumn(columnName);
}

void ListModelEditorDialog::removeRows()
{
    m_model->removeRows(m_tableView->selectionModel()->selectedRows());
}

void ListModelEditorDialog::removeColumns()
{
    m_model->removeColumns(m_tableView->selectionModel()->selectedColumns());
}

void ListModelEditorDialog::changeHeader(int column)
{
    if (column < 0)
        return;

    const QString propertyName = QString::fromUtf8(m_model->propertyNames()[column]);

    bool ok;
    QString newPropertyName = QInputDialog::getText(
        this, tr("Change Property"), tr("Column name:"), QLineEdit::Normal, propertyName, &ok);

    if (ok && !newPropertyName.isEmpty())
        m_model->renameColumn(column, newPropertyName);
}

void ListModelEditorDialog::moveRowsDown()
{
    QItemSelection selection = m_model->moveRowsDown(m_tableView->selectionModel()->selectedRows());
    m_tableView->selectionModel()->select(selection, QItemSelectionModel::ClearAndSelect);
    if (!selection.isEmpty()) {
        m_tableView->selectionModel()->setCurrentIndex(selection.first().topLeft(),
                                                       QItemSelectionModel::Current);
    }
}

void ListModelEditorDialog::moveRowsUp()
{
    QItemSelection selection = m_model->moveRowsUp(m_tableView->selectionModel()->selectedRows());
    m_tableView->selectionModel()->select(selection, QItemSelectionModel::ClearAndSelect);
    if (!selection.isEmpty()) {
        m_tableView->selectionModel()->setCurrentIndex(selection.first().topLeft(),
                                                       QItemSelectionModel::Current);
    }
}

void ListModelEditorDialog::updateSelection()
{
    QItemSelectionModel *selection = m_tableView->selectionModel();
    bool hasRowSelection = !selection->selectedRows().isEmpty();
    bool hasColumnSelection = !selection->selectedColumns().isEmpty();
    const int rows = m_tableView->model()->rowCount();

    m_moveUpAction->setEnabled(hasRowSelection && !selection->isRowSelected(0));
    m_moveDownAction->setEnabled(hasRowSelection && !selection->isRowSelected(rows - 1));
    m_removeRowsAction->setEnabled(hasRowSelection);
    m_removeColumnsAction->setEnabled(hasColumnSelection);
}

void ListModelEditorDialog::onRowsInserted(const QModelIndex &parent, int first, int last)
{
    QItemSelectionModel *selection = m_tableView->selectionModel();
    auto model = selection->model();
    const int cols = model->columnCount(parent);
    auto topLeft = model->index(first, 0, parent);
    auto bottomRight = model->index(last, cols - 1, parent);
    QItemSelection rowsSelection{topLeft, bottomRight};

    selection->select(rowsSelection, QItemSelectionModel::ClearAndSelect);
}

void ListModelEditorDialog::onColumnsInserted(const QModelIndex &parent, int first, int last)
{
    QItemSelectionModel *selection = m_tableView->selectionModel();
    auto model = selection->model();
    const int rows = model->rowCount(parent);
    auto topLeft = model->index(0, first, parent);
    auto bottomRight = model->index(rows - 1, last, parent);
    QItemSelection columnSelection{topLeft, bottomRight};

    selection->select(columnSelection, QItemSelectionModel::ClearAndSelect);
}

} // namespace QmlDesigner<|MERGE_RESOLUTION|>--- conflicted
+++ resolved
@@ -44,12 +44,8 @@
     m_tableView = new QTableView;
     mainLayout->addWidget(m_tableView);
 
-<<<<<<< HEAD
-    m_addRowAction = toolBar->addAction(getIcon(Theme::Icon::addRowAfter), tr("Add Row"));
-=======
     m_addRowAboveAction = toolBar->addAction(getIcon(Theme::Icon::addRowBefore), tr("Add Row Above"));
     m_addRowBelowAction = toolBar->addAction(getIcon(Theme::Icon::addRowAfter), tr("Add Row Below"));
->>>>>>> 77b2c68f
     m_removeRowsAction = toolBar->addAction(getIcon(Theme::Icon::deleteRow), tr("Remove Rows"));
     m_addColumnAction = toolBar->addAction(getIcon(Theme::Icon::addColumnAfter), tr("Add Column"));
     m_removeColumnsAction = toolBar->addAction(getIcon(Theme::Icon::deleteColumn),
