--- conflicted
+++ resolved
@@ -596,14 +596,11 @@
         m_environmentsModel->markTextureHasNoUpdates(subcategory, textureKey);
 }
 
-<<<<<<< HEAD
-=======
 QSize ContentLibraryWidget::sizeHint() const
 {
     return {420, 420};
 }
 
->>>>>>> 3473d9d3
 QList<QToolButton *> ContentLibraryWidget::createToolBarWidgets()
 {
     return {};
