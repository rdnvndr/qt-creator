--- conflicted
+++ resolved
@@ -599,11 +599,6 @@
             if (node.metaInfo().property(property.name()).propertyType().isUrl()) {
                 resetPuppet();
             } else {
-<<<<<<< HEAD
-                setValue(m_selectedTexture,
-                         propertyName,
-                         QmlObjectNode(m_selectedTexture).instanceValue(propertyName));
-=======
                 m_locked = true;
 
                 const PropertyName propertyName = property.name().toByteArray();
@@ -622,7 +617,6 @@
                                    QmlObjectNode(m_selectedTexture).instanceValue(propertyName));
                 }
                 m_locked = false;
->>>>>>> 6068df55
             }
         }
 
@@ -678,22 +672,10 @@
         if (node == m_selectedTexture || QmlObjectNode(m_selectedTexture).propertyChangeForCurrentState() == node) {
             if (property.isDynamic())
                 m_dynamicPropertiesModel->updateItem(property);
-<<<<<<< HEAD
-            if (QmlObjectNode(m_selectedTexture).modelNode().property(propertyName).isBindingProperty()) {
-                setValue(m_selectedTexture,
-                         propertyName,
-                         QmlObjectNode(m_selectedTexture).instanceValue(propertyName));
-            } else {
-                setValue(m_selectedTexture,
-                         propertyName,
-                         QmlObjectNode(m_selectedTexture).modelValue(propertyName));
-            }
-=======
             m_locked = true;
             QString exp = QmlObjectNode(m_selectedTexture).bindingProperty(property.name()).expression();
             m_qmlBackEnd->setExpression(property.name(), exp);
             m_locked = false;
->>>>>>> 6068df55
         }
 
         if (propertyName == "materials"
@@ -863,78 +845,7 @@
 void TextureEditorView::duplicateTexture(const ModelNode &texture)
 {
     QTC_ASSERT(texture.isValid(), return);
-<<<<<<< HEAD
-
-    if (!model())
-        return;
-
-    TypeName matType = texture.type();
-    QmlObjectNode sourceTexture(texture);
-    ModelNode duplicateTextureNode;
-    QList<AbstractProperty> dynamicProps;
-
-    executeInTransaction(__FUNCTION__, [&] {
-        ModelNode matLib = Utils3D::materialLibraryNode(this);
-        if (!matLib.isValid())
-            return;
-
-        // create the duplicate texture
-#ifdef QDS_USE_PROJECTSTORAGE
-        QmlObjectNode duplicateTex = createModelNode(matType);
-#else
-        NodeMetaInfo metaInfo = model()->metaInfo(matType);
-        QmlObjectNode duplicateTex = createModelNode(matType, metaInfo.majorVersion(), metaInfo.minorVersion());
-#endif
-        duplicateTextureNode = duplicateTex .modelNode();
-        duplicateTextureNode.ensureIdExists();
-
-        // sync properties. Only the base state is duplicated.
-        const QList<AbstractProperty> props = texture.properties();
-        for (const AbstractProperty &prop : props) {
-            if (prop.name() == "objectName" || prop.name() == "data")
-                continue;
-
-            if (prop.isVariantProperty()) {
-                if (prop.isDynamic()) {
-                    dynamicProps.append(prop);
-                } else {
-                    duplicateTextureNode.variantProperty(prop.name())
-                            .setValue(prop.toVariantProperty().value());
-                }
-            } else if (prop.isBindingProperty()) {
-                if (prop.isDynamic()) {
-                    dynamicProps.append(prop);
-                } else {
-                    duplicateTextureNode.bindingProperty(prop.name())
-                            .setExpression(prop.toBindingProperty().expression());
-                }
-            }
-        }
-
-        matLib.defaultNodeListProperty().reparentHere(duplicateTex);
-    });
-
-    // For some reason, creating dynamic properties in the same transaction doesn't work, so
-    // let's do it in separate transaction.
-    // TODO: Fix the issue and merge transactions (QDS-8094)
-    if (!dynamicProps.isEmpty()) {
-        executeInTransaction(__FUNCTION__, [&] {
-            for (const AbstractProperty &prop : std::as_const(dynamicProps)) {
-                if (prop.isVariantProperty()) {
-                    duplicateTextureNode.variantProperty(prop.name())
-                            .setDynamicTypeNameAndValue(prop.dynamicTypeName(),
-                                                        prop.toVariantProperty().value());
-                } else if (prop.isBindingProperty()) {
-                    duplicateTextureNode.bindingProperty(prop.name())
-                            .setDynamicTypeNameAndExpression(prop.dynamicTypeName(),
-                                                             prop.toBindingProperty().expression());
-                }
-            }
-        });
-    }
-=======
     m_createTexture->execute(texture);
->>>>>>> 6068df55
 }
 
 void TextureEditorView::customNotification([[maybe_unused]] const AbstractView *view,
