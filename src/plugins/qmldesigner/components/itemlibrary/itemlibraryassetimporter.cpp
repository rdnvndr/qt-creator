// Copyright (C) 2019 The Qt Company Ltd.
// SPDX-License-Identifier: LicenseRef-Qt-Commercial OR GPL-3.0-only WITH Qt-GPL-exception-1.0
#include "itemlibraryassetimporter.h"
#include "assetimportupdatedialog.h"
#include "qmldesignerplugin.h"
#include "qmldesignerconstants.h"

#include "documentmanager.h"
#include "externaldependenciesinterface.h"
#include "model.h"
#include "puppetstarter.h"
#include "rewritertransaction.h"
#include "rewriterview.h"
#include "rewritingexception.h"
#include "viewmanager.h"

#include <model/modelutils.h>

#include <qmljs/qmljsmodelmanagerinterface.h>

#include <utils/algorithm.h>
#include <utils/async.h>
#include <utils/qtcassert.h>

#include <QApplication>
#include <QDir>
#include <QDirIterator>
#include <QFile>
#include <QJsonDocument>
#include <QJsonObject>
#include <QLoggingCategory>
#include <QMessageBox>
#include <QPushButton>
#include <QSaveFile>
#include <QTemporaryDir>

namespace
{
static Q_LOGGING_CATEGORY(importerLog, "qtc.itemlibrary.assetImporter", QtWarningMsg)
}

namespace QmlDesigner {

ItemLibraryAssetImporter::ItemLibraryAssetImporter(QObject *parent) :
    QObject (parent)
{
}

ItemLibraryAssetImporter::~ItemLibraryAssetImporter() {
    cancelImport();
    delete m_tempDir;
};

void ItemLibraryAssetImporter::importQuick3D(const QStringList &inputFiles,
                                             const QString &importPath,
                                             const QVector<QJsonObject> &options,
                                             const QHash<QString, int> &extToImportOptionsMap,
                                             const QSet<QString> &preselectedFilesForOverwrite)
{
    if (m_isImporting)
        cancelImport();
    reset();
    m_isImporting = true;

    if (!m_tempDir->isValid()) {
        addError(tr("Could not create a temporary directory for import."));
        notifyFinished();
        return;
    }

    m_importPath = importPath;

    parseFiles(inputFiles, options, extToImportOptionsMap, preselectedFilesForOverwrite);

    if (!isCancelled()) {
        const auto parseData = m_parseData;
        for (const auto &pd : parseData)
            m_puppetQueue.append(pd.importId);
        startNextImportProcess();
    }

    if (!isCancelled()) {
        // Wait for puppet processes to finish
        if (m_puppetQueue.isEmpty() && !m_puppetProcess) {
            postImport();
        } else {
            const QString progressTitle = tr("Importing 3D assets.");
            addInfo(progressTitle);
            notifyProgress(0, progressTitle);
        }
    }
}

bool ItemLibraryAssetImporter::isImporting() const
{
    return m_isImporting;
}

void ItemLibraryAssetImporter::cancelImport()
{
    m_cancelled = true;
    if (m_isImporting)
        notifyFinished();
}

void ItemLibraryAssetImporter::addError(const QString &errMsg, const QString &srcPath) const
{
    qCDebug(importerLog) << "Error: "<< errMsg << srcPath;
    emit errorReported(errMsg, srcPath);
}

void ItemLibraryAssetImporter::addWarning(const QString &warningMsg, const QString &srcPath) const
{
    qCDebug(importerLog) << "Warning: " << warningMsg << srcPath;
    emit warningReported(warningMsg, srcPath);
}

void ItemLibraryAssetImporter::addInfo(const QString &infoMsg, const QString &srcPath) const
{
    qCDebug(importerLog) << "Info: " << infoMsg << srcPath;
    emit infoReported(infoMsg, srcPath);
}

void ItemLibraryAssetImporter::importProcessFinished([[maybe_unused]] int exitCode,
                                                     QProcess::ExitStatus exitStatus)
{
    m_puppetProcess.reset();

    if (m_parseData.contains(m_currentImportId)) {
        const ParseData &pd = m_parseData[m_currentImportId];
        QString errStr;
        if (exitStatus == QProcess::ExitStatus::CrashExit) {
            errStr = tr("Import process crashed.");
        } else {
            bool unknownFail = !pd.outDir.exists() || pd.outDir.isEmpty();
            if (!unknownFail) {
                QFile errorLog(pd.outDir.filePath("__error.log"));
                if (errorLog.exists()) {
                    if (errorLog.open(QIODevice::ReadOnly))
                        errStr = QString::fromUtf8(errorLog.readAll());
                    else
                        unknownFail = true;
                }
            }
            if (unknownFail)
                errStr = tr("Import failed for unknown reason.");
        }

        if (!errStr.isEmpty()) {
            addError(tr("Asset import process failed: \"%1\".")
                     .arg(pd.sourceInfo.absoluteFilePath()));
            addError(errStr);
            m_parseData.remove(m_currentImportId);
        }
    }

    int finishedCount = m_parseData.size() - m_puppetQueue.size();
    if (!m_puppetQueue.isEmpty())
        startNextImportProcess();

    if (m_puppetQueue.isEmpty() && !m_puppetProcess) {
        notifyProgress(100);
        QTimer::singleShot(0, this, &ItemLibraryAssetImporter::postImport);
    } else {
        notifyProgress(int(100. * (double(finishedCount) / double(m_parseData.size()))));
    }
}

void ItemLibraryAssetImporter::iconProcessFinished([[maybe_unused]] int exitCode,
                                                   [[maybe_unused]] QProcess::ExitStatus exitStatus)
{
    m_puppetProcess.reset();

    int finishedCount = m_parseData.size() - m_puppetQueue.size();
    if (!m_puppetQueue.isEmpty())
        startNextIconProcess();

    if (m_puppetQueue.isEmpty() && !m_puppetProcess) {
        notifyProgress(100);
        QTimer::singleShot(0, this, &ItemLibraryAssetImporter::finalizeQuick3DImport);
    } else {
        notifyProgress(int(100. * (double(finishedCount) / double(m_parseData.size()))));
    }
}

void ItemLibraryAssetImporter::notifyFinished()
{
    m_isImporting = false;
    emit importFinished();
}

void ItemLibraryAssetImporter::reset()
{
    m_isImporting = false;
    m_cancelled = false;

    delete m_tempDir;
    m_tempDir = new QTemporaryDir;
    m_importFiles.clear();
    m_overwrittenImports.clear();
    m_puppetProcess.reset();
    m_parseData.clear();
    m_requiredImports.clear();
    m_currentImportId = 0;
    m_puppetQueue.clear();
}

void ItemLibraryAssetImporter::parseFiles(const QStringList &filePaths,
                                          const QVector<QJsonObject> &options,
                                          const QHash<QString, int> &extToImportOptionsMap,
                                          const QSet<QString> &preselectedFilesForOverwrite)
{
    if (isCancelled())
        return;
    const QString progressTitle = tr("Parsing files.");
    addInfo(progressTitle);
    notifyProgress(0, progressTitle);
    uint count = 0;
    double quota = 100.0 / filePaths.count();
    std::function<void(double)> progress = [this, quota, &count, &progressTitle](double value) {
        notifyProgress(qRound(quota * (count + value)), progressTitle);
    };
    for (const QString &file : filePaths) {
        int index = extToImportOptionsMap.value(QFileInfo(file).suffix());
        ParseData pd;
        pd.options = options[index];
        if (preParseQuick3DAsset(file, pd, preselectedFilesForOverwrite)) {
            pd.importId = ++m_importIdCounter;
            m_parseData.insert(pd.importId, pd);
        }
        notifyProgress(qRound(++count * quota), progressTitle);
    }
}

bool ItemLibraryAssetImporter::preParseQuick3DAsset(const QString &file, ParseData &pd,
                                                    const QSet<QString> &preselectedFilesForOverwrite)
{
    pd.targetDir = QDir(m_importPath);
    pd.outDir = QDir(m_tempDir->path());
    pd.sourceInfo = QFileInfo(file);
    pd.assetName = pd.sourceInfo.completeBaseName();

    if (!pd.assetName.isEmpty()) {
        // Fix name so it plays nice with imports
        for (QChar &currentChar : pd.assetName) {
            if (!currentChar.isLetter() && !currentChar.isDigit())
                currentChar = QLatin1Char('_');
        }
        const QChar firstChar = pd.assetName[0];
        if (firstChar.isDigit())
            pd.assetName[0] = QLatin1Char('_');
        if (firstChar.isLower())
            pd.assetName[0] = firstChar.toUpper();
    }

    pd.targetDirPath = pd.targetDir.filePath(pd.assetName);

    if (pd.outDir.exists(pd.assetName)) {
        addWarning(tr("Skipped import of duplicate asset: \"%1\".").arg(pd.assetName));
        return false;
    }

    pd.originalAssetName = pd.assetName;
    if (pd.targetDir.exists(pd.assetName)) {
        // If we have a file system with case insensitive filenames, assetName may be
        // different from the existing name. Modify assetName to ensure exact match to
        // the overwritten old asset capitalization
        const QStringList assetDirs = pd.targetDir.entryList({pd.assetName}, QDir::Dirs);
        if (assetDirs.size() == 1) {
            pd.assetName = assetDirs[0];
            pd.targetDirPath = pd.targetDir.filePath(pd.assetName);
        }
        OverwriteResult result = preselectedFilesForOverwrite.isEmpty()
                ? confirmAssetOverwrite(pd.assetName)
                : OverwriteResult::Update;
        if (result == OverwriteResult::Skip) {
            addWarning(tr("Skipped import of existing asset: \"%1\".").arg(pd.assetName));
            return false;
        } else if (result == OverwriteResult::Update) {
            // Add generated icons and existing source asset file, as those will always need
            // to be overwritten
            QSet<QString> alwaysOverwrite;
            QString iconPath = pd.targetDirPath + '/' + Constants::QUICK_3D_ASSET_ICON_DIR;
            // Note: Despite the name, QUICK_3D_ASSET_LIBRARY_ICON_SUFFIX is not a traditional file
            // suffix. It's guaranteed to be in the generated icon filename, though.
            QStringList filters {QStringLiteral("*%1*").arg(Constants::QUICK_3D_ASSET_LIBRARY_ICON_SUFFIX)};
            QDirIterator iconIt(iconPath, filters, QDir::Files);
            while (iconIt.hasNext()) {
                iconIt.next();
                alwaysOverwrite.insert(iconIt.fileInfo().absoluteFilePath());
            }
            alwaysOverwrite.insert(sourceSceneTargetFilePath(pd));
            alwaysOverwrite.insert(pd.targetDirPath + '/' + Constants::QUICK_3D_ASSET_IMPORT_DATA_NAME);

            Internal::AssetImportUpdateDialog dlg {pd.targetDirPath,
                                                   preselectedFilesForOverwrite,
                                                   alwaysOverwrite,
                                                   qobject_cast<QWidget *>(parent())};
            int exitVal = dlg.exec();

            QStringList overwriteFiles;
            if (exitVal == QDialog::Accepted)
                overwriteFiles = dlg.selectedFiles();
            if (!overwriteFiles.isEmpty()) {
                overwriteFiles.append(::Utils::toList(alwaysOverwrite));
                m_overwrittenImports.insert(pd.targetDirPath, overwriteFiles);
            } else {
                addWarning(tr("No files selected for overwrite, skipping import: \"%1\".").arg(pd.assetName));
                return false;
            }

        } else {
            m_overwrittenImports.insert(pd.targetDirPath, {});
        }
    }

    pd.outDir.mkpath(pd.assetName);

    if (!pd.outDir.cd(pd.assetName)) {
        addError(tr("Could not access temporary asset directory: \"%1\".")
                 .arg(pd.outDir.filePath(pd.assetName)));
        return false;
    }
    return true;
}

void ItemLibraryAssetImporter::postParseQuick3DAsset(ParseData &pd)
{
    QDir outDir = pd.outDir;
    if (pd.originalAssetName != pd.assetName) {
        // Fix the generated qml file name
        const QString assetQml = pd.originalAssetName + ".qml";
        if (outDir.exists(assetQml))
            outDir.rename(assetQml, pd.assetName + ".qml");
    }

    QHash<QString, QString> assetFiles;
    const int outDirPathSize = outDir.path().size();
    auto insertAsset = [&](const QString &filePath) {
        QString targetPath = filePath.mid(outDirPathSize);
        targetPath.prepend(pd.targetDirPath);
        assetFiles.insert(filePath, targetPath);
    };

    // Generate qmldir file if importer doesn't already make one
    QString qmldirFileName = outDir.absoluteFilePath(QStringLiteral("qmldir"));
    if (!QFileInfo::exists(qmldirFileName)) {
        QSaveFile qmldirFile(qmldirFileName);
        QString version = QStringLiteral("1.0");

        // Note: Currently Quick3D importers only generate externally usable qml files on the top
        // level of the import directory, so we don't search subdirectories. The qml files in
        // subdirs assume they are used within the context of the toplevel qml files.
        QDirIterator qmlIt(outDir.path(), {QStringLiteral("*.qml")}, QDir::Files);
        if (qmlIt.hasNext()) {
            outDir.mkdir(Constants::QUICK_3D_ASSET_ICON_DIR);
            if (qmldirFile.open(QIODevice::WriteOnly | QIODevice::Truncate)) {
                QString qmlInfo;
                qmlInfo.append("module ");
                qmlInfo.append(m_importPath.split('/').last());
                qmlInfo.append(".");
                qmlInfo.append(pd.assetName);
                qmlInfo.append('\n');
                m_requiredImports.append(
                    QStringLiteral("%1.%2").arg(pd.targetDir.dirName(), pd.assetName));
                while (qmlIt.hasNext()) {
                    qmlIt.next();
                    QFileInfo fi = QFileInfo(qmlIt.filePath());
                    qmlInfo.append(fi.baseName());
                    qmlInfo.append(' ');
                    qmlInfo.append(version);
                    qmlInfo.append(' ');
                    qmlInfo.append(outDir.relativeFilePath(qmlIt.filePath()));
                    qmlInfo.append('\n');

                    QFile qmlFile(qmlIt.filePath());
                    if (qmlFile.open(QIODevice::ReadOnly)) {
                        QString iconFileName = outDir.path() + '/'
                                + Constants::QUICK_3D_ASSET_ICON_DIR + '/' + fi.baseName()
                                + Constants::QUICK_3D_ASSET_LIBRARY_ICON_SUFFIX;
                        QString iconFileName2x = iconFileName + "@2x";
                        QByteArray content = qmlFile.readAll();
                        int braceIdx = content.indexOf('{');
                        QString impVersionStr;
                        int impVersionMajor = -1;
                        if (braceIdx != -1) {
                            int nlIdx = content.lastIndexOf('\n', braceIdx);
                            QByteArray rootItem = content.mid(nlIdx, braceIdx - nlIdx).trimmed();
                            if (rootItem == "Node" || rootItem == "Model") { // a 3D object
                                // create hints file with proper hints
                                QFile file(outDir.path() + '/' + fi.baseName() + ".hints");
                                file.open(QIODevice::WriteOnly | QIODevice::Text);
                                QTextStream out(&file);
                                out << "visibleInNavigator: true" << Qt::endl;
                                out << "canBeDroppedInFormEditor: false" << Qt::endl;
                                out << "canBeDroppedInView3D: true" << Qt::endl;
                                file.close();

                                // Assume that all assets import the same QtQuick3D version,
                                // since they are being imported with same kit
                                if (impVersionMajor == -1) {
                                    QByteArray import3dStr{"import QtQuick3D"};
                                    int importIdx = content.indexOf(import3dStr);
                                    if (importIdx != -1 && importIdx < braceIdx) {
                                        importIdx += import3dStr.size();
                                        int nlIdx = content.indexOf('\n', importIdx);
                                        QByteArray versionStr = content.mid(importIdx, nlIdx - importIdx).trimmed();
                                        // There could be 'as abc' after version, so just take first part
                                        QList<QByteArray> parts = versionStr.split(' ');
                                        if (parts.size() >= 1) {
                                            impVersionStr = QString::fromUtf8(parts[0]);
                                            if (impVersionStr.isEmpty())
                                                impVersionMajor = 6;
                                            else
                                                impVersionMajor = impVersionStr.left(1).toInt();
                                        }
                                    }
                                }

                                // Add quick3D import unless it is already added
                                if (impVersionMajor > 0 && m_requiredImports.first() != "QtQuick3D")
                                    m_requiredImports.prepend("QtQuick3D");
                            }
                            if (impVersionMajor > 0 && impVersionMajor < 6) {
                                pd.iconFile = iconFileName;
                                pd.iconSource = qmlIt.filePath();
                                m_puppetQueue.append(pd.importId);
                                // Since icon is generated by external process, the file won't be
                                // ready for asset gathering below, so assume its generation succeeds
                                // and add it now.
                                insertAsset(iconFileName);
                                insertAsset(iconFileName2x);
                            }
                        }
                    }
                }
                qmldirFile.write(qmlInfo.toUtf8());
                qmldirFile.commit();
            } else {
                addError(tr("Failed to create qmldir file for asset: \"%1\".").arg(pd.assetName));
            }
        }
    }

    // Generate import metadata file
    const QString sourcePath = pd.sourceInfo.absoluteFilePath();
    QString importDataFileName = outDir.absoluteFilePath(Constants::QUICK_3D_ASSET_IMPORT_DATA_NAME);
    QSaveFile importDataFile(importDataFileName);
    if (importDataFile.open(QIODevice::WriteOnly | QIODevice::Truncate)) {
        QJsonObject optObj;
        optObj.insert(Constants::QUICK_3D_ASSET_IMPORT_DATA_OPTIONS_KEY, pd.options);
        optObj.insert(Constants::QUICK_3D_ASSET_IMPORT_DATA_SOURCE_KEY, sourcePath);
        importDataFile.write(QJsonDocument{optObj}.toJson());
        importDataFile.commit();
    }

    // Gather all generated files
    QDirIterator dirIt(outDir.path(), QDir::Files, QDirIterator::Subdirectories);
    while (dirIt.hasNext()) {
        dirIt.next();
        insertAsset(dirIt.filePath());
    }

    // Copy the original asset into a subdirectory
    assetFiles.insert(sourcePath, sourceSceneTargetFilePath(pd));
    m_importFiles.insert(assetFiles);
}

void ItemLibraryAssetImporter::copyImportedFiles()
{
    if (!m_overwrittenImports.isEmpty()) {
        const QString progressTitle = tr("Removing old overwritten assets.");
        addInfo(progressTitle);
        notifyProgress(0, progressTitle);

        int counter = 0;
        auto it = m_overwrittenImports.constBegin();
        while (it != m_overwrittenImports.constEnd()) {
            QDir dir(it.key());
            if (dir.exists()) {
                const auto &overwrittenFiles = it.value();
                if (overwrittenFiles.isEmpty()) {
                    // Overwrite entire import
                    dir.removeRecursively();
                } else {
                    // Overwrite just selected files
                    for (const auto &fileName : overwrittenFiles)
                        QFile::remove(fileName);
                }
            }
            notifyProgress((100 * ++counter) / m_overwrittenImports.size(), progressTitle);
            ++it;
        }
    }

    if (!m_importFiles.isEmpty()) {
        const QString progressTitle = tr("Copying asset files.");
        addInfo(progressTitle);
        notifyProgress(0, progressTitle);

        int counter = 0;
        for (const auto &assetFiles : std::as_const(m_importFiles)) {
            // Only increase progress between entire assets instead of individual files, because
            // progress notify leads to processEvents call, which can lead to various filesystem
            // watchers triggering while library is still incomplete, leading to inconsistent model.
            // This also speeds up the copying as incomplete folder is not parsed unnecessarily
            // by filesystem watchers.
            QHash<QString, QString>::const_iterator it = assetFiles.begin();
            while (it != assetFiles.end()) {
                if (QFileInfo::exists(it.key()) && !QFileInfo::exists(it.value())) {
                    QDir targetDir = QFileInfo(it.value()).dir();
                    if (!targetDir.exists())
                        targetDir.mkpath(".");
                    QFile::copy(it.key(), it.value());
                }
                ++it;
            }
            notifyProgress((100 * ++counter) / m_importFiles.size(), progressTitle);
        }
        notifyProgress(100, progressTitle);
    }
}

void ItemLibraryAssetImporter::notifyProgress(int value, const QString &text)
{
    m_progressTitle = text;
    emit progressChanged(value, m_progressTitle);
    keepUiAlive();
}

void ItemLibraryAssetImporter::notifyProgress(int value)
{
    notifyProgress(value, m_progressTitle);
}

void ItemLibraryAssetImporter::keepUiAlive() const
{
    QApplication::processEvents();
}

ItemLibraryAssetImporter::OverwriteResult ItemLibraryAssetImporter::confirmAssetOverwrite(const QString &assetName)
{
    const QString title = tr("Overwrite Existing Asset?");
    const QString question = tr("Asset already exists. Overwrite existing or skip?\n\"%1\"").arg(assetName);

    QMessageBox msgBox {QMessageBox::Question, title, question, QMessageBox::NoButton,
                        qobject_cast<QWidget *>(parent())};
    QPushButton *updateButton = msgBox.addButton(tr("Overwrite Selected Files"), QMessageBox::NoRole);
    QPushButton *overwriteButton = msgBox.addButton(tr("Overwrite All Files"), QMessageBox::NoRole);
    QPushButton *skipButton = msgBox.addButton(tr("Skip"), QMessageBox::NoRole);
    msgBox.setDefaultButton(overwriteButton);
    msgBox.setEscapeButton(skipButton);

    msgBox.exec();

    if (msgBox.clickedButton() == updateButton)
        return OverwriteResult::Update;
    else if (msgBox.clickedButton() == overwriteButton)
        return OverwriteResult::Overwrite;
    return OverwriteResult::Skip;
}

void ItemLibraryAssetImporter::startNextImportProcess()
{
    if (m_puppetQueue.isEmpty())
        return;

    auto view = QmlDesignerPlugin::viewManager().view();
    auto doc = QmlDesignerPlugin::instance()->currentDesignDocument();
    Model *model = doc ? doc->currentModel() : nullptr;

    if (model && view) {
        bool done = false;
        while (!m_puppetQueue.isEmpty() && !done) {
            const ParseData pd = m_parseData.value(m_puppetQueue.takeLast());
            QStringList puppetArgs;
            QJsonDocument optDoc(pd.options);

            puppetArgs << "--import3dAsset" << pd.sourceInfo.absoluteFilePath()
                       << pd.outDir.absolutePath() << QString::fromUtf8(optDoc.toJson());

            m_currentImportId = pd.importId;
            m_puppetProcess = PuppetStarter::createPuppetProcess(
                view->externalDependencies().puppetStartData(*model),
                "custom",
                {},
                [&] {},
                [&](int exitCode, QProcess::ExitStatus exitStatus) {
                    importProcessFinished(exitCode, exitStatus);
                },
                puppetArgs);

            if (m_puppetProcess->waitForStarted(10000)) {
                done = true;
            } else {
                addError(tr("Failed to start import 3D asset process."),
                         pd.sourceInfo.absoluteFilePath());
                m_parseData.remove(pd.importId);
                m_puppetProcess.reset();
            }
        }
    }
}

void ItemLibraryAssetImporter::startNextIconProcess()
{
    if (m_puppetQueue.isEmpty())
        return;

    auto view = QmlDesignerPlugin::viewManager().view();
    auto doc = QmlDesignerPlugin::instance()->currentDesignDocument();
    Model *model = doc ? doc->currentModel() : nullptr;

    if (model && view) {
        bool done = false;
        while (!m_puppetQueue.isEmpty() && !done) {
            const ParseData pd = m_parseData.value(m_puppetQueue.takeLast());
            QStringList puppetArgs;
            puppetArgs << "--rendericon" << QString::number(24) << pd.iconFile << pd.iconSource;
            m_puppetProcess = PuppetStarter::createPuppetProcess(
                view->externalDependencies().puppetStartData(*model),
                "custom",
                {},
                [&] {},
                [&](int exitCode, QProcess::ExitStatus exitStatus) {
                    iconProcessFinished(exitCode, exitStatus);
                },
                puppetArgs);

            if (m_puppetProcess->waitForStarted(10000)) {
                done = true;
            } else {
                addError(tr("Failed to start icon generation process."),
                         pd.sourceInfo.absoluteFilePath());
                m_puppetProcess.reset();
            }
        }
    }
}

void ItemLibraryAssetImporter::postImport()
{
    QTC_ASSERT(m_puppetQueue.isEmpty() && !m_puppetProcess, return);

    if (!isCancelled()) {
        for (auto &pd : m_parseData)
            postParseQuick3DAsset(pd);
        startNextIconProcess();
    }

    if (!isCancelled()) {
        // Wait for icon generation processes to finish
        if (m_puppetQueue.isEmpty() && !m_puppetProcess) {
            finalizeQuick3DImport();
        } else {
            const QString progressTitle = tr("Generating icons.");
            addInfo(progressTitle);
            notifyProgress(0, progressTitle);
        }
    }
}

void ItemLibraryAssetImporter::finalizeQuick3DImport()
{
    if (!isCancelled()) {
        // Don't allow cancel anymore as existing asset overwrites are not trivially recoverable.
        // Also, on Windows at least you can't delete a subdirectory of a watched directory,
        // so complete rollback is no longer possible in any case.
        emit importNearlyFinished();

        copyImportedFiles();

        auto doc = QmlDesignerPlugin::instance()->currentDesignDocument();
        Model *model = doc ? doc->currentModel() : nullptr;
        if (model && !m_importFiles.isEmpty()) {
            const QString progressTitle = tr("Updating data model.");
            addInfo(progressTitle);
            notifyProgress(0, progressTitle);

            auto modelManager = QmlJS::ModelManagerInterface::instance();
            QFuture<void> result;
            if (modelManager) {
                QmlJS::PathsAndLanguages pathToScan;
<<<<<<< HEAD
                pathToScan.maybeInsert(Utils::FilePath::fromString(m_importPath));
                result = Utils::asyncRun(&QmlJS::ModelManagerInterface::importScan,
                                         modelManager->workingCopy(), pathToScan,
                                         modelManager, true, true, true);
=======
                pathToScan.maybeInsert(::Utils::FilePath::fromString(m_importPath));
                result = ::Utils::runAsync(&QmlJS::ModelManagerInterface::importScan,
                                           modelManager->workingCopy(),
                                           pathToScan,
                                           modelManager,
                                           true,
                                           true,
                                           true);
>>>>>>> df7398e2
            }

            // First we have to wait a while to ensure qmljs detects new files and updates its
            // internal model. Then we force amend on rewriter to trigger qmljs snapshot update.
            QTimer *timer = new QTimer(parent());
            static int counter;
            counter = 0;

            timer->callOnTimeout([this, timer, progressTitle, model, result]() {
                if (!isCancelled()) {
                    notifyProgress(++counter * 2, progressTitle);
                    if (counter < 49) {
                        if (result.isCanceled() || result.isFinished())
                            counter = 48; // skip to next step
                    } else if (counter == 49) {
                        QmlDesignerPlugin::instance()->documentManager().resetPossibleImports();
                        model->rewriterView()->forceAmend();
                        try {
                            RewriterTransaction transaction = model->rewriterView()->beginRewriterTransaction(
                                QByteArrayLiteral("ItemLibraryAssetImporter::finalizeQuick3DImport"));
                            bool success = Utils::addImportsWithCheck(m_requiredImports, model);
                            if (!success)
                                addError(tr("Failed to insert import statement into qml document."));
                            transaction.commit();
                        } catch (const RewritingException &e) {
                            addError(tr("Failed to update imports: %1").arg(e.description()));
                        }
                    } else if (counter >= 50) {
                        if (!m_overwrittenImports.isEmpty())
                            model->rewriterView()->emitCustomNotification("asset_import_update");
                        timer->stop();
                        notifyFinished();
                    }
                } else {
                    timer->stop();
                }
            });
            timer->start(100);
        } else {
            notifyFinished();
        }
    }
}

QString ItemLibraryAssetImporter::sourceSceneTargetFilePath(const ParseData &pd)
{
    return pd.targetDirPath + QStringLiteral("/source scene/") + pd.sourceInfo.fileName();
}

bool ItemLibraryAssetImporter::isCancelled() const
{
    keepUiAlive();
    return m_cancelled;
}

} // QmlDesigner<|MERGE_RESOLUTION|>--- conflicted
+++ resolved
@@ -681,21 +681,14 @@
             QFuture<void> result;
             if (modelManager) {
                 QmlJS::PathsAndLanguages pathToScan;
-<<<<<<< HEAD
-                pathToScan.maybeInsert(Utils::FilePath::fromString(m_importPath));
-                result = Utils::asyncRun(&QmlJS::ModelManagerInterface::importScan,
-                                         modelManager->workingCopy(), pathToScan,
-                                         modelManager, true, true, true);
-=======
                 pathToScan.maybeInsert(::Utils::FilePath::fromString(m_importPath));
-                result = ::Utils::runAsync(&QmlJS::ModelManagerInterface::importScan,
+                result = ::Utils::asyncRun(&QmlJS::ModelManagerInterface::importScan,
                                            modelManager->workingCopy(),
                                            pathToScan,
                                            modelManager,
                                            true,
                                            true,
                                            true);
->>>>>>> df7398e2
             }
 
             // First we have to wait a while to ensure qmljs detects new files and updates its
