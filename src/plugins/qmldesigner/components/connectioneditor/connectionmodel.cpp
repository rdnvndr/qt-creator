// Copyright (C) 2016 The Qt Company Ltd.
// SPDX-License-Identifier: LicenseRef-Qt-Commercial OR GPL-3.0-only WITH Qt-GPL-exception-1.0

#include "connectionmodel.h"
#include "connectionview.h"
#include "utils/algorithm.h"

#include <bindingproperty.h>
#include <connectioneditorevaluator.h>
#include <exception.h>
#include <nodeabstractproperty.h>
#include <nodelistproperty.h>
#include <nodemetainfo.h>
#include <qmldesignerconstants.h>
#include <qmldesignerplugin.h>
#include <rewritertransaction.h>
#include <rewriterview.h>
#include <signalhandlerproperty.h>
#include <variantproperty.h>

#include <utils/qtcassert.h>

#include <QStandardItemModel>
#include <QMessageBox>
#include <QTableView>
#include <QTimer>

namespace {

const char defaultCondition[] = "condition";

QStringList propertyNameListToStringList(const QmlDesigner::PropertyNameList &propertyNameList)
{
    QStringList stringList;
    for (const QmlDesigner::PropertyName &propertyName : propertyNameList)
        stringList << QString::fromUtf8(propertyName);

    stringList.removeDuplicates();
    return stringList;
}

bool isConnection(const QmlDesigner::ModelNode &modelNode)
{
    return (modelNode.metaInfo().simplifiedTypeName() == "Connections");
}

} //namespace

namespace QmlDesigner {

ConnectionModel::ConnectionModel(ConnectionView *parent)
    : QStandardItemModel(parent), m_connectionView(parent),
      m_delegate(new ConnectionModelBackendDelegate(this))
{
    connect(this, &QStandardItemModel::dataChanged, this, &ConnectionModel::handleDataChanged);
}

Qt::ItemFlags ConnectionModel::flags(const QModelIndex &modelIndex) const
{
    if (!modelIndex.isValid())
        return Qt::ItemIsEnabled;

    if (!m_connectionView || !m_connectionView->model())
        return Qt::ItemIsEnabled;

    const int internalId = data(index(modelIndex.row(), TargetModelNodeRow), UserRoles::InternalIdRole).toInt();
    ModelNode modelNode = m_connectionView->modelNodeForInternalId(internalId);

    if (modelNode.isValid() && ModelNode::isThisOrAncestorLocked(modelNode))
        return Qt::ItemIsEnabled;

    return Qt::ItemIsSelectable | Qt::ItemIsEditable | Qt::ItemIsEnabled;
}

void ConnectionModel::resetModel()
{
    beginResetModel();
    clear();
    setHorizontalHeaderLabels(QStringList({ tr("Target"), tr("Signal Handler"), tr("Action") }));

    if (connectionView()->isAttached()) {
        for (const ModelNode &modelNode : connectionView()->allModelNodes())
            addModelNode(modelNode);
    }
    endResetModel();
    m_delegate->update();
}

SignalHandlerProperty ConnectionModel::signalHandlerPropertyForRow(int rowNumber) const
{
    const int internalId = data(index(rowNumber, TargetModelNodeRow), UserRoles::InternalIdRole).toInt();
    const QString targetPropertyName = data(index(rowNumber, TargetModelNodeRow), UserRoles::TargetPropertyNameRole).toString();

    ModelNode modelNode = connectionView()->modelNodeForInternalId(internalId);
    if (modelNode.isValid())
        return modelNode.signalHandlerProperty(targetPropertyName.toUtf8());

    return SignalHandlerProperty();
}

void ConnectionModel::addModelNode(const ModelNode &modelNode)
{
    if (isConnection(modelNode))
        addConnection(modelNode);
}

void ConnectionModel::addConnection(const ModelNode &modelNode)
{
    for (const AbstractProperty &property : modelNode.properties()) {
        if (property.isSignalHandlerProperty() && property.name() != "target") {
            addSignalHandler(property.toSignalHandlerProperty());
        }
    }
}

void ConnectionModel::addSignalHandler(const SignalHandlerProperty &signalHandlerProperty)
{
    QStandardItem *targetItem;
    QStandardItem *signalItem;
    QStandardItem *actionItem;

    QString idLabel;

    ModelNode connectionsModelNode = signalHandlerProperty.parentModelNode();

    if (connectionsModelNode.bindingProperty("target").isValid()) {
        idLabel = connectionsModelNode.bindingProperty("target").expression();
    }

    targetItem = new QStandardItem(idLabel);
    updateCustomData(targetItem, signalHandlerProperty);
    const QString propertyName = QString::fromUtf8(signalHandlerProperty.name());
    const QString source = signalHandlerProperty.source();

    signalItem = new QStandardItem(propertyName);
    QList<QStandardItem*> items;

    items.append(targetItem);
    items.append(signalItem);

    actionItem = new QStandardItem(source);

    items.append(actionItem);

    appendRow(items);
}

void ConnectionModel::removeModelNode(const ModelNode &modelNode)
{
    if (isConnection(modelNode))
        removeConnection(modelNode);
}

void ConnectionModel::removeConnection(const ModelNode & /*modelNode*/)
{
    Q_ASSERT_X(false, "not implemented", Q_FUNC_INFO);
}

void ConnectionModel::updateSource(int row)
{
    SignalHandlerProperty signalHandlerProperty = signalHandlerPropertyForRow(row);

    const QString sourceString = data(index(row, SourceRow)).toString();

    RewriterTransaction transaction =
        connectionView()->beginRewriterTransaction(QByteArrayLiteral("ConnectionModel::updateSource"));

    try {
        signalHandlerProperty.setSource(sourceString);
        transaction.commit();
    }
    catch (Exception &e) {
        m_exceptionError = e.description();
        QTimer::singleShot(200, this, &ConnectionModel::handleException);
    }
}

void ConnectionModel::updateSignalName(int rowNumber)
{
    SignalHandlerProperty signalHandlerProperty = signalHandlerPropertyForRow(rowNumber);
    ModelNode connectionNode = signalHandlerProperty.parentModelNode();

    const PropertyName newName = data(index(rowNumber, TargetPropertyNameRow)).toString().toUtf8();
    if (!newName.isEmpty()) {
        connectionView()->executeInTransaction("ConnectionModel::updateSignalName", [=, &connectionNode](){

            const QString source = signalHandlerProperty.source();

            connectionNode.signalHandlerProperty(newName).setSource(source);
            connectionNode.removeProperty(signalHandlerProperty.name());
        });

        QStandardItem* idItem = item(rowNumber, 0);
        SignalHandlerProperty newSignalHandlerProperty = connectionNode.signalHandlerProperty(newName);
        updateCustomData(idItem, newSignalHandlerProperty);
    } else {
        qWarning() << "BindingModel::updatePropertyName invalid property name";
    }
}

void ConnectionModel::updateTargetNode(int rowNumber)
{
    SignalHandlerProperty signalHandlerProperty = signalHandlerPropertyForRow(rowNumber);
    const QString newTarget = data(index(rowNumber, TargetModelNodeRow)).toString();
    ModelNode connectionNode = signalHandlerProperty.parentModelNode();

    const bool isAlias = newTarget.contains(".");
    bool isSingleton = false;

    if (RewriterView* rv = connectionView()->rewriterView()) {
        for (const QmlTypeData &data : rv->getQMLTypes()) {
            if (!data.typeName.isEmpty()) {
                if (data.typeName == newTarget) {
                    if (connectionView()->model()->metaInfo(data.typeName.toUtf8()).isValid()) {
                        isSingleton = true;
                        break;
                    }
                } else if (isAlias) {
                    if (data.typeName == newTarget.split(".").constFirst()) {
                        if (connectionView()->model()->metaInfo(data.typeName.toUtf8()).isValid()) {
                            isSingleton = true;
                            break;
                        }
                    }
                }
            }
        }
    }

    if (!newTarget.isEmpty()) {
        //if it's a singleton, then let's reparent connections to rootNode,
        //if it's an alias, then reparent to alias property owner:
        const ModelNode parent = connectionView()->modelNodeForId((isSingleton || (isSingleton && isAlias))
                                                                  ? connectionView()->rootModelNode().id()
                                                                  : isAlias
                                                                  ? newTarget.split(".").constFirst()
                                                                  : newTarget);

        if (parent.isValid() && QmlItemNode::isValidQmlItemNode(parent))
            parent.nodeListProperty("data").reparentHere(connectionNode);

        connectionView()->executeInTransaction("ConnectionModel::updateTargetNode", [= ,&connectionNode](){
            connectionNode.bindingProperty("target").setExpression(newTarget);
        });

    } else {
        qWarning() << "BindingModel::updatePropertyName invalid target id";
    }
}

void ConnectionModel::updateCustomData(QStandardItem *item, const SignalHandlerProperty &signalHandlerProperty)
{
    item->setData(signalHandlerProperty.parentModelNode().internalId(), UserRoles::InternalIdRole);
    item->setData(signalHandlerProperty.name(), UserRoles::TargetPropertyNameRole);
    item->setData(signalHandlerProperty.parentModelNode()
                      .bindingProperty("target")
                      .resolveToModelNode()
                      .id(),
                  UserRoles::TargetNameRole);

    // TODO signalHandlerProperty.source() contains a statement that defines the type.
    // foo.bar() <- function call
    // foo.state = "literal" //state change
    //anything else is assignment
    // e.g. foo.bal = foo2.bula ; foo.bal = "literal" ; goo.gal = true

<<<<<<< HEAD
    item->setData("Assignment", UserRoles::ActionTypeRole);
=======
    item->setData(tr(ConnectionEditorEvaluator::getDisplayStringForType(
                         signalHandlerProperty.source())
                         .toLatin1()),
                  UserRoles::ActionTypeRole);
>>>>>>> 3473d9d3
}

ModelNode ConnectionModel::getTargetNodeForConnection(const ModelNode &connection) const
{
    ModelNode result;

    const BindingProperty bindingProperty = connection.bindingProperty("target");
    const QString bindExpression = bindingProperty.expression();

    if (bindingProperty.isValid()) {
        if (bindExpression.contains(".")) {
            QStringList substr = bindExpression.split(".");
            const QString itemId = substr.constFirst();
            if (substr.size() > 1) {
                const ModelNode aliasParent = connectionView()->modelNodeForId(itemId);
                substr.removeFirst(); //remove id, only alias pieces left
                const QString aliasBody = substr.join(".");
                if (aliasParent.isValid() && aliasParent.hasBindingProperty(aliasBody.toUtf8())) {
                    const BindingProperty binding = aliasParent.bindingProperty(aliasBody.toUtf8());
                    if (binding.isValid() && connectionView()->hasId(binding.expression())) {
                        result = connectionView()->modelNodeForId(binding.expression());
                    }
                }
            }
        } else {
            result = connectionView()->modelNodeForId(bindExpression);
        }
    }

    return result;
}

void ConnectionModel::addConnection()
{
    QmlDesignerPlugin::emitUsageStatistics(Constants::EVENT_CONNECTION_ADDED);

    ModelNode rootModelNode = connectionView()->rootModelNode();

    if (rootModelNode.isValid() && rootModelNode.metaInfo().isValid()) {

        NodeMetaInfo nodeMetaInfo = connectionView()->model()->qtQuickConnectionsMetaInfo();

        if (nodeMetaInfo.isValid()) {
            connectionView()->executeInTransaction("ConnectionModel::addConnection", [=, &rootModelNode](){
                ModelNode newNode = connectionView()->createModelNode("QtQuick.Connections",
                                                                      nodeMetaInfo.majorVersion(),
                                                                      nodeMetaInfo.minorVersion());
                QString source = "console.log(\"clicked\")";

                if (connectionView()->selectedModelNodes().size() == 1) {
                    ModelNode selectedNode = connectionView()->selectedModelNodes().constFirst();
                    if (QmlItemNode::isValidQmlItemNode(selectedNode))
                        selectedNode.nodeAbstractProperty("data").reparentHere(newNode);
                    else
                        rootModelNode.nodeAbstractProperty(rootModelNode.metaInfo().defaultPropertyName()).reparentHere(newNode);

                    if (QmlItemNode(selectedNode).isFlowActionArea() || QmlVisualNode(selectedNode).isFlowTransition())
                        source = selectedNode.validId() + ".trigger()";

                    if (!connectionView()->selectedModelNodes().constFirst().id().isEmpty())
                        newNode.bindingProperty("target").setExpression(selectedNode.validId());
                } else {
                    rootModelNode.nodeAbstractProperty(rootModelNode.metaInfo().defaultPropertyName()).reparentHere(newNode);
                    newNode.bindingProperty("target").setExpression(rootModelNode.validId());
                }

                newNode.signalHandlerProperty("onClicked").setSource(source);

                selectProperty(newNode.signalHandlerProperty("onClicked"));
            });
        }
    }
}

void ConnectionModel::bindingPropertyChanged(const BindingProperty &bindingProperty)
{
    if (isConnection(bindingProperty.parentModelNode()))
        resetModel();
}

void ConnectionModel::variantPropertyChanged(const VariantProperty &variantProperty)
{
    if (isConnection(variantProperty.parentModelNode()))
        resetModel();
}

void ConnectionModel::abstractPropertyChanged(const AbstractProperty &abstractProperty)
{
    if (isConnection(abstractProperty.parentModelNode()))
        resetModel();
}

void ConnectionModel::deleteConnectionByRow(int currentRow)
{
    SignalHandlerProperty targetSignal = signalHandlerPropertyForRow(currentRow);
    QTC_ASSERT(targetSignal.isValid(), return );
    ModelNode node = targetSignal.parentModelNode();
    QTC_ASSERT(node.isValid(), return );

    QList<SignalHandlerProperty> allSignals = node.signalProperties();
    if (allSignals.size() > 1) {
        if (allSignals.contains(targetSignal))
            node.removeProperty(targetSignal.name());
    } else {
        node.destroy();
    }
}

void ConnectionModel::removeRowFromTable(const SignalHandlerProperty &property)
{
    for (int currentRow = 0; currentRow < rowCount(); currentRow++) {
        SignalHandlerProperty targetSignal = signalHandlerPropertyForRow(currentRow);

        if (targetSignal == property) {
            removeRow(currentRow);
            break;
        }
    }
}

void ConnectionModel::add()
{
    addConnection();
}

void ConnectionModel::remove(int row)
{
    deleteConnectionByRow(row);
}

<<<<<<< HEAD
=======
void ConnectionModel::setCurrentIndex(int i)
{
    if (m_currentIndex != i) {
        m_currentIndex = i;
        emit currentIndexChanged();
    }
    m_delegate->setCurrentRow(i);
}

int ConnectionModel::currentIndex() const
{
    return m_currentIndex;
}

void ConnectionModel::selectProperty(const SignalHandlerProperty &property)
{
    for (int i = 0; i < rowCount(); i++) {
        auto otherProperty = signalHandlerPropertyForRow(i);

        if (property == otherProperty) {
            setCurrentIndex(i);
            return;
        }
    }
}

>>>>>>> 3473d9d3
void ConnectionModel::handleException()
{
    QMessageBox::warning(nullptr, tr("Error"), m_exceptionError);
    resetModel();
}

ConnectionModelBackendDelegate *ConnectionModel::delegate() const
{
    return m_delegate;
}

void ConnectionModel::handleDataChanged(const QModelIndex &topLeft, const QModelIndex &bottomRight)
{
    if (topLeft != bottomRight) {
        qWarning() << "ConnectionModel::handleDataChanged multi edit?";
        return;
    }

    m_lock = true;

    int currentColumn = topLeft.column();
    int currentRow = topLeft.row();

    switch (currentColumn) {
    case TargetModelNodeRow: {
        updateTargetNode(currentRow);
    } break;
    case TargetPropertyNameRow: {
        updateSignalName(currentRow);
    } break;
    case SourceRow: {
        updateSource(currentRow);
    } break;

    default: qWarning() << "ConnectionModel::handleDataChanged column" << currentColumn;
    }

    m_lock = false;
}

ConnectionView *ConnectionModel::connectionView() const
{
    return m_connectionView;
}

QStringList ConnectionModel::getSignalsForRow(int row) const
{
    QStringList stringList;
    SignalHandlerProperty signalHandlerProperty = signalHandlerPropertyForRow(row);

    if (signalHandlerProperty.isValid())
        stringList.append(getPossibleSignalsForConnection(signalHandlerProperty.parentModelNode()));

    return stringList;
}

QStringList ConnectionModel::getflowActionTriggerForRow(int row) const
{
    QStringList stringList;
    SignalHandlerProperty signalHandlerProperty = signalHandlerPropertyForRow(row);

    if (signalHandlerProperty.isValid()) {
        const ModelNode parentModelNode = signalHandlerProperty.parentModelNode();
        ModelNode targetNode = getTargetNodeForConnection(parentModelNode);
        if (!targetNode.isValid() && !parentModelNode.isRootNode())
             targetNode = parentModelNode.parentProperty().parentModelNode();
         if (targetNode.isValid()) {
             for (auto &node : targetNode.allSubModelNodesAndThisNode()) {
                 if (QmlItemNode(node).isFlowActionArea() && node.hasId())
                     stringList.append(node.id() + ".trigger()");
             }
         }
     }
     return stringList;
}

QStringList ConnectionModel::getPossibleSignalsForConnection(const ModelNode &connection) const
{
    QStringList stringList;

    auto getAliasMetaSignals = [&](QString aliasPart, NodeMetaInfo metaInfo) {
        if (metaInfo.isValid() && metaInfo.hasProperty(aliasPart.toUtf8())) {
            NodeMetaInfo propertyMetaInfo = metaInfo.property(aliasPart.toUtf8()).propertyType();
            if (propertyMetaInfo.isValid()) {
                return propertyNameListToStringList(propertyMetaInfo.signalNames());
            }
        }
        return QStringList();
    };

    if (connection.isValid()) {
        //separate check for singletons
        if (connection.hasBindingProperty("target")) {
            const BindingProperty bp = connection.bindingProperty("target");

            if (bp.isValid()) {
                const QString bindExpression = bp.expression();

                if (const RewriterView * const rv = connectionView()->rewriterView()) {
                    for (const QmlTypeData &data : rv->getQMLTypes()) {
                        if (!data.typeName.isEmpty()) {
                            if (data.typeName == bindExpression) {
                                NodeMetaInfo metaInfo = connectionView()->model()->metaInfo(data.typeName.toUtf8());
                                if (metaInfo.isValid()) {
                                    stringList << propertyNameListToStringList(metaInfo.signalNames());
                                    break;
                                }
                            } else if (bindExpression.contains(".")) {
                                //if it doesn't fit the same name, maybe it's an alias?
                                QStringList expression = bindExpression.split(".");
                                if ((expression.size() > 1) && (expression.constFirst() == data.typeName)) {
                                    expression.removeFirst();

                                    stringList << getAliasMetaSignals(
                                                      expression.join("."),
                                                      connectionView()->model()->metaInfo(data.typeName.toUtf8()));
                                    break;
                                }
                            }
                        }
                    }
                }
            }
        }

        ModelNode targetNode = getTargetNodeForConnection(connection);
        if (targetNode.isValid() && targetNode.metaInfo().isValid()) {
            stringList.append(propertyNameListToStringList(targetNode.metaInfo().signalNames()));
        } else {
            //most likely it's component's internal alias:

            if (connection.hasBindingProperty("target")) {
                const BindingProperty bp = connection.bindingProperty("target");

                if (bp.isValid()) {
                    QStringList expression = bp.expression().split(".");
                    if (expression.size() > 1) {
                        const QString itemId = expression.constFirst();
                        if (connectionView()->hasId(itemId)) {
                            ModelNode parentItem = connectionView()->modelNodeForId(itemId);
                            if (parentItem.isValid()
                                    && parentItem.hasMetaInfo()
                                    && parentItem.metaInfo().isValid()) {
                                expression.removeFirst();
                                stringList << getAliasMetaSignals(expression.join("."),
                                                                  parentItem.metaInfo());
                            }
                        }
                    }
                }
            }
        }
    }

    return stringList;
}

QHash<int, QByteArray> ConnectionModel::roleNames() const
{
    static QHash<int, QByteArray> roleNames{{TargetPropertyNameRole, "signal"},
                                            {TargetNameRole, "target"},
                                            {ActionTypeRole, "action"}};
    return roleNames;
}

<<<<<<< HEAD
=======
ConnectionModelBackendDelegate::ConnectionModelBackendDelegate(ConnectionModel *parent)
    : QObject(parent), m_signalDelegate(parent->connectionView()), m_okStatementDelegate(parent),
      m_koStatementDelegate(parent), m_conditionListModel(parent),
      m_propertyTreeModel(parent->connectionView()), m_propertyListProxyModel(&m_propertyTreeModel)

{
    connect(&m_signalDelegate, &PropertyTreeModelDelegate::commitData, this, [this]() {
        handleTargetChanged();
    });

    connect(&m_okStatementDelegate,
            &ConnectionModelStatementDelegate::statementChanged,
            this,
            [this]() { handleOkStatementChanged(); });

    connect(&m_koStatementDelegate,
            &ConnectionModelStatementDelegate::statementChanged,
            this,
            [this]() { handleKOStatementChanged(); });

    connect(&m_conditionListModel, &ConditionListModel::conditionChanged, this, [this]() {
        handleConditionChanged();
    });

    m_signalDelegate.setPropertyType(PropertyTreeModel::SignalType);
}

QString generateDefaultStatement(ConnectionModelBackendDelegate::ActionType actionType,
                                 const QString &rootId)
{
    switch (actionType) {
    case ConnectionModelStatementDelegate::CallFunction:
        return "Qt.quit()";
    case ConnectionModelStatementDelegate::Assign:
        return QString("%1.visible = %1.visible").arg(rootId);
    case ConnectionModelStatementDelegate::ChangeState:
        return QString("%1.state = \"\"").arg(rootId);
    case ConnectionModelStatementDelegate::SetProperty:
        return QString("%1.visible = true").arg(rootId);
    case ConnectionModelStatementDelegate::PrintMessage:
        return QString("console.log(\"test\")").arg(rootId);
    case ConnectionModelStatementDelegate::Custom:
        return {};
    };

    //Qt.quit()
    //console.log("test")
    //root.state = ""
    //root.visible = root.visible
    //root.visible = true

    return {};
}

void ConnectionModelBackendDelegate::changeActionType(ActionType actionType)
{
    qDebug() << Q_FUNC_INFO << actionType;
    QTC_ASSERT(actionType != ConnectionModelStatementDelegate::Custom, return );

    ConnectionModel *model = qobject_cast<ConnectionModel *>(parent());

    QTC_ASSERT(model, return );
    QTC_ASSERT(model->connectionView()->isAttached(), return );

    const QString validId = model->connectionView()->rootModelNode().validId();

    SignalHandlerProperty signalHandlerProperty = model->signalHandlerPropertyForRow(currentRow());

    // Do not take ko into account for now

    model->connectionView()
        ->executeInTransaction("ConnectionModelBackendDelegate::removeCondition", [&]() {
            ConnectionEditorStatements::MatchedStatement &okStatement
                = ConnectionEditorStatements::okStatement(m_handler);

            //We expect a valid id on the root node
            const QString validId = model->connectionView()->rootModelNode().validId();
            QString statementSource = generateDefaultStatement(actionType, validId);

            auto tempHandler = ConnectionEditorEvaluator::parseStatement(statementSource);
            qDebug() << ConnectionEditorStatements::toString(tempHandler);
            auto newOkStatement = ConnectionEditorStatements::okStatement(tempHandler);
            qDebug() << "newOk" << statementSource;
            QTC_ASSERT(!ConnectionEditorStatements::isEmptyStatement(newOkStatement), return );

            okStatement = newOkStatement;

            QString newSource = ConnectionEditorStatements::toJavascript(m_handler);

            signalHandlerProperty.setSource(newSource);
        });

    setSource(signalHandlerProperty.source());

    setupHandlerAndStatements();
    setupCondition();
}

void ConnectionModelBackendDelegate::addCondition()
{
    ConnectionEditorStatements::MatchedStatement okStatement
        = ConnectionEditorStatements::okStatement(m_handler);

    ConnectionEditorStatements::MatchedCondition newCondition;

    ConnectionEditorStatements::Variable variable;
    variable.nodeId = defaultCondition;
    newCondition.statements.append(variable);

    ConnectionEditorStatements::ConditionalStatement conditionalStatement;

    conditionalStatement.ok = okStatement;
    conditionalStatement.condition = newCondition;

    m_handler = conditionalStatement;

    QString newSource = ConnectionEditorStatements::toJavascript(m_handler);

    commitNewSource(newSource);

    setupHandlerAndStatements();
    setupCondition();
}

void ConnectionModelBackendDelegate::removeCondition()
{
    ConnectionEditorStatements::MatchedStatement okStatement
        = ConnectionEditorStatements::okStatement(m_handler);

    m_handler = okStatement;

    QString newSource = ConnectionEditorStatements::toJavascript(m_handler);

    commitNewSource(newSource);

    setupHandlerAndStatements();
    setupCondition();
}

void ConnectionModelBackendDelegate::addElse()
{
    ConnectionEditorStatements::MatchedStatement okStatement
        = ConnectionEditorStatements::okStatement(m_handler);

    auto &condition = ConnectionEditorStatements::conditionalStatement(m_handler);
    condition.ko = condition.ok;

    QString newSource = ConnectionEditorStatements::toJavascript(m_handler);


    commitNewSource(newSource);
    setupHandlerAndStatements();
}

void ConnectionModelBackendDelegate::removeElse()
{
    ConnectionEditorStatements::MatchedStatement okStatement
        = ConnectionEditorStatements::okStatement(m_handler);

    auto &condition = ConnectionEditorStatements::conditionalStatement(m_handler);
    condition.ko = ConnectionEditorStatements::EmptyBlock();

    QString newSource = ConnectionEditorStatements::toJavascript(m_handler);


    commitNewSource(newSource);
    setupHandlerAndStatements();
}

int ConnectionModelBackendDelegate::currentRow() const
{
    return m_currentRow;
}

QString removeOnFromSignalName(const QString &signal)
{
    if (signal.isEmpty())
        return {};
    QString ret = signal;
    ret.remove(0, 2);
    ret[0] = ret.at(0).toLower();
    return ret;
}

QString addOnToSignalName(const QString &signal)
{
    QString ret = signal;
    ret[0] = ret.at(0).toUpper();
    ret.prepend("on");
    return ret;
}

void ConnectionModelBackendDelegate::setCurrentRow(int i)
{
    if (m_currentRow == i)
        return;

    m_currentRow = i;

    update();
}

void ConnectionModelBackendDelegate::update()
{
    if (m_blockReflection)
        return;

    m_propertyTreeModel.resetModel();
    m_propertyListProxyModel.setRowAndInternalId(0, internalRootIndex);

    ConnectionModel *model = qobject_cast<ConnectionModel *>(parent());

    QTC_ASSERT(model, return );
    if (!model->connectionView()->isAttached())
        return;

    SignalHandlerProperty signalHandlerProperty = model->signalHandlerPropertyForRow(currentRow());

    QStringList targetNodes;

    for (const ModelNode &modelNode : model->connectionView()->allModelNodes()) {
        if (!modelNode.id().isEmpty())
            targetNodes.append(modelNode.id());
    }

    std::sort(targetNodes.begin(), targetNodes.end());

    const QString targetNodeName = signalHandlerProperty.parentModelNode()
                                       .bindingProperty("target")
                                       .resolveToModelNode()
                                       .id();

    if (!targetNodes.contains(targetNodeName))
        targetNodes.append(targetNodeName);

    setSource(signalHandlerProperty.source());

    m_signalDelegate.setup(targetNodeName,
                           removeOnFromSignalName(QString::fromUtf8(signalHandlerProperty.name())));

    setupHandlerAndStatements();

    qDebug() << Q_FUNC_INFO << ConnectionEditorStatements::toString(m_handler)
             << ConnectionEditorStatements::toJavascript(m_handler);

    setupCondition();

    QTC_ASSERT(model, return );
}

void ConnectionModelBackendDelegate::handleException()
{
    QMessageBox::warning(nullptr, tr("Error"), m_exceptionError);
}

bool ConnectionModelBackendDelegate::hasCondition() const
{
    return m_hasCondition;
}

bool ConnectionModelBackendDelegate::hasElse() const
{
    return m_hasElse;
}

void ConnectionModelBackendDelegate::setHasCondition(bool b)
{
    if (b == m_hasCondition)
        return;

    m_hasCondition = b;
    emit hasConditionChanged();
}

void ConnectionModelBackendDelegate::setHasElse(bool b)
{
    if (b == m_hasElse)
        return;

    m_hasElse = b;
    emit hasElseChanged();
}

ConnectionModelBackendDelegate::ActionType ConnectionModelBackendDelegate::actionType() const
{
    return m_actionType;
}

PropertyTreeModelDelegate *ConnectionModelBackendDelegate::signal()
{
    return &m_signalDelegate;
}

ConnectionModelStatementDelegate *ConnectionModelBackendDelegate::okStatement()
{
    return &m_okStatementDelegate;
}

ConnectionModelStatementDelegate *ConnectionModelBackendDelegate::koStatement()
{
    return &m_koStatementDelegate;
}

ConditionListModel *ConnectionModelBackendDelegate::conditionListModel()
{
    return &m_conditionListModel;
}

QString ConnectionModelBackendDelegate::source() const
{
    return m_source;
}

void ConnectionModelBackendDelegate::setSource(const QString &source)
{
    if (source == m_source)
        return;

    m_source = source;
    emit sourceChanged();
}

PropertyTreeModel *ConnectionModelBackendDelegate::propertyTreeModel()
{
    return &m_propertyTreeModel;
}

PropertyListProxyModel *ConnectionModelBackendDelegate::propertyListProxyModel()
{
    return &m_propertyListProxyModel;
}

void ConnectionModelBackendDelegate::setupCondition()
{
    auto &condition = ConnectionEditorStatements::matchedCondition(m_handler);
    m_conditionListModel.setCondition(ConnectionEditorStatements::matchedCondition(m_handler));
    setHasCondition(!condition.statements.isEmpty());
}

void ConnectionModelBackendDelegate::setupHandlerAndStatements()
{
    ConnectionModel *model = qobject_cast<ConnectionModel *>(parent());
    QTC_ASSERT(model, return );
    SignalHandlerProperty signalHandlerProperty = model->signalHandlerPropertyForRow(currentRow());

    if (signalHandlerProperty.source().isEmpty()) {
        m_actionType = ConnectionModelStatementDelegate::Custom;
        m_handler = ConnectionEditorStatements::EmptyBlock();
    } else {
        m_handler = ConnectionEditorEvaluator::parseStatement(signalHandlerProperty.source());

        const QString statementType = QmlDesigner::ConnectionEditorStatements::toDisplayName(
            m_handler);

        if (statementType == ConnectionEditorStatements::EMPTY_DISPLAY_NAME) {
            m_actionType = ConnectionModelStatementDelegate::Custom;
        } else if (statementType == ConnectionEditorStatements::ASSIGNMENT_DISPLAY_NAME) {
            m_actionType = ConnectionModelStatementDelegate::Assign;
            //setupAssignment();
        } else if (statementType == ConnectionEditorStatements::SETPROPERTY_DISPLAY_NAME) {
            m_actionType = ConnectionModelStatementDelegate::SetProperty;
            //setupSetProperty();
        } else if (statementType == ConnectionEditorStatements::FUNCTION_DISPLAY_NAME) {
            m_actionType = ConnectionModelStatementDelegate::CallFunction;
            //setupCallFunction();
        } else if (statementType == ConnectionEditorStatements::SETSTATE_DISPLAY_NAME) {
            m_actionType = ConnectionModelStatementDelegate::ChangeState;
            //setupChangeState();
        } else if (statementType == ConnectionEditorStatements::LOG_DISPLAY_NAME) {
            m_actionType = ConnectionModelStatementDelegate::PrintMessage;
            //setupPrintMessage();
        } else {
            m_actionType = ConnectionModelStatementDelegate::Custom;
        }
    }

    ConnectionEditorStatements::MatchedStatement &okStatement
        = ConnectionEditorStatements::okStatement(m_handler);
    m_okStatementDelegate.setStatement(okStatement);
    m_okStatementDelegate.setActionType(m_actionType);

    ConnectionEditorStatements::MatchedStatement &koStatement
        = ConnectionEditorStatements::koStatement(m_handler);

    if (!ConnectionEditorStatements::isEmptyStatement(koStatement)) {
        m_koStatementDelegate.setStatement(koStatement);
        m_koStatementDelegate.setActionType(m_actionType);
    }

    ConnectionEditorStatements::isEmptyStatement(koStatement);
    setHasElse(!ConnectionEditorStatements::isEmptyStatement(koStatement));

    emit actionTypeChanged();
}

void ConnectionModelBackendDelegate::handleTargetChanged()
{
    ConnectionModel *model = qobject_cast<ConnectionModel *>(parent());

    QTC_ASSERT(model, return );

    QTC_ASSERT(model->connectionView()->isAttached(), return );

    SignalHandlerProperty signalHandlerProperty = model->signalHandlerPropertyForRow(currentRow());

    const PropertyName handlerName = addOnToSignalName(m_signalDelegate.name()).toUtf8();

    const auto parentModelNode = signalHandlerProperty.parentModelNode();

    QTC_ASSERT(parentModelNode.isValid(), return );

    const auto newId = m_signalDelegate.id();

    const int internalId = signalHandlerProperty.parentModelNode().internalId();

    model->connectionView()
        ->executeInTransaction("ConnectionModelBackendDelegate::handleTargetChanged", [&]() {
            const auto oldTargetNodeName
                = parentModelNode.bindingProperty("target").resolveToModelNode().id();

            if (signalHandlerProperty.name() != handlerName) {
                const auto expression = signalHandlerProperty.source();
                parentModelNode.removeProperty(signalHandlerProperty.name());
                parentModelNode.signalHandlerProperty(handlerName).setSource(expression);
            }

            if (oldTargetNodeName != newId) {
                parentModelNode.bindingProperty("target").setExpression(newId);

                const ModelNode parent = parentModelNode.view()->modelNodeForId(newId);

                if (parent.isValid() && QmlItemNode::isValidQmlVisualNode(parent))
                    parent.nodeListProperty("data").reparentHere(parentModelNode);
                else
                    model->connectionView()->rootModelNode().nodeListProperty("data").reparentHere(
                        parentModelNode);
            }
        });

    model->selectProperty(model->connectionView()
                              ->modelNodeForInternalId(internalId)
                              .signalHandlerProperty(handlerName));
}

void ConnectionModelBackendDelegate::handleOkStatementChanged()
{
    ConnectionEditorStatements::MatchedStatement &okStatement
        = ConnectionEditorStatements::okStatement(m_handler);

    okStatement = m_okStatementDelegate.statement(); //TODO why?

    QString newSource = ConnectionEditorStatements::toJavascript(m_handler);

    commitNewSource(newSource);
}

void ConnectionModelBackendDelegate::handleKOStatementChanged()
{
    ConnectionEditorStatements::MatchedStatement &koStatement
        = ConnectionEditorStatements::koStatement(m_handler);

    koStatement = m_koStatementDelegate.statement(); //TODO why?

    QString newSource = ConnectionEditorStatements::toJavascript(m_handler);

    commitNewSource(newSource);
}

void ConnectionModelBackendDelegate::handleConditionChanged()
{

    ConnectionModel *model = qobject_cast<ConnectionModel *>(parent());
    QTC_ASSERT(model, return );
    QTC_ASSERT(model->connectionView()->isAttached(), return );

    ConnectionEditorStatements::MatchedCondition &condition
        = ConnectionEditorStatements::matchedCondition(m_handler);
    condition = m_conditionListModel.condition(); //why?
    QString newSource = ConnectionEditorStatements::toJavascript(m_handler);

    commitNewSource(newSource);
}

void ConnectionModelBackendDelegate::commitNewSource(const QString &source)
{
    ConnectionModel *model = qobject_cast<ConnectionModel *>(parent());

    QTC_ASSERT(model, return );

    QTC_ASSERT(model->connectionView()->isAttached(), return );

    SignalHandlerProperty signalHandlerProperty = model->signalHandlerPropertyForRow(currentRow());

    m_blockReflection = true;
    model->connectionView()->executeInTransaction("ConnectionModelBackendDelegate::commitNewSource",
                                                  [&]() {
                                                      signalHandlerProperty.setSource(source);
                                                  });

    setSource(signalHandlerProperty.source());
    m_blockReflection = false;
}

static ConnectionEditorStatements::MatchedStatement emptyStatement;

ConnectionModelStatementDelegate::ConnectionModelStatementDelegate(ConnectionModel *parent)
    : QObject(parent), m_functionDelegate(parent->connectionView()),
      m_lhsDelegate(parent->connectionView()), m_rhsAssignmentDelegate(parent->connectionView()),
      m_statement(emptyStatement), m_model(parent)
{
    m_functionDelegate.setPropertyType(PropertyTreeModel::SlotType);

    connect(&m_functionDelegate, &PropertyTreeModelDelegate::commitData, this, [this]() {
        handleFunctionChanged();
    });

    connect(&m_rhsAssignmentDelegate, &PropertyTreeModelDelegate::commitData, this, [this]() {
        handleRhsAssignmentChanged();
    });

    connect(&m_lhsDelegate, &PropertyTreeModelDelegate::commitData, this, [this]() {
        handleLhsChanged();
    });

    connect(&m_stringArgument, &StudioQmlTextBackend::activated, this, [this]() {
        handleStringArgumentChanged();
    });

    connect(&m_states, &StudioQmlComboBoxBackend::activated, this, [this]() {
        handleStateChanged();
    });

    connect(&m_stateTargets, &StudioQmlComboBoxBackend::activated, this, [this]() {
        handleStateTargetsChanged();
    });
}

void ConnectionModelStatementDelegate::setActionType(ActionType type)
{
    if (m_actionType == type)
        return;

    m_actionType = type;
    emit actionTypeChanged();
    setup();
}

void ConnectionModelStatementDelegate::setup()
{
    switch (m_actionType) {
    case CallFunction:
        setupCallFunction();
        break;
    case Assign:
        setupAssignment();
        break;
    case ChangeState:
        setupChangeState();
        break;
    case SetProperty:
        setupSetProperty();
        break;
    case PrintMessage:
        setupPrintMessage();
        break;
    case Custom:
        break;
    };
}

void ConnectionModelStatementDelegate::setStatement(
    ConnectionEditorStatements::MatchedStatement &statement)
{
    m_statement = statement;
    setup();
}

ConnectionEditorStatements::MatchedStatement &ConnectionModelStatementDelegate::statement()
{
    return m_statement;
}

ConnectionModelStatementDelegate::ActionType ConnectionModelStatementDelegate::actionType() const
{
    return m_actionType;
}

PropertyTreeModelDelegate *ConnectionModelStatementDelegate::function()
{
    return &m_functionDelegate;
}

PropertyTreeModelDelegate *ConnectionModelStatementDelegate::lhs()
{
    return &m_lhsDelegate;
}

PropertyTreeModelDelegate *ConnectionModelStatementDelegate::rhsAssignment()
{
    return &m_rhsAssignmentDelegate;
}

StudioQmlTextBackend *ConnectionModelStatementDelegate::stringArgument()
{
    return &m_stringArgument;
}

StudioQmlComboBoxBackend *ConnectionModelStatementDelegate::stateTargets()
{
    return &m_stateTargets;
}

StudioQmlComboBoxBackend *ConnectionModelStatementDelegate::states()
{
    return &m_states;
}

void ConnectionModelStatementDelegate::handleFunctionChanged()
{
    QTC_ASSERT(std::holds_alternative<ConnectionEditorStatements::MatchedFunction>(m_statement),
               return );

    ConnectionEditorStatements::MatchedFunction &functionStatement
        = std::get<ConnectionEditorStatements::MatchedFunction>(m_statement);

    functionStatement.functionName = m_functionDelegate.name();
    functionStatement.nodeId = m_functionDelegate.id();

    emit statementChanged();
}

void ConnectionModelStatementDelegate::handleLhsChanged()
{
    if (m_actionType == Assign) {
        QTC_ASSERT(std::holds_alternative<ConnectionEditorStatements::Assignment>(m_statement),
                   return );

        ConnectionEditorStatements::Assignment &assignmentStatement
            = std::get<ConnectionEditorStatements::Assignment>(m_statement);

        assignmentStatement.lhs.nodeId = m_lhsDelegate.id();
        assignmentStatement.lhs.propertyName = m_lhsDelegate.name();

    } else if (m_actionType == SetProperty) {
        QTC_ASSERT(std::holds_alternative<ConnectionEditorStatements::PropertySet>(m_statement),
                   return );

        ConnectionEditorStatements::PropertySet &setPropertyStatement
            = std::get<ConnectionEditorStatements::PropertySet>(m_statement);

        setPropertyStatement.lhs.nodeId = m_lhsDelegate.id();
        setPropertyStatement.lhs.propertyName = m_lhsDelegate.name();
    } else {
        QTC_ASSERT(false, return );
    }

    emit statementChanged();
}

void ConnectionModelStatementDelegate::handleRhsAssignmentChanged()
{
    QTC_ASSERT(std::holds_alternative<ConnectionEditorStatements::Assignment>(m_statement), return );

    ConnectionEditorStatements::Assignment &assignmentStatement
        = std::get<ConnectionEditorStatements::Assignment>(m_statement);

    assignmentStatement.rhs.nodeId = m_rhsAssignmentDelegate.id();
    assignmentStatement.rhs.propertyName = m_rhsAssignmentDelegate.name();

    setupPropertyType();

    emit statementChanged();
}

static ConnectionEditorStatements::Literal parseTextArgument(const QString &text)
{
    if (text.startsWith("\"") && text.endsWith("\"")) {
        QString ret = text;
        ret.remove(0, 1);
        ret.chop(1);
        return ret;
    }

    if (text == "true")
        return true;

    if (text == "false")
        return false;

    bool ok = true;
    double d = text.toDouble(&ok);
    if (ok)
        return d;

    return text;
}

static ConnectionEditorStatements::ComparativeStatement parseTextArgumentComparativeStatement(
    const QString &text)
{
    if (text.startsWith("\"") && text.endsWith("\"")) {
        QString ret = text;
        ret.remove(0, 1);
        ret.chop(1);
        return ret;
    }

    if (text == "true")
        return true;

    if (text == "false")
        return false;

    bool ok = true;
    double d = text.toDouble(&ok);
    if (ok)
        return d;

    return text;
}

static ConnectionEditorStatements::RightHandSide parseLogTextArgument(const QString &text)
{
    if (text.startsWith("\"") && text.endsWith("\"")) {
        QString ret = text;
        ret.remove(0, 1);
        ret.chop(1);
        return ret;
    }

    if (text == "true")
        return true;

    if (text == "false")
        return true;

    bool ok = true;
    double d = text.toDouble(&ok);
    if (ok)
        return d;

    //TODO variables and function calls
    return text;
}

void ConnectionModelStatementDelegate::handleStringArgumentChanged()
{
    if (m_actionType == SetProperty) {
        QTC_ASSERT(std::holds_alternative<ConnectionEditorStatements::PropertySet>(m_statement),
                   return );

        ConnectionEditorStatements::PropertySet &propertySet
            = std::get<ConnectionEditorStatements::PropertySet>(m_statement);

        propertySet.rhs = parseTextArgument(m_stringArgument.text());

    } else if (m_actionType == PrintMessage) {
        QTC_ASSERT(std::holds_alternative<ConnectionEditorStatements::ConsoleLog>(m_statement),
                   return );

        ConnectionEditorStatements::ConsoleLog &consoleLog
            = std::get<ConnectionEditorStatements::ConsoleLog>(m_statement);

        consoleLog.argument = parseLogTextArgument(m_stringArgument.text());
    } else {
        QTC_ASSERT(false, return );
    }

    emit statementChanged();
}

void ConnectionModelStatementDelegate::handleStateChanged()
{
    QTC_ASSERT(std::holds_alternative<ConnectionEditorStatements::StateSet>(m_statement), return );

    ConnectionEditorStatements::StateSet &stateSet = std::get<ConnectionEditorStatements::StateSet>(
        m_statement);

    QString stateName = m_states.currentText();
    if (stateName == baseStateName())
        stateName = "";
    stateSet.stateName = "\"" + stateName + "\"";

    emit statementChanged();
}

void ConnectionModelStatementDelegate::handleStateTargetsChanged()
{
    QTC_ASSERT(std::holds_alternative<ConnectionEditorStatements::StateSet>(m_statement), return );

    ConnectionEditorStatements::StateSet &stateSet = std::get<ConnectionEditorStatements::StateSet>(
        m_statement);

    stateSet.nodeId = m_stateTargets.currentText();
    stateSet.stateName = "\"\"";

    setupStates();

    emit statementChanged();
}

void ConnectionModelStatementDelegate::setupAssignment()
{
    QTC_ASSERT(std::holds_alternative<ConnectionEditorStatements::Assignment>(m_statement), return );

    const auto assignment = std::get<ConnectionEditorStatements::Assignment>(m_statement);
    m_lhsDelegate.setup(assignment.lhs.nodeId, assignment.lhs.propertyName);
    m_rhsAssignmentDelegate.setup(assignment.rhs.nodeId, assignment.rhs.propertyName);
    setupPropertyType();
}

void ConnectionModelStatementDelegate::setupSetProperty()
{
    QTC_ASSERT(std::holds_alternative<ConnectionEditorStatements::PropertySet>(m_statement),
               return );

    const auto propertySet = std::get<ConnectionEditorStatements::PropertySet>(m_statement);
    m_lhsDelegate.setup(propertySet.lhs.nodeId, propertySet.lhs.propertyName);
    m_stringArgument.setText(ConnectionEditorStatements::toString(propertySet.rhs));
}

void ConnectionModelStatementDelegate::setupCallFunction()
{
    QTC_ASSERT(std::holds_alternative<ConnectionEditorStatements::MatchedFunction>(m_statement),
               return );

    const auto functionStatement = std::get<ConnectionEditorStatements::MatchedFunction>(
        m_statement);
    m_functionDelegate.setup(functionStatement.nodeId, functionStatement.functionName);
}

void ConnectionModelStatementDelegate::setupChangeState()
{
    qDebug() << Q_FUNC_INFO;
    QTC_ASSERT(std::holds_alternative<ConnectionEditorStatements::StateSet>(m_statement), return );

    QTC_ASSERT(m_model->connectionView()->isAttached(), return );

    auto model = m_model->connectionView()->model();
    const auto items = Utils::filtered(m_model->connectionView()->allModelNodesOfType(
                                           model->qtQuickItemMetaInfo()),
                                       [](const ModelNode &node) {
                                           QmlItemNode item(node);
                                           return node.hasId() && item.isValid()
                                                  && !item.allStateNames().isEmpty();
                                       });

    QStringList itemIds = Utils::transform(items, [](const ModelNode &node) { return node.id(); });
    const auto groups = m_model->connectionView()->allModelNodesOfType(
        model->qtQuickStateGroupMetaInfo());

    const auto rootId = m_model->connectionView()->rootModelNode().id();
    itemIds.removeAll(rootId);

    QStringList groupIds = Utils::transform(groups, [](const ModelNode &node) { return node.id(); });

    Utils::sort(itemIds);
    Utils::sort(groupIds);

    if (!rootId.isEmpty())
        groupIds.prepend(rootId);

    const QStringList stateGroupModel = groupIds + itemIds;
    m_stateTargets.setModel(stateGroupModel);

    const auto stateSet = std::get<ConnectionEditorStatements::StateSet>(m_statement);

    m_stateTargets.setCurrentText(stateSet.nodeId);
    setupStates();
}
QString stripQuotesFromState(const QString &input)
{
    if (input.startsWith("\"") && input.endsWith("\"")) {
        QString ret = input;
        ret.remove(0, 1);
        ret.chop(1);
        return ret;
    }
    return input;
}
void ConnectionModelStatementDelegate::setupStates()
{
    QTC_ASSERT(std::holds_alternative<ConnectionEditorStatements::StateSet>(m_statement), return );
    QTC_ASSERT(m_model->connectionView()->isAttached(), return );

    const auto stateSet = std::get<ConnectionEditorStatements::StateSet>(m_statement);

    qDebug() << Q_FUNC_INFO << stateSet.stateName;

    const QString nodeId = m_stateTargets.currentText();

    const ModelNode node = m_model->connectionView()->modelNodeForId(nodeId);

    QStringList states;
    if (node.metaInfo().isQtQuickItem()) {
        QmlItemNode item(node);
        QTC_ASSERT(item.isValid(), return );
        if (item.isRootNode())
            states = item.states().names(); //model
        else
            states = item.allStateNames(); //instances
    } else {
        QmlModelStateGroup group(node);
        states = group.names(); //model
    }

    const QString stateName = stripQuotesFromState(stateSet.stateName);

    states.prepend(baseStateName());
    m_states.setModel(states);
    if (stateName.isEmpty())
        m_states.setCurrentText(baseStateName());
    else
        m_states.setCurrentText(stateName);
}

void ConnectionModelStatementDelegate::setupPrintMessage()
{
    QTC_ASSERT(std::holds_alternative<ConnectionEditorStatements::ConsoleLog>(m_statement), return );

    const auto consoleLog = std::get<ConnectionEditorStatements::ConsoleLog>(m_statement);
    m_stringArgument.setText(ConnectionEditorStatements::toString(consoleLog.argument));
}

void ConnectionModelStatementDelegate::setupPropertyType()
{
    PropertyTreeModel::PropertyTypes type = PropertyTreeModel::AllTypes;

    const NodeMetaInfo metaInfo = m_rhsAssignmentDelegate.propertyMetaInfo();

    if (metaInfo.isBool())
        type = PropertyTreeModel::BoolType;
    else if (metaInfo.isNumber())
        type = PropertyTreeModel::NumberType;
    else if (metaInfo.isColor())
        type = PropertyTreeModel::ColorType;
    else if (metaInfo.isString())
        type = PropertyTreeModel::StringType;
    else if (metaInfo.isUrl())
        type = PropertyTreeModel::UrlType;

    m_lhsDelegate.setPropertyType(type);
}

QString ConnectionModelStatementDelegate::baseStateName() const
{
    return tr("Base State");
}

static ConnectionEditorStatements::MatchedCondition emptyCondition;

ConditionListModel::ConditionListModel(ConnectionModel *parent)
    : m_connectionModel(parent), m_condition(emptyCondition)
{}

int ConditionListModel::rowCount(const QModelIndex & /*parent*/) const
{
    return m_tokens.size();
}

QHash<int, QByteArray> ConditionListModel::roleNames() const
{
    static QHash<int, QByteArray> roleNames{{Qt::UserRole + 1, "type"}, {Qt::UserRole + 2, "value"}};
    return roleNames;
}

QVariant ConditionListModel::data(const QModelIndex &index, int role) const
{
    if (index.isValid() && index.row() < rowCount()) {
        if (role == Qt::UserRole + 1) {
            return m_tokens.at(index.row()).type;
        } else if (role == Qt::UserRole + 2) {
            return m_tokens.at(index.row()).value;
        }

        qWarning() << Q_FUNC_INFO << "invalid role";
    } else {
        qWarning() << Q_FUNC_INFO << "invalid index";
    }

    return QVariant();
}

void ConditionListModel::setup()
{
    m_tokens.clear();

    internalSetup();

    emit validChanged();
    emit emptyChanged();

    beginResetModel();
    endResetModel();
}

void ConditionListModel::setCondition(ConnectionEditorStatements::MatchedCondition &condition)
{
    m_condition = condition;
    setup();
}

ConnectionEditorStatements::MatchedCondition &ConditionListModel::condition()
{
    return m_condition;
}

ConditionListModel::ConditionToken ConditionListModel::tokenFromConditionToken(
    const ConnectionEditorStatements::ConditionToken &token)
{
    ConditionToken ret;
    ret.type = Operator;
    ret.value = ConnectionEditorStatements::toJavascript(token);

    return ret;
}

ConditionListModel::ConditionToken ConditionListModel::tokenFromComparativeStatement(
    const ConnectionEditorStatements::ComparativeStatement &token)
{
    ConditionToken ret;

    if (auto *variable = std::get_if<ConnectionEditorStatements::Variable>(&token)) {
        ret.type = Variable;
        ret.value = variable->expression();
        return ret;
    } else if (auto *literal = std::get_if<QString>(&token)) {
        ret.type = Literal;
        ret.value = "\"" + *literal + "\"";
        return ret;
    } else if (auto *literal = std::get_if<bool>(&token)) {
        ret.type = Literal;
        if (*literal)
            ret.value = "true";
        else
            ret.value = "false";
        return ret;
    } else if (auto *literal = std::get_if<double>(&token)) {
        ret.type = Literal;
        ret.value = QString::number(*literal);
        return ret;
    }

    ret.type = Invalid;
    ret.value = "invalid";
    return {};
}

void ConditionListModel::insertToken(int index, const QString &value)
{
    beginInsertRows({}, index, index);

    m_tokens.insert(index, valueToToken(value));
    validateAndRebuildTokens();

    endInsertRows();
    //resetModel();
}

void ConditionListModel::updateToken(int index, const QString &value)
{
    m_tokens[index] = valueToToken(value);
    validateAndRebuildTokens();

    dataChanged(createIndex(index, 0), createIndex(index, 0));
    //resetModel();
}

void ConditionListModel::appendToken(const QString &value)
{
    beginInsertRows({}, rowCount() - 1, rowCount() - 1);

    insertToken(rowCount(), value);
    validateAndRebuildTokens();

    endInsertRows();
    //resetModel();
}

void ConditionListModel::removeToken(int index)
{
    QTC_ASSERT(index < m_tokens.count(), return );
    beginRemoveRows({}, index, index);

    m_tokens.remove(index, 1);
    validateAndRebuildTokens();

    endRemoveRows();

    //resetModel();
}

void ConditionListModel::insertIntermediateToken(int index, const QString &value)
{
    beginInsertRows({}, index, index);

    ConditionToken token;
    token.type = Intermediate;
    token.value = value;

    m_tokens.insert(index, token);

    endInsertRows();
    //resetModel();
}

void ConditionListModel::insertShadowToken(int index, const QString &value)
{
    beginInsertRows({}, index, index);

    ConditionToken token;
    token.type = Shadow;
    token.value = value;

    m_tokens.insert(index, token);

    endInsertRows();

    //resetModel();
}

void ConditionListModel::setShadowToken(int index, const QString &value)
{
    m_tokens[index].type = Shadow;
    m_tokens[index].value = value;

    dataChanged(createIndex(index, 0), createIndex(index, 0));
    //resetModel();
}

bool ConditionListModel::valid() const
{
    return m_valid;
}

bool ConditionListModel::empty() const
{
    return m_tokens.isEmpty();
}

void ConditionListModel::command(const QString &string)
{
    //TODO remove from prodcution code
    QStringList list = string.split("%", Qt::SkipEmptyParts);

    qDebug() << Q_FUNC_INFO << string << list.size();

    if (list.size() < 2)
        return;

    if (list.size() == 2) {
        if (list.first() == "A") {
            qDebug() << "Append" << list.last();
            appendToken(list.last());
        } else if (list.first() == "R") {
            bool ok = true;
            int index = list.last().toInt(&ok);

            qDebug() << "Remove" << index;
            if (ok)
                removeToken(index);
        }
    }

    if (list.size() == 3) {
        if (list.first() == "U") {
            bool ok = true;
            int index = list.at(1).toInt(&ok);

            if (ok)
                updateToken(index, list.last());
            qDebug() << "Update" << index << list.last();
        } else if (list.first() == "I") {
            bool ok = true;
            int index = list.at(1).toInt(&ok);

            if (ok)
                insertToken(index, list.last());

            qDebug() << "Insert" << index << list.last();
        }
    }
}

void ConditionListModel::setInvalid(const QString &errorMessage, int index)
{
    m_valid = false;
    m_errorMessage = errorMessage;

    emit errorChanged();
    emit validChanged();

    if (index != -1) {
        m_errorIndex = index;
        emit errorIndexChanged();
    }
}

void ConditionListModel::setValid()
{
    m_valid = true;
    m_errorMessage.clear();
    m_errorIndex = -1;

    emit errorChanged();
    emit validChanged();
    emit errorIndexChanged();
}

QString ConditionListModel::error() const
{
    return m_errorMessage;
}

int ConditionListModel::errorIndex() const
{
    return m_errorIndex;
}

bool ConditionListModel::operatorAllowed(int cursorPosition)
{
    if (m_tokens.empty())
        return false;

    int tokenIdx = cursorPosition - 1;

    if (tokenIdx >= 0 && tokenIdx < m_tokens.length() && m_tokens[tokenIdx].type != Operator)
        return true;

    return false;
}

void ConditionListModel::internalSetup()
{
    setInvalid(tr("No Valid Condition"));
    if (!m_condition.statements.size() && !m_condition.tokens.size())
        return;

    if (m_condition.statements.size() != m_condition.tokens.size() + 1)
        return;

    if (m_condition.statements.size() == 1 && m_condition.tokens.isEmpty()) {
        auto token = tokenFromComparativeStatement(m_condition.statements.first());
        if (token.value == defaultCondition)
            return;
    }

    auto s_it = m_condition.statements.begin();
    auto o_it = m_condition.tokens.begin();

    while (o_it != m_condition.tokens.end()) {
        m_tokens.append(tokenFromComparativeStatement(*s_it));
        m_tokens.append(tokenFromConditionToken(*o_it));

        s_it++;
        o_it++;
    }
    m_tokens.append(tokenFromComparativeStatement(*s_it));

    setValid();
}

ConditionListModel::ConditionToken ConditionListModel::valueToToken(const QString &value)
{
    const QStringList operators = {"&&", "||", "===", "!==", ">", ">=", "<", "<="};

    if (operators.contains(value)) {
        ConditionToken token;
        token.type = Operator;
        token.value = value;
        return token;
    }

    bool ok = false;
    value.toDouble(&ok);

    if (value == "true" || value == "false" || ok
        || (value.startsWith("\"") && value.endsWith("\""))) {
        ConditionToken token;
        token.type = Literal;
        token.value = value;
        return token;
    }

    static QRegularExpression regexp("^[a-z_]\\w*|^[A-Z]\\w*\\.{1}([a-z_]\\w*\\.?)+");
    QRegularExpressionMatch match = regexp.match(value);

    if (match.hasMatch()) { //variable
        ConditionToken token;
        token.type = Variable;
        token.value = value;
        return token;
    }

    ConditionToken token;
    token.type = Invalid;
    token.value = value;

    return token;
}

void ConditionListModel::resetModel()
{
    beginResetModel();
    endResetModel();
}

int ConditionListModel::checkOrder() const
{
    auto it = m_tokens.begin();

    bool wasOperator = true;

    int ret = 0;
    while (it != m_tokens.end()) {
        if (wasOperator && it->type == Operator)
            return ret;
        if (!wasOperator && it->type == Literal)
            return ret;
        if (!wasOperator && it->type == Variable)
            return ret;
        wasOperator = it->type == Operator;
        it++;
        ret++;
    }

    if (wasOperator)
        return ret;

    return -1;
}

void ConditionListModel::validateAndRebuildTokens()
{
    /// NEW
    auto it = m_tokens.begin();

    while (it != m_tokens.end()) {
        if (it->type == Intermediate)
            *it = valueToToken(it->value);

        it++;
    }
    // NEW

    QString invalidValue;
    const bool invalidToken = Utils::contains(m_tokens,
                                              [&invalidValue](const ConditionToken &token) {
                                                  if (token.type == Invalid)
                                                      invalidValue = token.value;
                                                  return token.type == Invalid;
                                              });

    if (invalidToken) {
        setInvalid(tr("Invalid token %1").arg(invalidValue));
        return;
    }

    if (int firstError = checkOrder() != -1) {
        setInvalid(tr("Invalid order at %1").arg(firstError), firstError);
        return;
    }

    setValid();

    rebuildTokens();
}

void ConditionListModel::rebuildTokens()
{
    QTC_ASSERT(m_valid, return );

    m_condition.statements.clear();
    m_condition.tokens.clear();

    auto it = m_tokens.begin();

    while (it != m_tokens.end()) {
        QTC_ASSERT(it->type != Invalid, return );
        if (it->type == Operator)
            m_condition.tokens.append(toOperatorStatement(*it));
        else if (it->type == Literal || it->type == Variable)
            m_condition.statements.append(toStatement(*it));

        it++;
    }

    emit conditionChanged();
}

ConnectionEditorStatements::ConditionToken ConditionListModel::toOperatorStatement(
    const ConditionToken &token)
{
    if (token.value == "&&")
        return ConnectionEditorStatements::ConditionToken::And;

    if (token.value == "||")
        return ConnectionEditorStatements::ConditionToken::Or;

    if (token.value == "===")
        return ConnectionEditorStatements::ConditionToken::Equals;

    if (token.value == "!==")
        return ConnectionEditorStatements::ConditionToken::Not;

    if (token.value == ">")
        return ConnectionEditorStatements::ConditionToken::LargerThan;

    if (token.value == ">=")
        return ConnectionEditorStatements::ConditionToken::LargerEqualsThan;

    if (token.value == "<")
        return ConnectionEditorStatements::ConditionToken::SmallerThan;

    if (token.value == "<=")
        return ConnectionEditorStatements::ConditionToken::SmallerEqualsThan;

    return ConnectionEditorStatements::ConditionToken::Unknown;
}

ConnectionEditorStatements::ComparativeStatement ConditionListModel::toStatement(
    const ConditionToken &token)
{
    if (token.type == Variable) {
        QStringList list = token.value.split(".");
        ConnectionEditorStatements::Variable variable;

        variable.nodeId = list.first();
        if (list.count() > 1)
            variable.propertyName = list.last();
        return variable;
    } else if (token.type == Literal) {
        return parseTextArgumentComparativeStatement(token.value);
    }

    return {};
}

>>>>>>> 3473d9d3
} // namespace QmlDesigner<|MERGE_RESOLUTION|>--- conflicted
+++ resolved
@@ -264,14 +264,10 @@
     //anything else is assignment
     // e.g. foo.bal = foo2.bula ; foo.bal = "literal" ; goo.gal = true
 
-<<<<<<< HEAD
-    item->setData("Assignment", UserRoles::ActionTypeRole);
-=======
     item->setData(tr(ConnectionEditorEvaluator::getDisplayStringForType(
                          signalHandlerProperty.source())
                          .toLatin1()),
                   UserRoles::ActionTypeRole);
->>>>>>> 3473d9d3
 }
 
 ModelNode ConnectionModel::getTargetNodeForConnection(const ModelNode &connection) const
@@ -402,8 +398,6 @@
     deleteConnectionByRow(row);
 }
 
-<<<<<<< HEAD
-=======
 void ConnectionModel::setCurrentIndex(int i)
 {
     if (m_currentIndex != i) {
@@ -430,7 +424,6 @@
     }
 }
 
->>>>>>> 3473d9d3
 void ConnectionModel::handleException()
 {
     QMessageBox::warning(nullptr, tr("Error"), m_exceptionError);
@@ -596,8 +589,6 @@
     return roleNames;
 }
 
-<<<<<<< HEAD
-=======
 ConnectionModelBackendDelegate::ConnectionModelBackendDelegate(ConnectionModel *parent)
     : QObject(parent), m_signalDelegate(parent->connectionView()), m_okStatementDelegate(parent),
       m_koStatementDelegate(parent), m_conditionListModel(parent),
@@ -2036,5 +2027,4 @@
     return {};
 }
 
->>>>>>> 3473d9d3
 } // namespace QmlDesigner