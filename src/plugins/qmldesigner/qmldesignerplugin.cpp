--- conflicted
+++ resolved
@@ -244,11 +244,7 @@
         ->addAction(cmd, Core::Constants::G_HELP_SUPPORT);
 
     connect(action, &QAction::triggered, this, [this] {
-<<<<<<< HEAD
-        lauchFeedbackPopup(Core::Constants::IDE_DISPLAY_NAME);
-=======
         lauchFeedbackPopupInternal(Core::Constants::IDE_DISPLAY_NAME);
->>>>>>> df7398e2
     });
 
     if (!Utils::HostOsInfo::canCreateOpenGLContext(errorMessage))
@@ -280,13 +276,8 @@
     });
 
     if (QmlProjectManager::QmlProject::isQtDesignStudio()) {
-<<<<<<< HEAD
-        ToolBar::create();
-        ToolBar::createStatusBar();
-=======
         d->toolBar = ToolBar::create();
         d->statusBar = ToolBar::createStatusBar();
->>>>>>> df7398e2
     }
 
     return true;
@@ -302,14 +293,9 @@
             return QString(p + postfix);
         });
 
-<<<<<<< HEAD
-    d->viewManager.registerView(
-        std::make_unique<ConnectionView>(d->externalDependencies));
-=======
     MetaInfo::initializeGlobal(pluginPaths, d->externalDependencies);
 
     d->viewManager.registerView(std::make_unique<ConnectionView>(d->externalDependencies));
->>>>>>> df7398e2
 
     auto timelineView = d->viewManager.registerView(
         std::make_unique<TimelineView>(d->externalDependencies));
@@ -744,8 +730,6 @@
 
 void QmlDesignerPlugin::lauchFeedbackPopup(const QString &identifier)
 {
-<<<<<<< HEAD
-=======
     if (Core::ModeManager::currentModeId() == Core::Constants::MODE_DESIGN)
         lauchFeedbackPopupInternal(identifier);
 }
@@ -758,7 +742,6 @@
 
 void QmlDesignerPlugin::lauchFeedbackPopupInternal(const QString &identifier)
 {
->>>>>>> df7398e2
     m_feedbackWidget = new QQuickWidget(Core::ICore::dialogParent());
     m_feedbackWidget->setObjectName(Constants::OBJECT_NAME_TOP_FEEDBACK);
 
@@ -795,15 +778,6 @@
     m_feedbackWidget->show();
 }
 
-<<<<<<< HEAD
-void QmlDesignerPlugin::handleFeedback(const QString &feedback, int rating)
-{
-    const QString identifier = sender()->property("identifier").toString();
-    emit usageStatisticsInsertFeedback(identifier, feedback, rating);
-}
-
-=======
->>>>>>> df7398e2
 void QmlDesignerPlugin::closeFeedbackPopup()
 {
     if (m_feedbackWidget) {
