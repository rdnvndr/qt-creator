// Copyright (C) 2016 The Qt Company Ltd.
// SPDX-License-Identifier: LicenseRef-Qt-Commercial OR GPL-3.0-only WITH Qt-GPL-exception-1.0

#include "qmldesignerplugin.h"
#include "qmldesignertr.h"

#include "coreplugin/iwizardfactory.h"
#include "designmodewidget.h"
#include "dynamiclicensecheck.h"
#include "exception.h"
#include "openuiqmlfiledialog.h"
#include "qmldesignerconstants.h"
#include "qmldesignerexternaldependencies.h"
#include "qmldesignerprojectmanager.h"
#include "quick2propertyeditorview.h"
#include "settingspage.h"
#include "shortcutmanager.h"
#include "toolbar.h"
#include "utils/checkablemessagebox.h"

#include <colortool/colortool.h>
#include <connectionview.h>
#include <curveeditor/curveeditorview.h>
#include <designeractionmanager.h>
#include <designsystemview/designsystemview.h>
#include <eventlist/eventlistpluginview.h>
#include <formeditor/transitiontool.h>
#include <formeditor/view3dtool.h>
#include <studioquickwidget.h>
#ifndef QDS_USE_PROJECTSTORAGE
#  include <metainfo.h>
#endif
#include <devicesharing/devicemanager.h>
#include <pathtool/pathtool.h>
#include <qmljseditor/qmljseditor.h>
#include <qmljseditor/qmljseditorconstants.h>
#include <qmljseditor/qmljseditordocument.h>
#include <runmanager/runmanager.h>
#include <sourcetool/sourcetool.h>
#include <texttool/texttool.h>
#include <timelineeditor/timelineview.h>
#include <transitioneditor/transitioneditorview.h>

#include <qmljstools/qmljstoolsconstants.h>

#include <qmlprojectmanager/qmlproject.h>
#include <qmlprojectmanager/qmlprojectexporter/resourcegenerator.h>

#include <coreplugin/actionmanager/actioncontainer.h>
#include <coreplugin/actionmanager/actionmanager.h>
#include <coreplugin/actionmanager/command.h>
#include <coreplugin/coreplugintr.h>
#include <coreplugin/designmode.h>
#include <coreplugin/editormanager/editormanager.h>
#include <coreplugin/featureprovider.h>
#include <coreplugin/icore.h>
#include <coreplugin/idocument.h>
#include <coreplugin/iwizardfactory.h>
#include <coreplugin/messagebox.h>
#include <coreplugin/modemanager.h>
#include <extensionsystem/pluginmanager.h>
#include <extensionsystem/pluginspec.h>
#include <projectexplorer/project.h>
#include <projectexplorer/projectexplorerconstants.h>
#include <projectexplorer/projectmanager.h>
#include <projectexplorer/target.h>
#include <qmldesignerbase/qmldesignerbaseplugin.h>
#include <qmljs/qmljsmodelmanagerinterface.h>
#include <sqlite/sqlitelibraryinitializer.h>

#include <utils/algorithm.h>
#include <utils/guard.h>
#include <utils/hostosinfo.h>
#include <utils/mimeconstants.h>
#include <utils/qtcassert.h>
#include <utils/uniqueobjectptr.h>

#include <qplugin.h>
#include <QAction>
#include <QApplication>
#include <QDebug>
#include <QMessageBox>
#include <QProcessEnvironment>
#include <QQuickItem>
#include <QScreen>
#include <QTimer>
#include <QWindow>

#include <modelnodecontextmenu_helper.h>

#include <mutex>

static Q_LOGGING_CATEGORY(qmldesignerLog, "qtc.qmldesigner", QtWarningMsg)

using namespace Core;
using namespace QmlDesigner::Internal;

namespace QmlDesigner {

namespace Internal {

class FullQDSFeatureProvider : public Core::IFeatureProvider
{
public:
    QSet<Utils::Id> availableFeatures(Utils::Id) const override
    {
        return {"QmlDesigner.Wizards.FullQDS"};
    }

    QSet<Utils::Id> availablePlatforms() const override { return {}; }

    QString displayNameForPlatform(Utils::Id) const override { return {}; }
};

class EnterpriseFeatureProvider : public Core::IFeatureProvider
{
public:
    QSet<Utils::Id> availableFeatures(Utils::Id) const override
    {
        return {"QmlDesigner.Wizards.Enterprise"};
    }
    QSet<Utils::Id> availablePlatforms() const override { return {}; }
    QString displayNameForPlatform(Utils::Id) const override { return {}; }
};

QString normalizeIdentifier(const QString &string)
{
    if (string.isEmpty())
        return {};
    QString ret = string;
    ret.remove(' ');
    ret[0] = ret.at(0).toLower();
    return ret;
}

class QtQuickDesignerFactory : public QmlJSEditor::QmlJSEditorFactory
{
public:
    QtQuickDesignerFactory();
};

QtQuickDesignerFactory::QtQuickDesignerFactory()
    : QmlJSEditorFactory(QmlJSEditor::Constants::C_QTQUICKDESIGNEREDITOR_ID)
{
    setDisplayName(Tr::tr("Qt Quick Designer"));

    addMimeType(Utils::Constants::QMLUI_MIMETYPE);
    setDocumentCreator([this]() {
        auto document = new QmlJSEditor::QmlJSEditorDocument(id());
        document->setIsDesignModePreferred(
                    QmlDesigner::QmlDesignerPlugin::settings().value(
                        QmlDesigner::DesignerSettingsKey::ALWAYS_DESIGN_MODE).toBool());
        return document;
    });
}

} // namespace Internal

struct TraceIdentifierData
{
    TraceIdentifierData(const QString &_identifier, const QString &_newIdentifer, int _duration)
        : identifier(_identifier), newIdentifer(_newIdentifer), maxDuration(_duration)
    {}

    TraceIdentifierData() = default;

    QString identifier;
    QString newIdentifer;
    int maxDuration;
    int time = 0;
};

class QmlDesignerPluginPrivate
{
public:
    ExternalDependencies externalDependencies{QmlDesignerBasePlugin::settings()};
    QmlDesignerProjectManager projectManager{externalDependencies};
    ViewManager viewManager{projectManager.asynchronousImageCache(), externalDependencies};
    DocumentManager documentManager{projectManager, externalDependencies};
    ShortCutManager shortCutManager;
    DeviceShare::DeviceManager deviceManager;
    RunManager runManager{deviceManager};
    SettingsPage settingsPage{externalDependencies};
    DesignModeWidget mainWidget;
    QtQuickDesignerFactory m_qtQuickDesignerFactory;
    Utils::UniqueObjectPtr<QToolBar> toolBar;
    Utils::UniqueObjectPtr<QWidget> statusBar;
    QHash<QString, TraceIdentifierData> m_traceIdentifierDataHash;
    QHash<QString, TraceIdentifierData> m_activeTraceIdentifierDataHash;
    QElapsedTimer timer;
};

QmlDesignerPlugin *QmlDesignerPlugin::m_instance = nullptr;

static bool isInDesignerMode()
{
    return Core::ModeManager::currentModeId() == Core::Constants::MODE_DESIGN;
}

static bool checkIfEditorIsQtQuick(Core::IEditor *editor)
{
    if (editor
        && (editor->document()->id() == QmlJSEditor::Constants::C_QMLJSEDITOR_ID
            || editor->document()->id() == QmlJSEditor::Constants::C_QTQUICKDESIGNEREDITOR_ID)) {
        QmlJS::ModelManagerInterface *modelManager = QmlJS::ModelManagerInterface::instance();
        QmlJS::Document::Ptr document = modelManager->ensuredGetDocumentForPath(
            editor->document()->filePath());
        if (!document.isNull())
            return document->language() == QmlJS::Dialect::QmlQtQuick2
                    || document->language() == QmlJS::Dialect::QmlQtQuick2Ui
                    || document->language() == QmlJS::Dialect::Qml;

        if (Core::ModeManager::currentModeId() == Core::Constants::MODE_DESIGN) {
            Core::AsynchronousMessageBox::warning(
                Tr::tr("Cannot Open Design Mode"),
                Tr::tr("The QML file is not currently opened in a QML Editor."));
            Core::ModeManager::activateMode(Core::Constants::MODE_EDIT);
        }
    }

    return false;
}

static bool isDesignerMode(Utils::Id mode)
{
    return mode == Core::Constants::MODE_DESIGN;
}

static bool documentIsAlreadyOpen(DesignDocument *designDocument, Core::IEditor *editor, Utils::Id newMode)
{
    return designDocument
           && editor == designDocument->editor()
           && isDesignerMode(newMode)
           && designDocument->fileName() == editor->document()->filePath();
}

static bool warningsForQmlFilesInsteadOfUiQmlEnabled()
{
    return QmlDesignerPlugin::settings().value(DesignerSettingsKey::WARNING_FOR_QML_FILES_INSTEAD_OF_UIQML_FILES).toBool();
}

QmlDesignerPlugin::QmlDesignerPlugin()
{
    m_instance = this;
}

QmlDesignerPlugin::~QmlDesignerPlugin()
{
    if (d)
        Core::DesignMode::unregisterDesignWidget(&d->mainWidget);
    delete d;
    d = nullptr;
    m_instance = nullptr;
}

////////////////////////////////////////////////////
//
// INHERITED FROM ExtensionSystem::Plugin
//
////////////////////////////////////////////////////
bool QmlDesignerPlugin::initialize(const QStringList & /*arguments*/, QString * /*errorMessage*/)
{
    if constexpr (isUsingQmlDesignerLite()) {
        if (!QmlDesignerBasePlugin::isLiteModeEnabled()) {
            QMessageBox::warning(Core::ICore::dialogParent(),
                                 tr("Qml Designer Lite"),
                                 tr("The Qml Designer Lite plugin is not enabled."));
            return false;
        }
    }

    Sqlite::LibraryInitializer::initialize();
    QDir{}.mkpath(Core::ICore::cacheResourcePath().toUrlishString());

<<<<<<< HEAD
    QAction *action = new QAction(tr("Give Feedback..."), this);
    Core::Command *cmd = Core::ActionManager::registerAction(action, "Help.GiveFeedback");
    Core::ActionManager::actionContainer(Core::Constants::M_HELP)
        ->addAction(cmd, Core::Constants::G_HELP_SUPPORT);

    connect(action, &QAction::triggered, this, [this] {
        launchFeedbackPopupInternal(QGuiApplication::applicationDisplayName());
    });
=======
    if (Core::ICore::isQtDesignStudio()) {
        QAction *action = new QAction(tr("Give Feedback..."), this);
        action->setVisible(false); // keep hidden unless UsageStatistic plugin activates it
        Core::Command *cmd = Core::ActionManager::registerAction(action, "Help.GiveFeedback");
        Core::ActionManager::actionContainer(Core::Constants::M_HELP)
            ->addAction(cmd, Core::Constants::G_HELP_SUPPORT);

        connect(action, &QAction::triggered, this, [this] {
            launchFeedbackPopupInternal(QGuiApplication::applicationDisplayName());
        });
    }
>>>>>>> 715ce2c3

    d = new QmlDesignerPluginPrivate;
    d->timer.start();
    if (Core::ICore::isQtDesignStudio())
        QmlProjectManager::QmlProjectExporter::ResourceGenerator::generateMenuEntry(this);

    const QString fontPath
        = Core::ICore::resourcePath(
                "qmldesigner/propertyEditorQmlSources/imports/StudioTheme/icons.ttf")
              .toUrlishString();
    if (QFontDatabase::addApplicationFont(fontPath) < 0)
        qCWarning(qmldesignerLog) << "Could not add font " << fontPath << "to font database";

    //TODO Move registering those types out of the property editor, since they are used also in the states editor
    Quick2PropertyEditorView::registerQmlTypes();
    StudioQuickWidget::registerDeclarativeType();

    Exception::setWarnAboutException(!QmlDesignerPlugin::instance()
                                          ->settings()
                                          .value(DesignerSettingsKey::ENABLE_MODEL_EXCEPTION_OUTPUT)
                                          .toBool());

    Exception::setShowExceptionCallback([&](QStringView title, QStringView description) {
        const QString composedTitle = title.isEmpty() ? Tr::tr("Error") : title.toString();
        Core::AsynchronousMessageBox::warning(composedTitle, description.toString());
    });

    if (Core::ICore::isQtDesignStudio()) {
        d->toolBar = ToolBar::create();
        d->statusBar = ToolBar::createStatusBar();
    }

    initializeShutdownSettings();

    return true;
}

bool QmlDesignerPlugin::delayedInitialize()
{
    enforceDelayedInitialize();
    return true;
}

void QmlDesignerPlugin::extensionsInitialized()
{
    Core::DesignMode::setDesignModeIsRequired();
    // delay after Core plugin's extensionsInitialized, so the DesignMode is availabe
    connect(Core::ICore::instance(), &Core::ICore::coreAboutToOpen, this, [this] {
        integrateIntoQtCreator(&d->mainWidget);
    });

    auto &actionManager = d->viewManager.designerActionManager();
    actionManager.createDefaultDesignerActions();
    actionManager.createDefaultAddResourceHandler();
    actionManager.createDefaultModelNodePreviewImageHandlers();
    actionManager.polishActions();

    registerCombinedTracedPoints(Constants::EVENT_STATE_ADDED,
                                 Constants::EVENT_STATE_CLONED,
                                 Constants::EVENT_STATE_ADDED_AND_CLONED);

    if (checkEnterpriseLicense())
        Core::IWizardFactory::registerFeatureProvider(new EnterpriseFeatureProvider);

    if (!QmlDesignerBasePlugin::isLiteModeEnabled())
        Core::IWizardFactory::registerFeatureProvider(new FullQDSFeatureProvider);
}

void QmlDesignerPlugin::initializeShutdownSettings()
{
    auto settings = Core::ICore::settings();

    if (!settings->contains("ShutdownCount"))
        settings->setValue("ShutdownCount", 0);

    m_lastShutdownType = settings->value("LastShutdownType", "UserQuit").toString();
    settings->setValue("LastShutdownType", "Crash"); // value will persist unless changed in aboutToShutdown()
}

ExtensionSystem::IPlugin::ShutdownFlag QmlDesignerPlugin::aboutToShutdown()
{
    Utils::QtcSettings *settings = Core::ICore::settings();

<<<<<<< HEAD
    int shutdownCount = settings->value("ShutdownCount", 0).toInt();
    if (m_lastShutdownType == "UserQuit")
        settings->setValue("ShutdownCount", ++shutdownCount);
=======
    if (!Utils::CheckableDecider("FeedbackPopup").shouldAskAgain())
        return SynchronousShutdown;

    int shutdownCount = settings->value("ShutdownCount", 0).toInt();
    settings->setValue("ShutdownCount", ++shutdownCount);

    if (!settings->value("UsageStatistic/TrackingEnabled").toBool())
        return SynchronousShutdown;

    if (shutdownCount >= 5) {
        m_shutdownPending = true;
        launchFeedbackPopupInternal(QGuiApplication::applicationDisplayName());
        return AsynchronousShutdown;
    }
>>>>>>> 715ce2c3

    settings->setValue("LastShutdownType", "UserQuit");
    if (shutdownCount != 5) // feedback popup should be displayed on the 5th shutdown
        return SynchronousShutdown;

    m_shutdownPending = true;
    launchFeedbackPopupInternal(QGuiApplication::applicationDisplayName());

    return AsynchronousShutdown;
}

static QStringList allUiQmlFilesforCurrentProject(const Utils::FilePath &fileName)
{
    QStringList list;
    ProjectExplorer::Project *currentProject = ProjectExplorer::ProjectManager::projectForFile(fileName);

    if (currentProject) {
        const QList<Utils::FilePath> fileNames = currentProject->files(ProjectExplorer::Project::SourceFiles);
        for (const Utils::FilePath &fileName : fileNames) {
            if (fileName.endsWith(".ui.qml"))
                list.append(fileName.toUrlishString());
        }
    }

    return list;
}

static QString projectPath(const Utils::FilePath &fileName)
{
    QString path;
    ProjectExplorer::Project *currentProject = ProjectExplorer::ProjectManager::projectForFile(fileName);

    if (currentProject)
        path = currentProject->projectDirectory().toUrlishString();

    return path;
}

void QmlDesignerPlugin::integrateIntoQtCreator(DesignModeWidget *modeWidget)
{
    const Context context(Constants::qmlDesignerContextId, Constants::qtQuickToolsMenuContextId);
    IContext::attach(modeWidget, context, [modeWidget](const IContext::HelpCallback &callback) {
        modeWidget->contextHelp(callback);
    });

    Core::Context qmlDesignerMainContext(Constants::qmlDesignerContextId);
    Core::Context qmlDesignerFormEditorContext(Constants::qmlFormEditorContextId);
    Core::Context qmlDesignerEditor3dContext(Constants::qml3DEditorContextId);
    Core::Context qmlDesignerNavigatorContext(Constants::qmlNavigatorContextId);
    Core::Context qmlDesignerMaterialBrowserContext(Constants::qmlMaterialBrowserContextId);
    Core::Context qmlDesignerAssetsLibraryContext(Constants::qmlAssetsLibraryContextId);

    d->shortCutManager.registerActions(qmlDesignerMainContext, qmlDesignerFormEditorContext,
                                       qmlDesignerEditor3dContext, qmlDesignerNavigatorContext);

    const QStringList mimeTypes = { Utils::Constants::QML_MIMETYPE,
                                    Utils::Constants::QMLUI_MIMETYPE };

    Core::DesignMode::registerDesignWidget(modeWidget, mimeTypes, context);

    connect(Core::DesignMode::instance(), &Core::DesignMode::actionsUpdated,
        &d->shortCutManager, &ShortCutManager::updateActions);

    connect(Core::EditorManager::instance(), &Core::EditorManager::currentEditorChanged, [this] (Core::IEditor *editor) {
        if (d && checkIfEditorIsQtQuick(editor) && isInDesignerMode())
            changeEditor();
    });

    connect(Core::EditorManager::instance(), &Core::EditorManager::editorsClosed, [this] (QList<Core::IEditor*> editors) {
        if (d) {
            if (d->documentManager.hasCurrentDesignDocument()
                    && editors.contains(currentDesignDocument()->textEditor()))
                hideDesigner();

            d->documentManager.removeEditors(editors);
        }
    });

    connect(Core::ModeManager::instance(),
            &Core::ModeManager::currentModeChanged,
            [this](Utils::Id newMode, Utils::Id oldMode) {
                Core::IEditor *currentEditor = Core::EditorManager::currentEditor();
                if (isDesignerMode(newMode) && checkIfEditorIsQtQuick(currentEditor)
                    && !documentIsAlreadyOpen(currentDesignDocument(), currentEditor, newMode)) {
                    showDesigner();
                } else if (currentDesignDocument()
                           || (!isDesignerMode(newMode) && isDesignerMode(oldMode))) {
                    hideDesigner();
                }
            });
}

void QmlDesignerPlugin::clearDesigner()
{
    if (d->documentManager.hasCurrentDesignDocument()) {
        deactivateAutoSynchronization();
        d->mainWidget.saveSettings();
    }
}

void QmlDesignerPlugin::resetDesignerDocument()
{
    d->shortCutManager.disconnectUndoActions(currentDesignDocument());
    d->documentManager.setCurrentDesignDocument(nullptr);
    d->shortCutManager.updateActions(nullptr);
    d->shortCutManager.updateUndoActions(nullptr);
}

void QmlDesignerPlugin::setupDesigner()
{
    d->shortCutManager.disconnectUndoActions(currentDesignDocument());
    d->documentManager.setCurrentDesignDocument(Core::EditorManager::currentEditor());
    d->shortCutManager.connectUndoActions(currentDesignDocument());

    if (d->documentManager.hasCurrentDesignDocument()) {
        activateAutoSynchronization();
        d->shortCutManager.updateActions(currentDesignDocument()->textEditor());
        d->viewManager.pushFileOnCrumbleBar(currentDesignDocument()->fileName());
        d->viewManager.setComponentViewToMaster();
    }

    d->shortCutManager.updateUndoActions(currentDesignDocument());
}

void QmlDesignerPlugin::showDesigner()
{
    QTC_ASSERT(!d->documentManager.hasCurrentDesignDocument(), return);

    enforceDelayedInitialize();

    d->mainWidget.initialize();

    const Utils::FilePath fileName = Core::EditorManager::currentEditor()->document()->filePath();
    const QStringList allUiQmlFiles = allUiQmlFilesforCurrentProject(fileName);
    if (warningsForQmlFilesInsteadOfUiQmlEnabled() && !fileName.endsWith(".ui.qml")
        && !allUiQmlFiles.isEmpty()) {
        OpenUiQmlFileDialog dialog(&d->mainWidget);
        dialog.setUiQmlFiles(projectPath(fileName), allUiQmlFiles);
        dialog.exec();
        if (dialog.uiFileOpened()) {
            Core::ModeManager::activateMode(Core::Constants::MODE_EDIT);
            Core::EditorManager::openEditorAt(
                {Utils::FilePath::fromString(dialog.uiQmlFile()), 0, 0});
            return;
        }
    }

    setupDesigner();

    m_usageTimer.restart();
}

void QmlDesignerPlugin::hideDesigner()
{
    clearDesigner();
    resetDesignerDocument();
}

void QmlDesignerPlugin::changeEditor()
{
    clearDesigner();
    setupDesigner();
}

void QmlDesignerPlugin::jumpTextCursorToSelectedModelNode()
{
    // visual editor -> text editor
    ModelNode selectedNode;
    if (!rewriterView()->selectedModelNodes().isEmpty())
        selectedNode = rewriterView()->selectedModelNodes().constFirst();

    if (selectedNode.isValid()) {
        const int nodeOffset = rewriterView()->nodeOffset(selectedNode);
        if (nodeOffset > 0) {
            const ModelNode currentSelectedNode = rewriterView()->
                nodeAtTextCursorPosition(currentDesignDocument()->plainTextEdit()->textCursor().position());
            if (currentSelectedNode != selectedNode) {
                int line, column;
                currentDesignDocument()->textEditor()->convertPosition(nodeOffset, &line, &column);
                // line has to be 1 based, column 0 based!
                currentDesignDocument()->textEditor()->gotoLine(line, column - 1);
            }
        }
    }
}

void QmlDesignerPlugin::selectModelNodeUnderTextCursor()
{
    const int cursorPosition = currentDesignDocument()->plainTextEdit()->textCursor().position();
    ModelNode modelNode = rewriterView()->nodeAtTextCursorPosition(cursorPosition);
    if (modelNode.isValid())
        rewriterView()->setSelectedModelNode(modelNode);
}

void QmlDesignerPlugin::activateAutoSynchronization()
{
    viewManager().detachViewsExceptRewriterAndComponetView();
    viewManager().detachComponentView();

    // text editor -> visual editor
    if (!currentDesignDocument()->isDocumentLoaded())
        currentDesignDocument()->loadDocument(currentDesignDocument()->plainTextEdit());

    currentDesignDocument()->updateActiveTarget();
    d->mainWidget.enableWidgets();
    currentDesignDocument()->attachRewriterToModel();

    resetModelSelection();

    viewManager().attachComponentView();
    viewManager().attachViewsExceptRewriterAndComponetView();

    selectModelNodeUnderTextCursor();

    d->mainWidget.setupNavigatorHistory(currentDesignDocument()->textEditor());

#ifndef QDS_USE_PROJECTSTORAGE
    currentDesignDocument()->updateSubcomponentManager();
#endif
}

void QmlDesignerPlugin::deactivateAutoSynchronization()
{
    viewManager().detachViewsExceptRewriterAndComponetView();
    viewManager().detachComponentView();
    viewManager().detachRewriterView();
    documentManager().currentDesignDocument()->resetToDocumentModel();
}

void QmlDesignerPlugin::resetModelSelection()
{
    if (!rewriterView()) {
        qCWarning(qmldesignerLog) << "No rewriter existing while calling resetModelSelection";
        return;
    }
    if (!currentModel()) {
        qCWarning(qmldesignerLog) << "No current QmlDesigner document model while calling resetModelSelection";
        return;
    }
    rewriterView()->setSelectedModelNodes(QList<ModelNode>());
}

QString QmlDesignerPlugin::identiferToDisplayString(const QString &identifier)
{
    for (AbstractView *view : viewManager().views())
        if (view->widgetInfo().uniqueId.toLower() == identifier.toLower())
            return view->widgetInfo().feedbackDisplayName;

    return identifier;
}

RewriterView *QmlDesignerPlugin::rewriterView() const
{
    return currentDesignDocument()->rewriterView();
}

Model *QmlDesignerPlugin::currentModel() const
{
    return currentDesignDocument()->currentModel();
}

QmlDesignerPluginPrivate *QmlDesignerPlugin::privateInstance()
{
    QTC_ASSERT(instance(), return nullptr);
    return instance()->d;
}

void QmlDesignerPlugin::enforceDelayedInitialize()
{
    if (m_delayedInitialized)
        return;

    // adding default path to item library plugins
    const QString postfix = Utils::HostOsInfo::isMacHost()
                                ? QString("QmlDesigner")
                                : QString("qmldesigner");
    const QStringList pluginPaths =
        Utils::transform(ExtensionSystem::PluginManager::pluginPaths(),
                         [postfix](const Utils::FilePath &p) {
                           return (p / postfix).toFSPathString();
                         });

#ifndef QDS_USE_PROJECTSTORAGE
    MetaInfo::initializeGlobal(pluginPaths, d->externalDependencies);
#endif

    d->viewManager.registerView(std::make_unique<ConnectionView>(d->externalDependencies));

    auto timelineView = d->viewManager.registerView(
        std::make_unique<TimelineView>(d->externalDependencies));
    timelineView->registerActions();

    d->viewManager.registerView(std::make_unique<CurveEditorView>(d->externalDependencies));

    auto eventlistView = d->viewManager.registerView(
        std::make_unique<EventListPluginView>(d->externalDependencies));
    eventlistView->registerActions();

    auto transitionEditorView = d->viewManager.registerView(
        std::make_unique<TransitionEditorView>(d->externalDependencies));
    transitionEditorView->registerActions();

    if (QmlDesignerBasePlugin::experimentalFeaturesEnabled())
        d->viewManager.registerView(
            std::make_unique<DesignSystemView>(d->externalDependencies,
                                               d->projectManager.projectStorageDependencies()));

    d->viewManager.registerFormEditorTool(std::make_unique<SourceTool>());
    d->viewManager.registerFormEditorTool(std::make_unique<ColorTool>());
    d->viewManager.registerFormEditorTool(std::make_unique<TextTool>());
    d->viewManager.registerFormEditorTool(std::make_unique<PathTool>(d->externalDependencies));
    d->viewManager.registerFormEditorTool(std::make_unique<TransitionTool>());
    d->viewManager.registerFormEditorTool(std::make_unique<View3DTool>());

    if (Core::ICore::isQtDesignStudio()) {
        d->mainWidget.initialize();

        if (QmlProjectManager::QmlProject::isQtDesignStudioStartedFromQtC())
            emitUsageStatistics("QDSlaunchedFromQtC");

        FoundLicense license = checkLicense();
        if (license == FoundLicense::enterprise)
            Core::ICore::setPrependAboutInformation("License: Enterprise");
        else if (license == FoundLicense::professional)
            Core::ICore::setPrependAboutInformation("License: Professional");
        else if (license == FoundLicense::community)
            Core::ICore::setPrependAboutInformation("License: Community");
    }

    m_delayedInitialized = true;
}

DesignDocument *QmlDesignerPlugin::currentDesignDocument() const
{
    return d ? d->documentManager.currentDesignDocument() : nullptr;
}

Internal::DesignModeWidget *QmlDesignerPlugin::mainWidget() const
{
    return d ? &d->mainWidget : nullptr;
}

QmlDesignerProjectManager &QmlDesignerPlugin::projectManagerForPluginInitializationOnly()
{
    return m_instance->d->projectManager;
}

QWidget *QmlDesignerPlugin::createProjectExplorerWidget(QWidget *parent) const
{
    return Internal::DesignModeWidget::createProjectExplorerWidget(parent);
}

void QmlDesignerPlugin::switchToTextModeDeferred()
{
    QTimer::singleShot(0, this, [] {
        Core::ModeManager::activateMode(Core::Constants::MODE_EDIT);
    });
}

double QmlDesignerPlugin::formEditorDevicePixelRatio()
{
    if (QmlDesignerPlugin::settings().value(DesignerSettingsKey::IGNORE_DEVICE_PIXEL_RATIO).toBool())
        return 1;

    const QList<QWindow *> topLevelWindows = QApplication::topLevelWindows();
    if (topLevelWindows.isEmpty())
        return 1;
    return topLevelWindows.constFirst()->screen()->devicePixelRatio();
}

void QmlDesignerPlugin::contextHelp(const Core::IContext::HelpCallback &callback, const QString &id)
{
    emitUsageStatistics(Constants::EVENT_HELP_REQUESTED + id);
    QmlDesignerPlugin::instance()->viewManager().qmlJSEditorContextHelp(callback);
}

void QmlDesignerPlugin::emitUsageStatistics(const QString &identifier)
{
    QTC_ASSERT(instance(), return);
    emit instance()->usageStatisticsNotifier(normalizeIdentifier(identifier));

    TraceIdentifierData activeData = privateInstance()->m_activeTraceIdentifierDataHash.value(
        identifier);

    if (activeData.time) {
        const int currentTime = privateInstance()->timer.elapsed();
        const int currentDuration = (currentTime - activeData.time);
        if (currentDuration < activeData.maxDuration)
            emit instance()->usageStatisticsUsageDuration(activeData.newIdentifer, currentDuration);

        privateInstance()->m_activeTraceIdentifierDataHash.remove(identifier);
    }

    TraceIdentifierData data = privateInstance()->m_traceIdentifierDataHash.value(identifier);

    if (!data.identifier.isEmpty()) {
        data.time = privateInstance()->timer.elapsed();
        privateInstance()->m_activeTraceIdentifierDataHash.insert(data.identifier, data);
    }

    const auto values = privateInstance()->m_activeTraceIdentifierDataHash.values();
    for (const auto &activeData : values) {
        const int currentTime = privateInstance()->timer.elapsed();
        const int currentDuration = (currentTime - activeData.time);

        if (currentDuration > activeData.maxDuration) {
            privateInstance()->m_activeTraceIdentifierDataHash.remove(activeData.identifier);
        }
    }
}

void QmlDesignerPlugin::emitUsageStatisticsContextAction(const QString &identifier)
{
    emitUsageStatistics(Constants::EVENT_ACTION_EXECUTED + identifier);
}

AsynchronousImageCache &QmlDesignerPlugin::imageCache()
{
    return m_instance->d->projectManager.asynchronousImageCache();
}

void QmlDesignerPlugin::registerPreviewImageProvider(QQmlEngine *engine)
{
    m_instance->d->projectManager.registerPreviewImageProvider(engine);
}

void QmlDesignerPlugin::trackWidgetFocusTime(QWidget *widget, const QString &identifier)
{
    connect(qApp, &QApplication::focusChanged,
            widget, [widget, identifier](QWidget *from, QWidget *to) {
        static QElapsedTimer widgetUsageTimer;
        static QString lastIdentifier;
        if (widget->isAncestorOf(to)) {
            if (!lastIdentifier.isEmpty())
                emitUsageStatisticsTime(lastIdentifier, widgetUsageTimer.elapsed());
            widgetUsageTimer.restart();
            lastIdentifier = identifier;
        } else if (widget->isAncestorOf(from) && lastIdentifier == identifier) {
            emitUsageStatisticsTime(identifier, widgetUsageTimer.elapsed());
            lastIdentifier.clear();
        }
    });
}

void QmlDesignerPlugin::registerCombinedTracedPoints(const QString &identifierFirst,
                                                     const QString &identifierSecond,
                                                     const QString &newIdentifier,
                                                     int maxDuration)
{
    QTC_ASSERT(privateInstance(), return );
    privateInstance()->m_traceIdentifierDataHash.insert(identifierFirst,
                                                        TraceIdentifierData(identifierSecond,
                                                                            newIdentifier,
                                                                            maxDuration));
}

void QmlDesignerPlugin::launchFeedbackPopup(const QString &identifier)
{
    if (Core::ModeManager::currentModeId() == Core::Constants::MODE_DESIGN)
        launchFeedbackPopupInternal(identifier);
}

void QmlDesignerPlugin::handleFeedback(const QString &feedback, int rating)
{
    const QString identifier = sender()->property("identifier").toString();
    emit usageStatisticsInsertFeedback(identifier, feedback, rating);
}

void QmlDesignerPlugin::launchFeedbackPopupInternal(const QString &identifier)
{
    m_feedbackWidget = new QQuickWidget(Core::ICore::dialogParent());
    m_feedbackWidget->setObjectName(Constants::OBJECT_NAME_TOP_FEEDBACK);

    const QString qmlPath = Core::ICore::resourcePath("qmldesigner/feedback/FeedbackPopup.qml").toUrlishString();

    m_feedbackWidget->setSource(QUrl::fromLocalFile(qmlPath));
    if (!m_feedbackWidget->errors().isEmpty()) {
        qDebug() << qmlPath;
        qDebug() << m_feedbackWidget->errors().first().toString();
    }
    m_feedbackWidget->setWindowModality(Qt::ApplicationModal);
    if (Utils::HostOsInfo::isMacHost())
        m_feedbackWidget->setWindowFlags(Qt::Dialog);
    else
        m_feedbackWidget->setWindowFlags(Qt::SplashScreen);
    m_feedbackWidget->setAttribute(Qt::WA_DeleteOnClose);

    QQuickItem *root = m_feedbackWidget->rootObject();

    QTC_ASSERT(root, return );

    QObject *title = root->findChild<QObject *>("title");
    QString name = Tr::tr("Enjoying %1?").arg(identiferToDisplayString(identifier));
    title->setProperty("text", name);
    root->setProperty("identifier", identifier);

    connect(root, SIGNAL(closeClicked()), this, SLOT(closeFeedbackPopup()));

    QObject::connect(root,
                     SIGNAL(submitFeedback(QString, int)),
                     this,
                     SLOT(handleFeedback(QString, int)));

    m_feedbackWidget->show();
}

void QmlDesignerPlugin::closeFeedbackPopup()
{
    if (m_feedbackWidget) {
        m_feedbackWidget->deleteLater();
        m_feedbackWidget = nullptr;
    }

<<<<<<< HEAD
    if (m_shutdownPending)
        emit asynchronousShutdownFinished();
=======
    if (m_shutdownPending) {
        Utils::CheckableDecider("FeedbackPopup").doNotAskAgain();
        emit asynchronousShutdownFinished();
    }
>>>>>>> 715ce2c3
}

void QmlDesignerPlugin::emitUsageStatisticsTime(const QString &identifier, int elapsed)
{
    QTC_ASSERT(instance(), return);
    emit instance()->usageStatisticsUsageTimer(normalizeIdentifier(identifier), elapsed);
}

void QmlDesignerPlugin::emitUsageStatisticsUsageDuration(const QString &identifier, int elapsed)
{
    QTC_ASSERT(instance(), return);
    emit instance()->usageStatisticsUsageDuration(identifier, elapsed);
}

QmlDesignerPlugin *QmlDesignerPlugin::instance()
{
    return m_instance;
}

DocumentManager &QmlDesignerPlugin::documentManager()
{
    return d->documentManager;
}

const DocumentManager &QmlDesignerPlugin::documentManager() const
{
    return d->documentManager;
}

ViewManager &QmlDesignerPlugin::viewManager()
{
    return instance()->d->viewManager;
}

DeviceShare::DeviceManager &QmlDesignerPlugin::deviceManager()
{
    return instance()->d->deviceManager;
}

RunManager &QmlDesignerPlugin::runManager()
{
    return instance()->d->runManager;
}

DesignerActionManager &QmlDesignerPlugin::designerActionManager()
{
    return d->viewManager.designerActionManager();
}

const DesignerActionManager &QmlDesignerPlugin::designerActionManager() const
{
    return d->viewManager.designerActionManager();
}

ExternalDependenciesInterface &QmlDesignerPlugin::externalDependenciesForPluginInitializationOnly()
{
    return instance()->d->externalDependencies;
}

DesignerSettings &QmlDesignerPlugin::settings()
{
    return QmlDesignerBasePlugin::settings();
}

} // namespace QmlDesigner<|MERGE_RESOLUTION|>--- conflicted
+++ resolved
@@ -272,16 +272,6 @@
     Sqlite::LibraryInitializer::initialize();
     QDir{}.mkpath(Core::ICore::cacheResourcePath().toUrlishString());
 
-<<<<<<< HEAD
-    QAction *action = new QAction(tr("Give Feedback..."), this);
-    Core::Command *cmd = Core::ActionManager::registerAction(action, "Help.GiveFeedback");
-    Core::ActionManager::actionContainer(Core::Constants::M_HELP)
-        ->addAction(cmd, Core::Constants::G_HELP_SUPPORT);
-
-    connect(action, &QAction::triggered, this, [this] {
-        launchFeedbackPopupInternal(QGuiApplication::applicationDisplayName());
-    });
-=======
     if (Core::ICore::isQtDesignStudio()) {
         QAction *action = new QAction(tr("Give Feedback..."), this);
         action->setVisible(false); // keep hidden unless UsageStatistic plugin activates it
@@ -293,7 +283,6 @@
             launchFeedbackPopupInternal(QGuiApplication::applicationDisplayName());
         });
     }
->>>>>>> 715ce2c3
 
     d = new QmlDesignerPluginPrivate;
     d->timer.start();
@@ -326,8 +315,6 @@
         d->statusBar = ToolBar::createStatusBar();
     }
 
-    initializeShutdownSettings();
-
     return true;
 }
 
@@ -362,26 +349,10 @@
         Core::IWizardFactory::registerFeatureProvider(new FullQDSFeatureProvider);
 }
 
-void QmlDesignerPlugin::initializeShutdownSettings()
-{
-    auto settings = Core::ICore::settings();
-
-    if (!settings->contains("ShutdownCount"))
-        settings->setValue("ShutdownCount", 0);
-
-    m_lastShutdownType = settings->value("LastShutdownType", "UserQuit").toString();
-    settings->setValue("LastShutdownType", "Crash"); // value will persist unless changed in aboutToShutdown()
-}
-
 ExtensionSystem::IPlugin::ShutdownFlag QmlDesignerPlugin::aboutToShutdown()
 {
     Utils::QtcSettings *settings = Core::ICore::settings();
 
-<<<<<<< HEAD
-    int shutdownCount = settings->value("ShutdownCount", 0).toInt();
-    if (m_lastShutdownType == "UserQuit")
-        settings->setValue("ShutdownCount", ++shutdownCount);
-=======
     if (!Utils::CheckableDecider("FeedbackPopup").shouldAskAgain())
         return SynchronousShutdown;
 
@@ -396,16 +367,8 @@
         launchFeedbackPopupInternal(QGuiApplication::applicationDisplayName());
         return AsynchronousShutdown;
     }
->>>>>>> 715ce2c3
-
-    settings->setValue("LastShutdownType", "UserQuit");
-    if (shutdownCount != 5) // feedback popup should be displayed on the 5th shutdown
-        return SynchronousShutdown;
-
-    m_shutdownPending = true;
-    launchFeedbackPopupInternal(QGuiApplication::applicationDisplayName());
-
-    return AsynchronousShutdown;
+
+    return SynchronousShutdown;
 }
 
 static QStringList allUiQmlFilesforCurrentProject(const Utils::FilePath &fileName)
@@ -910,15 +873,10 @@
         m_feedbackWidget = nullptr;
     }
 
-<<<<<<< HEAD
-    if (m_shutdownPending)
-        emit asynchronousShutdownFinished();
-=======
     if (m_shutdownPending) {
         Utils::CheckableDecider("FeedbackPopup").doNotAskAgain();
         emit asynchronousShutdownFinished();
     }
->>>>>>> 715ce2c3
 }
 
 void QmlDesignerPlugin::emitUsageStatisticsTime(const QString &identifier, int elapsed)
