--- conflicted
+++ resolved
@@ -68,10 +68,7 @@
     std::unique_ptr<ImageCacheData> m_imageCacheData;
     std::unique_ptr<PreviewImageCacheData> m_previewImageCacheData;
     std::unique_ptr<QmlDesignerProjectManagerProjectData> m_projectData;
-<<<<<<< HEAD
+    QTimer m_previewTimer;
     ExternalDependenciesInterface &m_externalDependencies;
-=======
-    QTimer m_previewTimer;
->>>>>>> 0944bfb7
 };
 } // namespace QmlDesigner