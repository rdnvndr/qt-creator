// Copyright (C) 2017 The Qt Company Ltd.
// SPDX-License-Identifier: LicenseRef-Qt-Commercial OR GPL-3.0-only WITH Qt-GPL-exception-1.0

#pragma once

#include "filestatus.h"
#include "projectstorageids.h"
#include "projectstorageinfotypes.h"

#include <nanotrace/nanotracehr.h>
#include <sqlite/sqlitevalue.h>
#include <utils/smallstring.h>
#include <utils/utility.h>

#include <tuple>
#include <variant>
#include <vector>

namespace QmlDesigner::Storage {

class Import
{
public:
    explicit Import() = default;

    explicit Import(ModuleId moduleId, Storage::Version version, SourceId sourceId)
        : version{version}
        , moduleId{moduleId}
        , sourceId{sourceId}
    {}

    explicit Import(ModuleId moduleId, int majorVersion, int minorVersion, SourceId sourceId)
        : version{majorVersion, minorVersion}
        , moduleId{moduleId}
        , sourceId{sourceId}
    {}

    friend bool operator==(const Import &first, const Import &second)
    {
        return first.moduleId == second.moduleId && first.version == second.version
               && first.sourceId == second.sourceId;
    }

    friend bool operator<(const Import &first, const Import &second)
    {
        return std::tie(first.sourceId, first.moduleId, first.version)
               < std::tie(second.sourceId, second.moduleId, second.version);
    }

    template<typename String>
    friend void convertToString(String &string, const Import &import)
    {
        using NanotraceHR::dictonary;
        using NanotraceHR::keyValue;
        auto dict = dictonary(keyValue("module id", import.moduleId),
                              keyValue("source id", import.sourceId),
                              keyValue("version", import.version));
        convertToString(string, dict);
    }

public:
    Storage::Version version;
    ModuleId moduleId;
    SourceId sourceId;
};

using Imports = std::vector<Import>;

namespace Synchronization {

enum class TypeNameKind { Exported = 1, QualifiedExported = 2 };

template<typename String>
void convertToString(String &string, const TypeNameKind &kind)
{
    switch (kind) {
    case TypeNameKind::Exported:
        convertToString(string, "Exported");
        break;
    case TypeNameKind::QualifiedExported:
        convertToString(string, "QualifiedExported");
        break;
    }
}

enum class FileType : char { QmlTypes, QmlDocument, Directory };

template<typename String>
void convertToString(String &string, const FileType &type)
{
    switch (type) {
    case FileType::QmlTypes:
        convertToString(string, "QmlTypes");
        break;
    case FileType::QmlDocument:
        convertToString(string, "QmlDocument");
        break;
    case FileType::Directory:
        convertToString(string, "Directory");
        break;
    }
}

enum class IsQualified : int { No, Yes };

template<typename String>
void convertToString(String &string, const IsQualified &isQualified)
{
    switch (isQualified) {
    case IsQualified::No:
        convertToString(string, "No");
        break;
    case IsQualified::Yes:
        convertToString(string, "Yes");
        break;
    }
}

inline int operator-(IsQualified first, const IsQualified &second)
{
    return static_cast<int>(first) - static_cast<int>(second);
}

inline int operator<(IsQualified first, IsQualified second)
{
    return static_cast<int>(first) < static_cast<int>(second);
}

enum class ImportKind : char {
    Import,
    ModuleDependency,
    ModuleExportedImport,
    ModuleExportedModuleDependency
};

template<typename String>
void convertToString(String &string, const ImportKind &kind)
{
    switch (kind) {
    case ImportKind::Import:
        convertToString(string, "Import");
        break;
    case ImportKind::ModuleDependency:
        convertToString(string, "ModuleDependency");
        break;
    case ImportKind::ModuleExportedImport:
        convertToString(string, "ModuleExportedImport");
        break;
    case ImportKind::ModuleExportedModuleDependency:
        convertToString(string, "ModuleExportedModuleDependency");
        break;
    }
}

class ImportView
{
public:
    explicit ImportView() = default;

    explicit ImportView(
        ImportId importId, SourceId sourceId, ModuleId moduleId, int majorVersion, int minorVersion)
        : importId{importId}
        , sourceId{sourceId}
        , moduleId{moduleId}
        , version{majorVersion, minorVersion}
    {}

    friend bool operator==(const ImportView &first, const ImportView &second)
    {
        return first.sourceId == second.sourceId && first.moduleId == second.moduleId
               && first.version == second.version;
    }

    template<typename String>
    friend void convertToString(String &string, const ImportView &import)
    {
        using NanotraceHR::dictonary;
        using NanotraceHR::keyValue;
        auto dict = dictonary(keyValue("import id", import.importId),
                              keyValue("source id", import.sourceId),
                              keyValue("module id", import.moduleId),
                              keyValue("version", import.version));

        convertToString(string, dict);
    }

public:
    ImportId importId;
    SourceId sourceId;
    ModuleId moduleId;
    Storage::Version version;
};

enum class IsAutoVersion : char { No, Yes };

template<typename String>
void convertToString(String &string, const IsAutoVersion &isAutoVersion)
{
    switch (isAutoVersion) {
    case IsAutoVersion::No:
        convertToString(string, "No");
        break;
    case IsAutoVersion::Yes:
        convertToString(string, "Yes");
        break;
    }
}

constexpr bool operator<(IsAutoVersion first, IsAutoVersion second)
{
    return Utils::to_underlying(first) < Utils::to_underlying(second);
}

class ModuleExportedImport
{
public:
    explicit ModuleExportedImport(ModuleId moduleId,
                                  ModuleId exportedModuleId,
                                  Storage::Version version,
                                  IsAutoVersion isAutoVersion)
        : version{version}
        , moduleId{moduleId}
        , exportedModuleId{exportedModuleId}
        , isAutoVersion{isAutoVersion}
    {}

    friend bool operator==(const ModuleExportedImport &first, const ModuleExportedImport &second)
    {
        return first.moduleId == second.moduleId && first.version == second.version
               && first.exportedModuleId == second.exportedModuleId
               && first.isAutoVersion == second.isAutoVersion;
    }

    friend bool operator<(const ModuleExportedImport &first, const ModuleExportedImport &second)
    {
        return std::tie(first.moduleId, first.exportedModuleId, first.isAutoVersion, first.version)
               < std::tie(second.moduleId, second.exportedModuleId, second.isAutoVersion, second.version);
    }

    template<typename String>
    friend void convertToString(String &string, const ModuleExportedImport &import)
    {
        using NanotraceHR::dictonary;
        using NanotraceHR::keyValue;
        auto dict = dictonary(keyValue("module id", import.moduleId),
                              keyValue("exported module id", import.exportedModuleId),
                              keyValue("version", import.version),
                              keyValue("is auto version", import.isAutoVersion));

        convertToString(string, dict);
    }

public:
    Storage::Version version;
    ModuleId moduleId;
    ModuleId exportedModuleId;
    IsAutoVersion isAutoVersion = IsAutoVersion::No;
};

using ModuleExportedImports = std::vector<ModuleExportedImport>;

class ModuleExportedImportView
{
public:
    explicit ModuleExportedImportView() = default;

    explicit ModuleExportedImportView(ModuleExportedImportId moduleExportedImportId,
                                      ModuleId moduleId,
                                      ModuleId exportedModuleId,
                                      int majorVersion,
                                      int minorVersion,
                                      IsAutoVersion isAutoVersion)
        : moduleExportedImportId{moduleExportedImportId}
        , version{majorVersion, minorVersion}
        , moduleId{moduleId}
        , exportedModuleId{exportedModuleId}
        , isAutoVersion{isAutoVersion}
    {}

    friend bool operator==(const ModuleExportedImportView &first,
                           const ModuleExportedImportView &second)
    {
        return first.moduleId == second.moduleId && first.exportedModuleId == second.exportedModuleId
               && first.version == second.version && first.isAutoVersion == second.isAutoVersion;
    }

    template<typename String>
    friend void convertToString(String &string, const ModuleExportedImportView &import)
    {
        using NanotraceHR::dictonary;
        using NanotraceHR::keyValue;
        auto dict = dictonary(keyValue("module exported import id", import.moduleExportedImportId),
                              keyValue("module id", import.moduleId),
                              keyValue("exported module id", import.exportedModuleId),
                              keyValue("version", import.version),
                              keyValue("is auto version", import.isAutoVersion));

        convertToString(string, dict);
    }

public:
    ModuleExportedImportId moduleExportedImportId;
    Storage::Version version;
    ModuleId moduleId;
    ModuleId exportedModuleId;
    IsAutoVersion isAutoVersion = IsAutoVersion::No;
};

class ImportedType
{
public:
    explicit ImportedType() = default;
    explicit ImportedType(::Utils::SmallStringView name)
        : name{name}
    {}

    friend bool operator==(const ImportedType &first, const ImportedType &second)
    {
        return first.name == second.name;
    }

    template<typename String>
    friend void convertToString(String &string, const ImportedType &importedType)
    {
        using NanotraceHR::dictonary;
        using NanotraceHR::keyValue;
        auto dict = dictonary(keyValue("name", importedType.name));

        convertToString(string, dict);
    }

public:
    TypeNameString name;
};

class QualifiedImportedType
{
public:
    explicit QualifiedImportedType() = default;
    explicit QualifiedImportedType(::Utils::SmallStringView name, Import import)
        : name{name}
        , import{std::move(import)}
    {}

    friend bool operator==(const QualifiedImportedType &first, const QualifiedImportedType &second)
    {
        return first.name == second.name && first.import == second.import;
    }

    template<typename String>
    friend void convertToString(String &string, const QualifiedImportedType &importedType)
    {
        using NanotraceHR::dictonary;
        using NanotraceHR::keyValue;
        auto dict = dictonary(keyValue("name", importedType.name),
                              keyValue("import", importedType.import));

        convertToString(string, dict);
    }

public:
    TypeNameString name;
    Import import;
};

using ImportedTypes = std::vector<ImportedType>;

class ExportedType
{
public:
    explicit ExportedType() = default;
    explicit ExportedType(::Utils::SmallStringView name, Storage::Version version = Storage::Version{})
        : name{name}
        , version{version}
    {}

    explicit ExportedType(ModuleId moduleId,
                          ::Utils::SmallStringView name,
                          Storage::Version version = Storage::Version{})
        : name{name}
        , version{version}
        , moduleId{moduleId}
    {}

    explicit ExportedType(::Utils::SmallStringView name,
                          Storage::Version version,
                          TypeId typeId,
                          ModuleId moduleId)
        : name{name}
        , version{version}
        , typeId{typeId}
        , moduleId{moduleId}
    {}

    explicit ExportedType(ModuleId moduleId,
                          TypeId typeId,
                          ::Utils::SmallStringView name,
                          int majorVersion,
                          int minorVersion)
        : name{name}
        , version{majorVersion, minorVersion}
        , typeId{typeId}
        , moduleId{moduleId}
    {}

    friend bool operator==(const ExportedType &first, const ExportedType &second)
    {
        return first.name == second.name;
    }

    friend bool operator<(const ExportedType &first, const ExportedType &second)
    {
        return std::tie(first.moduleId, first.name, first.version)
               < std::tie(second.moduleId, second.name, second.version);
    }

    template<typename String>
    friend void convertToString(String &string, const ExportedType &exportedType)
    {
        using NanotraceHR::dictonary;
        using NanotraceHR::keyValue;
        auto dict = dictonary(keyValue("name", exportedType.name),
                              keyValue("module id", exportedType.moduleId),
                              keyValue("type id", exportedType.typeId),
                              keyValue("version", exportedType.version));

        convertToString(string, dict);
    }

public:
    ::Utils::SmallString name;
    Storage::Version version;
    TypeId typeId;
    ModuleId moduleId;
};

using ExportedTypes = std::vector<ExportedType>;

class ExportedTypeView
{
public:
    explicit ExportedTypeView() = default;
    explicit ExportedTypeView(ModuleId moduleId, ::Utils::SmallStringView name, Storage::Version version)
        : name{name}
        , version{version}
        , moduleId{moduleId}
    {}
    explicit ExportedTypeView(ModuleId moduleId,
                              ::Utils::SmallStringView name,
                              int majorVersion,
                              int minorVersion,
                              TypeId typeId,
                              ExportedTypeNameId exportedTypeNameId)
        : name{name}
        , version{majorVersion, minorVersion}
        , typeId{typeId}
        , moduleId{moduleId}
        , exportedTypeNameId{exportedTypeNameId}
    {}

    template<typename String>
    friend void convertToString(String &string, const ExportedTypeView &exportedType)
    {
        using NanotraceHR::dictonary;
        using NanotraceHR::keyValue;
        auto dict = dictonary(keyValue("name", exportedType.name),
                              keyValue("module id", exportedType.moduleId),
                              keyValue("type id", exportedType.typeId),
                              keyValue("version", exportedType.version),
                              keyValue("version", exportedType.exportedTypeNameId));

        convertToString(string, dict);
    }

public:
    ::Utils::SmallStringView name;
    Storage::Version version;
    TypeId typeId;
    ModuleId moduleId;
    ExportedTypeNameId exportedTypeNameId;
};

using ImportedTypeName = std::variant<ImportedType, QualifiedImportedType>;

template<typename String>
void convertToString(String &string, const ImportedTypeName &typeName)
{
    using NanotraceHR::dictonary;
    using NanotraceHR::keyValue;

    struct Dispatcher
    {
        static const QmlDesigner::Storage::Import &nullImport()
        {
            static QmlDesigner::Storage::Import import;

            return import;
        }

        void operator()(const QmlDesigner::Storage::Synchronization::ImportedType &importedType) const
        {
            auto dict = dictonary(keyValue("name", importedType.name));

            convertToString(string, dict);
        }

        void operator()(
            const QmlDesigner::Storage::Synchronization::QualifiedImportedType &qualifiedImportedType) const
        {
            auto dict = dictonary(keyValue("name", qualifiedImportedType.name),
                                  keyValue("import", qualifiedImportedType.import));

            convertToString(string, dict);
        }

        String &string;
    };

    std::visit(Dispatcher{string}, typeName);
}

class EnumeratorDeclaration
{
public:
    explicit EnumeratorDeclaration() = default;
    explicit EnumeratorDeclaration(::Utils::SmallStringView name, long long value, int hasValue = true)
        : name{name}
        , value{value}
        , hasValue{bool(hasValue)}
    {}

    explicit EnumeratorDeclaration(::Utils::SmallStringView name)
        : name{name}
    {}

    friend bool operator==(const EnumeratorDeclaration &first, const EnumeratorDeclaration &second)
    {
        return first.name == second.name && first.value == second.value
               && first.hasValue == second.hasValue;
    }

    template<typename String>
    friend void convertToString(String &string, const EnumeratorDeclaration &enumeratorDeclaration)
    {
        using NanotraceHR::dictonary;
        using NanotraceHR::keyValue;
        auto dict = dictonary(keyValue("name", enumeratorDeclaration.name),
                              keyValue("value", enumeratorDeclaration.value),
                              keyValue("has value", enumeratorDeclaration.hasValue));

        convertToString(string, dict);
    }

public:
    ::Utils::SmallString name;
    long long value = 0;
    bool hasValue = false;
};

using EnumeratorDeclarations = std::vector<EnumeratorDeclaration>;

class EnumerationDeclaration
{
public:
    explicit EnumerationDeclaration() = default;
    explicit EnumerationDeclaration(::Utils::SmallStringView name,
                                    EnumeratorDeclarations enumeratorDeclarations)
        : name{name}
        , enumeratorDeclarations{std::move(enumeratorDeclarations)}
    {}

    friend bool operator==(const EnumerationDeclaration &first, const EnumerationDeclaration &second)
    {
        return first.name == second.name
               && first.enumeratorDeclarations == second.enumeratorDeclarations;
    }

    template<typename String>
    friend void convertToString(String &string, const EnumerationDeclaration &enumerationDeclaration)
    {
        using NanotraceHR::dictonary;
        using NanotraceHR::keyValue;
        auto dict = dictonary(keyValue("name", enumerationDeclaration.name),
                              keyValue("enumerator declarations",
                                       enumerationDeclaration.enumeratorDeclarations));

        convertToString(string, dict);
    }

public:
    TypeNameString name;
    EnumeratorDeclarations enumeratorDeclarations;
};

using EnumerationDeclarations = std::vector<EnumerationDeclaration>;

class EnumerationDeclarationView
{
public:
    explicit EnumerationDeclarationView() = default;
    explicit EnumerationDeclarationView(::Utils::SmallStringView name,
                                        ::Utils::SmallStringView enumeratorDeclarations,
                                        EnumerationDeclarationId id)
        : name{name}
        , enumeratorDeclarations{std::move(enumeratorDeclarations)}
        , id{id}
    {}

    template<typename String>
    friend void convertToString(String &string,
                                const EnumerationDeclarationView &enumerationDeclaration)
    {
        using NanotraceHR::dictonary;
        using NanotraceHR::keyValue;
        auto dict = dictonary(keyValue("name", enumerationDeclaration.name),
                              keyValue("enumerator declarations",
                                       enumerationDeclaration.enumeratorDeclarations),
                              keyValue("id", enumerationDeclaration.id));

        convertToString(string, dict);
    }

public:
    ::Utils::SmallStringView name;
    ::Utils::SmallStringView enumeratorDeclarations;
    EnumerationDeclarationId id;
};

class ParameterDeclaration
{
public:
    explicit ParameterDeclaration() = default;
    explicit ParameterDeclaration(::Utils::SmallStringView name,
                                  ::Utils::SmallStringView typeName,
                                  PropertyDeclarationTraits traits = {})
        : name{name}
        , typeName{typeName}
        , traits{traits}
    {}

    friend bool operator==(const ParameterDeclaration &first, const ParameterDeclaration &second)
    {
        return first.name == second.name && first.typeName == second.typeName
               && first.traits == second.traits;
    }

    template<typename String>
    friend void convertToString(String &string, const ParameterDeclaration &parameterDeclaration)
    {
        using NanotraceHR::dictonary;
        using NanotraceHR::keyValue;
        auto dict = dictonary(keyValue("name", parameterDeclaration.name),
                              keyValue("type name", parameterDeclaration.typeName),
                              keyValue("traits", parameterDeclaration.traits));

        convertToString(string, dict);
    }

public:
    ::Utils::SmallString name;
    TypeNameString typeName;
    PropertyDeclarationTraits traits = {};
};

using ParameterDeclarations = std::vector<ParameterDeclaration>;

class SignalDeclaration
{
public:
    explicit SignalDeclaration() = default;
    explicit SignalDeclaration(::Utils::SmallString name, ParameterDeclarations parameters)
        : name{name}
        , parameters{std::move(parameters)}
    {}

    explicit SignalDeclaration(::Utils::SmallString name)
        : name{name}
    {}

    friend bool operator==(const SignalDeclaration &first, const SignalDeclaration &second)
    {
        return first.name == second.name && first.parameters == second.parameters;
    }

    template<typename String>
    friend void convertToString(String &string, const SignalDeclaration &signalDeclaration)
    {
        using NanotraceHR::dictonary;
        using NanotraceHR::keyValue;
        auto dict = dictonary(keyValue("name", signalDeclaration.name),
                              keyValue("parameters", signalDeclaration.parameters));

        convertToString(string, dict);
    }

public:
    ::Utils::SmallString name;
    ParameterDeclarations parameters;
};

using SignalDeclarations = std::vector<SignalDeclaration>;

class SignalDeclarationView
{
public:
    explicit SignalDeclarationView() = default;
    explicit SignalDeclarationView(::Utils::SmallStringView name,
                                   ::Utils::SmallStringView signature,
                                   SignalDeclarationId id)
        : name{name}
        , signature{signature}
        , id{id}
    {}

    template<typename String>
    friend void convertToString(String &string, const SignalDeclarationView &signalDeclaration)
    {
        using NanotraceHR::dictonary;
        using NanotraceHR::keyValue;
        auto dict = dictonary(keyValue("name", signalDeclaration.name),
                              keyValue("signature", signalDeclaration.signature),
                              keyValue("id", signalDeclaration.id));

        convertToString(string, dict);
    }

public:
    ::Utils::SmallStringView name;
    ::Utils::SmallStringView signature;
    SignalDeclarationId id;
};

class FunctionDeclaration
{
public:
    explicit FunctionDeclaration() = default;
    explicit FunctionDeclaration(::Utils::SmallStringView name,
                                 ::Utils::SmallStringView returnTypeName,
                                 ParameterDeclarations parameters)
        : name{name}
        , returnTypeName{returnTypeName}
        , parameters{std::move(parameters)}
    {}

    explicit FunctionDeclaration(::Utils::SmallStringView name,
                                 ::Utils::SmallStringView returnTypeName = {})
        : name{name}
        , returnTypeName{returnTypeName}
    {}

    friend bool operator==(const FunctionDeclaration &first, const FunctionDeclaration &second)
    {
        return first.name == second.name && first.returnTypeName == second.returnTypeName
               && first.parameters == second.parameters;
    }

    template<typename String>
    friend void convertToString(String &string, const FunctionDeclaration &functionDeclaration)
    {
        using NanotraceHR::dictonary;
        using NanotraceHR::keyValue;
        auto dict = dictonary(keyValue("name", functionDeclaration.name),
                              keyValue("return type name", functionDeclaration.returnTypeName),
                              keyValue("parameters", functionDeclaration.parameters));

        convertToString(string, dict);
    }

public:
    ::Utils::SmallString name;
    TypeNameString returnTypeName;
    ParameterDeclarations parameters;
};

using FunctionDeclarations = std::vector<FunctionDeclaration>;

class FunctionDeclarationView
{
public:
    explicit FunctionDeclarationView() = default;
    explicit FunctionDeclarationView(::Utils::SmallStringView name,
                                     ::Utils::SmallStringView returnTypeName,
                                     ::Utils::SmallStringView signature,
                                     FunctionDeclarationId id)
        : name{name}
        , returnTypeName{returnTypeName}
        , signature{signature}
        , id{id}
    {}

    template<typename String>
    friend void convertToString(String &string, const FunctionDeclarationView &functionDeclaration)
    {
        using NanotraceHR::dictonary;
        using NanotraceHR::keyValue;
        auto dict = dictonary(keyValue("name", functionDeclaration.name),
                              keyValue("return type name", functionDeclaration.returnTypeName),
                              keyValue("signature", functionDeclaration.signature),
                              keyValue("id", functionDeclaration.id));

        convertToString(string, dict);
    }

public:
    ::Utils::SmallStringView name;
    ::Utils::SmallStringView returnTypeName;
    ::Utils::SmallStringView signature;
    FunctionDeclarationId id;
};

enum class PropertyKind { Property, Alias };

template<typename String>
void convertToString(String &string, const PropertyKind &kind)
{
    switch (kind) {
    case PropertyKind::Property:
        convertToString(string, "Property");
        break;
    case PropertyKind::Alias:
        convertToString(string, "Alias");
        break;
    }
}

class PropertyDeclaration
{
public:
    explicit PropertyDeclaration() = default;
    explicit PropertyDeclaration(::Utils::SmallStringView name,
                                 ImportedTypeName typeName,
                                 PropertyDeclarationTraits traits)
        : name{name}
        , typeName{std::move(typeName)}
        , traits{traits}
        , kind{PropertyKind::Property}
    {}

    explicit PropertyDeclaration(::Utils::SmallStringView name,
                                 TypeId propertyTypeId,
                                 PropertyDeclarationTraits traits)
        : name{name}
        , traits{traits}
        , propertyTypeId{propertyTypeId}
        , kind{PropertyKind::Property}
    {}

    explicit PropertyDeclaration(::Utils::SmallStringView name,
                                 ImportedTypeName typeName,
                                 PropertyDeclarationTraits traits,
                                 ::Utils::SmallStringView aliasPropertyName,
                                 ::Utils::SmallStringView aliasPropertyNameTail = {})
        : name{name}
        , typeName{std::move(typeName)}
        , aliasPropertyName{aliasPropertyName}
        , aliasPropertyNameTail{aliasPropertyNameTail}

        , traits{traits}
        , kind{PropertyKind::Property}
    {}

    explicit PropertyDeclaration(::Utils::SmallStringView name,
                                 TypeId propertyTypeId,
                                 PropertyDeclarationTraits traits,
                                 ::Utils::SmallStringView aliasPropertyName,
                                 ::Utils::SmallStringView aliasPropertyNameTail = {})
        : name{name}
        , aliasPropertyName{aliasPropertyName}
        , aliasPropertyNameTail{aliasPropertyNameTail}
        , traits{traits}
        , propertyTypeId{propertyTypeId}
        , kind{PropertyKind::Property}
    {}

    explicit PropertyDeclaration(PropertyDeclarationId propertyDeclarationId,
                                 ::Utils::SmallStringView name,
                                 TypeId propertyTypeId,
                                 PropertyDeclarationTraits traits,
                                 ::Utils::SmallStringView aliasPropertyName,
                                 TypeId typeId)
        : name{name}
        , aliasPropertyName{aliasPropertyName}
        , traits{traits}
        , propertyTypeId{propertyTypeId}
        , typeId{typeId}
        , propertyDeclarationId{propertyDeclarationId}
        , kind{PropertyKind::Property}
    {}

    explicit PropertyDeclaration(::Utils::SmallStringView name,
                                 ImportedTypeName aliasTypeName,
                                 ::Utils::SmallStringView aliasPropertyName,
                                 ::Utils::SmallStringView aliasPropertyNameTail = {})
        : name{name}
        , typeName{std::move(aliasTypeName)}
        , aliasPropertyName{aliasPropertyName}
        , aliasPropertyNameTail{aliasPropertyNameTail}

        , kind{PropertyKind::Alias}
    {}

    friend bool operator==(const PropertyDeclaration &first, const PropertyDeclaration &second)
    {
        return first.name == second.name && first.typeName == second.typeName
               && first.aliasPropertyName == second.aliasPropertyName
               && first.aliasPropertyNameTail == second.aliasPropertyNameTail
               && first.traits == second.traits && first.kind == second.kind;
    }

    template<typename String>
    friend void convertToString(String &string, const PropertyDeclaration &propertyDeclaration)
    {
        using NanotraceHR::dictonary;
        using NanotraceHR::keyValue;
        auto dict = dictonary(keyValue("name", propertyDeclaration.name),
                              keyValue("type name", propertyDeclaration.typeName),
                              keyValue("alias property name", propertyDeclaration.aliasPropertyName),
                              keyValue("alias property name tail",
                                       propertyDeclaration.aliasPropertyNameTail),
                              keyValue("traits", propertyDeclaration.traits),
                              keyValue("type id", propertyDeclaration.typeId),
                              keyValue("property type id", propertyDeclaration.propertyTypeId),
                              keyValue("kind", propertyDeclaration.kind));

        convertToString(string, dict);
    }

public:
    ::Utils::SmallString name;
    ImportedTypeName typeName;
    ::Utils::SmallString aliasPropertyName;
    ::Utils::SmallString aliasPropertyNameTail;
    PropertyDeclarationTraits traits = {};
    TypeId propertyTypeId;
    TypeId typeId;
    PropertyDeclarationId propertyDeclarationId;
    PropertyKind kind = PropertyKind::Property;
};

using PropertyDeclarations = std::vector<PropertyDeclaration>;

class PropertyDeclarationView
{
public:
    explicit PropertyDeclarationView(::Utils::SmallStringView name,
                                     PropertyDeclarationTraits traits,
                                     TypeId propertyTypeId,
                                     ImportedTypeNameId typeNameId,
                                     PropertyDeclarationId id,
                                     PropertyDeclarationId aliasId)
        : name{name}
        , traits{traits}
        , propertyTypeId{propertyTypeId}
        , typeNameId{typeNameId}
        , id{id}
        , aliasId{aliasId}
    {}

    template<typename String>
    friend void convertToString(String &string, const PropertyDeclarationView &propertyDeclaration)
    {
        using NanotraceHR::dictonary;
        using NanotraceHR::keyValue;
        auto dict = dictonary(keyValue("name", propertyDeclaration.name),
                              keyValue("traits", propertyDeclaration.traits),
                              keyValue("type id", propertyDeclaration.propertyTypeId),
                              keyValue("type name id", propertyDeclaration.typeNameId),
                              keyValue("id", propertyDeclaration.id),
                              keyValue("alias id", propertyDeclaration.aliasId));

        convertToString(string, dict);
    }

public:
    ::Utils::SmallStringView name;
    PropertyDeclarationTraits traits = {};
    TypeId propertyTypeId;
    ImportedTypeNameId typeNameId;
    PropertyDeclarationId id;
    PropertyDeclarationId aliasId;
};

enum class ChangeLevel : char { Full, Minimal, ExcludeExportedTypes };

template<typename String>
void convertToString(String &string, const ChangeLevel &changeLevel)
{
    switch (changeLevel) {
    case ChangeLevel::Full:
        convertToString(string, "Full");
        break;
    case ChangeLevel::Minimal:
        convertToString(string, "Minimal");
        break;
    case ChangeLevel::ExcludeExportedTypes:
        convertToString(string, "ExcludeExportedTypes");
        break;
    }
}

class Type
{
public:
    explicit Type() = default;
    explicit Type(::Utils::SmallStringView typeName,
                  ImportedTypeName prototype,
                  ImportedTypeName extension,
                  TypeTraits traits,
                  SourceId sourceId,
                  ExportedTypes exportedTypes = {},
                  PropertyDeclarations propertyDeclarations = {},
                  FunctionDeclarations functionDeclarations = {},
                  SignalDeclarations signalDeclarations = {},
                  EnumerationDeclarations enumerationDeclarations = {},
                  ChangeLevel changeLevel = ChangeLevel::Full,
                  ::Utils::SmallStringView defaultPropertyName = {})
        : typeName{typeName}
        , defaultPropertyName{defaultPropertyName}
        , prototype{std::move(prototype)}
        , extension{std::move(extension)}
        , exportedTypes{std::move(exportedTypes)}
        , propertyDeclarations{std::move(propertyDeclarations)}
        , functionDeclarations{std::move(functionDeclarations)}
        , signalDeclarations{std::move(signalDeclarations)}
        , enumerationDeclarations{std::move(enumerationDeclarations)}
        , traits{traits}
        , sourceId{sourceId}
        , changeLevel{changeLevel}
    {}

    explicit Type(::Utils::SmallStringView typeName,
                  TypeId prototypeId,
                  TypeId extensionId,
                  long long typeTraits,
                  long long typeAnnotationTraits,
                  SourceId sourceId)
        : typeName{typeName}
        , traits{typeTraits, typeAnnotationTraits}
        , sourceId{sourceId}
        , prototypeId{prototypeId}
        , extensionId{extensionId}
    {}

    explicit Type(::Utils::SmallStringView typeName,
                  TypeId prototypeId,
                  TypeId extensionId,
                  TypeTraits traits,
                  SourceId sourceId)
        : typeName{typeName}
        , traits{traits}
        , sourceId{sourceId}
        , prototypeId{prototypeId}
        , extensionId{extensionId}
    {}

    explicit Type(::Utils::SmallStringView typeName,
                  ImportedTypeName prototype,
                  TypeTraits traits,
                  SourceId sourceId,
                  ChangeLevel changeLevel)
        : typeName{typeName}
        , prototype{std::move(prototype)}
        , traits{traits}
        , sourceId{sourceId}
        , changeLevel{changeLevel}
    {}

    explicit Type(::Utils::SmallStringView typeName,
                  ::Utils::SmallStringView prototype,
                  ::Utils::SmallStringView extension,
                  TypeTraits traits,
                  SourceId sourceId)
        : typeName{typeName}
        , prototype{ImportedType{prototype}}
        , extension{ImportedType{extension}}
        , traits{traits}
        , sourceId{sourceId}

    {}

    explicit Type(SourceId sourceId,
                  ::Utils::SmallStringView typeName,
                  TypeId typeId,
                  TypeId prototypeId,
                  TypeId extensionId,
                  long long typeTraits,
                  long long typeAnnotationTraits,
                  ::Utils::SmallStringView defaultPropertyName)
        : typeName{typeName}
        , defaultPropertyName{defaultPropertyName}
        , traits{typeTraits, typeAnnotationTraits}
        , sourceId{sourceId}
        , typeId{typeId}
        , prototypeId{prototypeId}
        , extensionId{extensionId}
    {}

    friend bool operator==(const Type &first, const Type &second) noexcept
    {
        return first.typeName == second.typeName
               && first.defaultPropertyName == second.defaultPropertyName
               && first.prototype == second.prototype && first.extension == second.extension
               && first.exportedTypes == second.exportedTypes
               && first.propertyDeclarations == second.propertyDeclarations
               && first.functionDeclarations == second.functionDeclarations
               && first.signalDeclarations == second.signalDeclarations
               && first.sourceId == second.sourceId;
    }

    template<typename String>
    friend void convertToString(String &string, const Type &type)
    {
        using NanotraceHR::dictonary;
        using NanotraceHR::keyValue;
        auto dict = dictonary(keyValue("type name", type.typeName),
                              keyValue("prototype", type.prototype),
                              keyValue("extension", type.extension),
                              keyValue("exported types", type.exportedTypes),
                              keyValue("property declarations", type.propertyDeclarations),
                              keyValue("function declarations", type.functionDeclarations),
                              keyValue("signal declarations", type.signalDeclarations),
                              keyValue("enumeration declarations", type.enumerationDeclarations),
                              keyValue("traits", type.traits),
                              keyValue("source id", type.sourceId),
                              keyValue("change level", type.changeLevel),
                              keyValue("default property name", type.defaultPropertyName));

        convertToString(string, dict);
    }

public:
    TypeNameString typeName;
    ::Utils::SmallString defaultPropertyName;
    ImportedTypeName prototype;
    ImportedTypeName extension;
    ExportedTypes exportedTypes;
    PropertyDeclarations propertyDeclarations;
    FunctionDeclarations functionDeclarations;
    SignalDeclarations signalDeclarations;
    EnumerationDeclarations enumerationDeclarations;
    TypeTraits traits;
    SourceId sourceId;
    TypeId typeId;
    TypeId prototypeId;
    TypeId extensionId;
    ChangeLevel changeLevel = ChangeLevel::Full;
};

using Types = std::vector<Type>;

class PropertyEditorQmlPath
{
public:
    PropertyEditorQmlPath(ModuleId moduleId,
                          TypeNameString typeName,
                          SourceId pathId,
                          SourceContextId directoryId)
        : typeName{typeName}
        , pathId{pathId}
        , directoryId{directoryId}
        , moduleId{moduleId}
    {}

    template<typename String>
    friend void convertToString(String &string, const PropertyEditorQmlPath &propertyEditorQmlPath)
    {
        using NanotraceHR::dictonary;
        using NanotraceHR::keyValue;
        auto dict = dictonary(keyValue("type name", propertyEditorQmlPath.typeName),
                              keyValue("type id", propertyEditorQmlPath.typeId),
                              keyValue("path id", propertyEditorQmlPath.pathId),
                              keyValue("directory id", propertyEditorQmlPath.directoryId),
                              keyValue("module id", propertyEditorQmlPath.moduleId));

        convertToString(string, dict);
    }

public:
    TypeNameString typeName;
    TypeId typeId;
    SourceId pathId;
    SourceContextId directoryId;
    ModuleId moduleId;
};

using PropertyEditorQmlPaths = std::vector<class PropertyEditorQmlPath>;

class DirectoryInfo
{
public:
    DirectoryInfo(SourceContextId directoryId, SourceId sourceId, ModuleId moduleId, FileType fileType)
        : directoryId{directoryId}
        , sourceId{sourceId}
        , moduleId{moduleId}
        , fileType{fileType}
    {}

    friend bool operator==(const DirectoryInfo &first, const DirectoryInfo &second)
    {
        return first.directoryId == second.directoryId && first.sourceId == second.sourceId
               && first.moduleId.internalId() == second.moduleId.internalId()
               && first.fileType == second.fileType;
    }

    template<typename String>
    friend void convertToString(String &string, const DirectoryInfo &directoryInfo)
    {
        using NanotraceHR::dictonary;
        using NanotraceHR::keyValue;
        auto dict = dictonary(keyValue("directory id", directoryInfo.directoryId),
                              keyValue("source id", directoryInfo.sourceId),
                              keyValue("module id", directoryInfo.moduleId),
                              keyValue("file type", directoryInfo.fileType));

        convertToString(string, dict);
    }

public:
    SourceContextId directoryId;
    SourceId sourceId;
    ModuleId moduleId;
    FileType fileType;
};

using DirectoryInfos = std::vector<DirectoryInfo>;

class TypeAnnotation
{
public:
    TypeAnnotation(SourceId sourceId, SourceContextId directoryId)
        : sourceId{sourceId}
        , directoryId{directoryId}
    {}

    TypeAnnotation(SourceId sourceId,
                   SourceContextId directoryId,
                   Utils::SmallStringView typeName,
                   ModuleId moduleId,
                   Utils::SmallStringView iconPath,
                   TypeTraits traits,
                   Utils::SmallStringView hintsJson,
                   Utils::SmallStringView itemLibraryJson)
        : typeName{typeName}
        , iconPath{iconPath}
        , itemLibraryJson{itemLibraryJson}
        , hintsJson{hintsJson}
        , sourceId{sourceId}
        , moduleId{moduleId}
        , traits{traits}
        , directoryId{directoryId}
    {}

    template<typename String>
    friend void convertToString(String &string, const TypeAnnotation &typeAnnotation)
    {
        using NanotraceHR::dictonary;
        using NanotraceHR::keyValue;
        auto dict = dictonary(keyValue("type name", typeAnnotation.typeName),
                              keyValue("icon path", typeAnnotation.iconPath),
                              keyValue("type id", typeAnnotation.typeId),
                              keyValue("source id", typeAnnotation.sourceId),
                              keyValue("module id", typeAnnotation.moduleId),
                              keyValue("traits", typeAnnotation.traits));

        convertToString(string, dict);
    }

public:
    TypeNameString typeName;
    Utils::PathString iconPath;
    Utils::PathString itemLibraryJson;
    Utils::PathString hintsJson;
    TypeId typeId;
    SourceId sourceId;
    ModuleId moduleId;
    TypeTraits traits;
    SourceContextId directoryId;
};

using TypeAnnotations = std::vector<TypeAnnotation>;

class SynchronizationPackage
{
public:
    SynchronizationPackage() = default;
    SynchronizationPackage(Imports imports, Types types, SourceIds updatedSourceIds)
        : imports{std::move(imports)}
        , types{std::move(types)}
        , updatedSourceIds(std::move(updatedSourceIds))
    {}

    SynchronizationPackage(Imports imports,
                           Types types,
                           SourceIds updatedSourceIds,
                           Imports moduleDependencies,
                           SourceIds updatedModuleDependencySourceIds)
        : imports{std::move(imports)}
        , types{std::move(types)}
        , updatedSourceIds{std::move(updatedSourceIds)}
        , moduleDependencies{std::move(moduleDependencies)}
        , updatedModuleDependencySourceIds{std::move(updatedModuleDependencySourceIds)}
    {}

    SynchronizationPackage(Types types)
        : types{std::move(types)}
    {}

    SynchronizationPackage(SourceIds updatedSourceIds)
        : updatedSourceIds(std::move(updatedSourceIds))
    {}

    SynchronizationPackage(SourceIds updatedFileStatusSourceIds, FileStatuses fileStatuses)
        : updatedFileStatusSourceIds(std::move(updatedFileStatusSourceIds))
        , fileStatuses(std::move(fileStatuses))
    {}

    SynchronizationPackage(SourceContextIds updatedDirectoryInfoDirectoryIds,
                           DirectoryInfos directoryInfos)
        : directoryInfos(std::move(directoryInfos))
        , updatedDirectoryInfoDirectoryIds(std::move(updatedDirectoryInfoDirectoryIds))
    {}

public:
    Imports imports;
    Types types;
    SourceIds updatedSourceIds;
    SourceIds updatedFileStatusSourceIds;
    FileStatuses fileStatuses;
    DirectoryInfos directoryInfos;
    SourceContextIds updatedDirectoryInfoDirectoryIds;
    Imports moduleDependencies;
    SourceIds updatedModuleDependencySourceIds;
    ModuleExportedImports moduleExportedImports;
    ModuleIds updatedModuleIds;
    PropertyEditorQmlPaths propertyEditorQmlPaths;
<<<<<<< HEAD
    SourceContextIds updatedPropertyEditorQmlPathSourceContextIds;
=======
    SourceContextIds updatedPropertyEditorQmlPathDirectoryIds;
>>>>>>> 204d5590
    TypeAnnotations typeAnnotations;
    SourceIds updatedTypeAnnotationSourceIds;
};

} // namespace Synchronization
} // namespace QmlDesigner::Storage<|MERGE_RESOLUTION|>--- conflicted
+++ resolved
@@ -1333,11 +1333,7 @@
     ModuleExportedImports moduleExportedImports;
     ModuleIds updatedModuleIds;
     PropertyEditorQmlPaths propertyEditorQmlPaths;
-<<<<<<< HEAD
-    SourceContextIds updatedPropertyEditorQmlPathSourceContextIds;
-=======
     SourceContextIds updatedPropertyEditorQmlPathDirectoryIds;
->>>>>>> 204d5590
     TypeAnnotations typeAnnotations;
     SourceIds updatedTypeAnnotationSourceIds;
 };
