--- conflicted
+++ resolved
@@ -417,13 +417,8 @@
                                                    FileState annotationDirectoryState,
                                                    SourcePath qmldirSourcePath,
                                                    SourceId qmldirSourceId,
-<<<<<<< HEAD
-                                                   SourceContextId directoryId,
-                                                   SourceContextId annotationDirectoryId,
-=======
                                                    DirectoryPathId directoryId,
                                                    DirectoryPathId annotationDirectoryId,
->>>>>>> 77b2c68f
                                                    Storage::Synchronization::SynchronizationPackage &package,
                                                    NotUpdatedSourceIds &notUpdatedSourceIds,
                                                    WatchedSourceIds &WatchedSourceIds,
@@ -476,35 +471,6 @@
                        notUpdatedSourceIds,
                        WatchedSourceIds,
                        isInsideProject);
-<<<<<<< HEAD
-    }
-    parseQmlComponents(createComponents(parser.components(),
-                                        moduleId,
-                                        pathModuleId,
-                                        m_fileSystem,
-                                        directoryPathAsQString),
-                       directoryId,
-                       package,
-                       notUpdatedSourceIds,
-                       WatchedSourceIds,
-                       qmldirState,
-                       qmldirSourceId,
-                       isInsideProject);
-    tracer.tick("append updated project source id", keyValue("module id", moduleId));
-    package.updatedDirectoryInfoDirectoryIds.push_back(directoryId);
-
-    if (isInsideProject == IsInsideProject::Yes) {
-        if (isExisting(annotationDirectoryState)) {
-            annotationDirectoryChanged(annotationDirectoryPath,
-                                       directoryId,
-                                       annotationDirectoryId,
-                                       moduleId,
-                                       package);
-        } else if (annotationDirectoryState == FileState::Removed) {
-            package.updatedPropertyEditorQmlPathDirectoryIds.push_back(annotationDirectoryId);
-        }
-    }
-=======
     }
     parseQmlComponents(createComponents(parser.components(),
                                         moduleId,
@@ -532,7 +498,6 @@
             package.updatedPropertyEditorQmlPathDirectoryIds.push_back(annotationDirectoryId);
         }
     }
->>>>>>> 77b2c68f
 }
 
 void ProjectStorageUpdater::updateDirectories(const QStringList &directories,
@@ -548,11 +513,7 @@
 }
 
 void ProjectStorageUpdater::updateSubdirectories(const Utils::PathString &directoryPath,
-<<<<<<< HEAD
-                                                 SourceContextId directoryId,
-=======
                                                  DirectoryPathId directoryId,
->>>>>>> 77b2c68f
                                                  FileState directoryState,
                                                  const DirectoryPathIds &subdirectoriesToIgnore,
                                                  Storage::Synchronization::SynchronizationPackage &package,
@@ -562,15 +523,6 @@
 {
     struct Directory
     {
-<<<<<<< HEAD
-        Directory(Utils::SmallStringView path, SourceContextId sourceContextId)
-            : path{path}
-            , sourceContextId{sourceContextId}
-        {}
-
-        Utils::PathString path;
-        SourceContextId sourceContextId;
-=======
         Directory(Utils::SmallStringView path, DirectoryPathId directoryPathId)
             : path{path}
             , directoryPathId{directoryPathId}
@@ -578,45 +530,28 @@
 
         Utils::PathString path;
         DirectoryPathId directoryPathId;
->>>>>>> 77b2c68f
     };
 
     using Directories = QVarLengthArray<Directory, 32>;
 
     auto subdirectoryIds = m_projectStorage.fetchSubdirectoryIds(directoryId);
     auto subdirectories = Utils::transform<Directories>(
-<<<<<<< HEAD
-        subdirectoryIds, [&](SourceContextId sourceContextId) -> Directory {
-            auto subdirectoryPath = m_pathCache.sourceContextPath(sourceContextId);
-            return {subdirectoryPath, sourceContextId};
-=======
         subdirectoryIds, [&](DirectoryPathId directoryPathId) -> Directory {
             auto subdirectoryPath = m_pathCache.directoryPath(directoryPathId);
             return {subdirectoryPath, directoryPathId};
->>>>>>> 77b2c68f
         });
 
     auto exisitingSubdirectoryPaths = m_fileSystem.subdirectories(directoryPath.toQString());
     Directories existingSubdirecories;
 
-<<<<<<< HEAD
-    auto skipDirectory = [&](std::string_view subdirectoryPath, SourceContextId sourceContextId) {
-=======
     auto skipDirectory = [&](std::string_view subdirectoryPath, DirectoryPathId directoryPathId) {
->>>>>>> 77b2c68f
         if (subdirectoryPath.ends_with("designer"))
             return true;
 
         if (isInsideProject == IsInsideProject::Yes) {
-<<<<<<< HEAD
-            static SourceNameId ignoreInQdsSourceNameId = m_pathCache.sourceNameId("ignore-in-qds");
-
-            SourceId ignoreInQdsSourceId = SourceId::create(ignoreInQdsSourceNameId, sourceContextId);
-=======
             static FileNameId ignoreInQdsFileNameId = m_pathCache.fileNameId("ignore-in-qds");
 
             SourceId ignoreInQdsSourceId = SourceId::create(directoryPathId, ignoreInQdsFileNameId);
->>>>>>> 77b2c68f
 
             auto ignoreInQdsState = fileState(ignoreInQdsSourceId, package, notUpdatedSourceIds);
 
@@ -632,19 +567,6 @@
     };
 
     for (Utils::PathString subdirectoryPath : exisitingSubdirectoryPaths) {
-<<<<<<< HEAD
-        SourceContextId sourceContextId = m_pathCache.sourceContextId(subdirectoryPath);
-
-        if (skipDirectory(subdirectoryPath, sourceContextId))
-            continue;
-
-        subdirectories.emplace_back(subdirectoryPath, sourceContextId);
-        existingSubdirecories.emplace_back(subdirectoryPath, sourceContextId);
-    }
-
-    std::ranges::sort(subdirectories, {}, &Directory::sourceContextId);
-    auto removed = std::ranges::unique(subdirectories, {}, &Directory::sourceContextId);
-=======
         DirectoryPathId directoryPathId = m_pathCache.directoryPathId(subdirectoryPath);
 
         if (skipDirectory(subdirectoryPath, directoryPathId))
@@ -656,7 +578,6 @@
 
     std::ranges::sort(subdirectories, {}, &Directory::directoryPathId);
     auto removed = std::ranges::unique(subdirectories, {}, &Directory::directoryPathId);
->>>>>>> 77b2c68f
     subdirectories.erase(removed.begin(), removed.end());
 
     auto updateDirectory = [&](const Directory &subdirectory) {
@@ -672,21 +593,12 @@
                                  subdirectoriesToIgnore,
                                  updateDirectory,
                                  {},
-<<<<<<< HEAD
-                                 &Directory::sourceContextId);
-
-    if (isChanged(directoryState)) {
-        for (const auto &[subdirectoryPath, subdirectoryId] : existingSubdirecories) {
-            package.directoryInfos.emplace_back(directoryId,
-                                                SourceId::create(SourceNameId{}, subdirectoryId),
-=======
                                  &Directory::directoryPathId);
 
     if (isChangedOrAdded(directoryState)) {
         for (const auto &[subdirectoryPath, subdirectoryId] : existingSubdirecories) {
             package.directoryInfos.emplace_back(directoryId,
                                                 SourceId::create(subdirectoryId, FileNameId{}),
->>>>>>> 77b2c68f
                                                 ModuleId{},
                                                 Storage::Synchronization::FileType::Directory);
         }
@@ -695,13 +607,8 @@
 
 void ProjectStorageUpdater::annotationDirectoryChanged(
     Utils::SmallStringView directoryPath,
-<<<<<<< HEAD
-    SourceContextId directoryId,
-    SourceContextId annotationDirectoryId,
-=======
     DirectoryPathId directoryId,
     DirectoryPathId annotationDirectoryId,
->>>>>>> 77b2c68f
     ModuleId moduleId,
     Storage::Synchronization::SynchronizationPackage &package)
 {
@@ -717,11 +624,7 @@
 
 void ProjectStorageUpdater::updatePropertyEditorFiles(
     Utils::SmallStringView directoryPath,
-<<<<<<< HEAD
-    SourceContextId directoryId,
-=======
     DirectoryPathId directoryId,
->>>>>>> 77b2c68f
     ModuleId moduleId,
     Storage::Synchronization::SynchronizationPackage &package)
 {
@@ -740,11 +643,7 @@
 
 void ProjectStorageUpdater::updatePropertyEditorFile(
     const QString &fileName,
-<<<<<<< HEAD
-    SourceContextId directoryId,
-=======
     DirectoryPathId directoryId,
->>>>>>> 77b2c68f
     ModuleId moduleId,
     Storage::Synchronization::SynchronizationPackage &package)
 {
@@ -770,30 +669,18 @@
 
     SourcePath qmldirPath{directoryPath + "/qmldir"};
     SourceId qmldirSourceId = m_pathCache.sourceId(qmldirPath);
-<<<<<<< HEAD
-    SourceContextId directoryId = qmldirSourceId.contextId();
-
-    auto directoryState = fileState(directoryId, package, notUpdatedSourceIds);
-    if (isExisting(directoryState))
-        WatchedSourceIds.directoryIds.push_back(SourceId::create(SourceNameId{}, directoryId));
-=======
     DirectoryPathId directoryId = qmldirSourceId.directoryPathId();
 
     auto directoryState = fileState(directoryId, package, notUpdatedSourceIds);
     if (isExisting(directoryState))
         WatchedSourceIds.directoryIds.push_back(SourceId::create(directoryId, FileNameId{}));
->>>>>>> 77b2c68f
 
     auto qmldirState = fileState(qmldirSourceId, package, notUpdatedSourceIds);
     if (isExisting(qmldirState))
         WatchedSourceIds.qmldirSourceIds.push_back(qmldirSourceId);
 
     SourcePath annotationDirectoryPath{directoryPath + "/designer"};
-<<<<<<< HEAD
-    auto annotationDirectoryId = m_pathCache.sourceContextId(annotationDirectoryPath);
-=======
     auto annotationDirectoryId = m_pathCache.directoryPathId(annotationDirectoryPath);
->>>>>>> 77b2c68f
     auto annotationDirectoryState = fileState(annotationDirectoryId, package, notUpdatedSourceIds);
 
     switch (combineState(directoryState, qmldirState, annotationDirectoryState)) {
@@ -878,11 +765,7 @@
     while (dirIterator.hasNext()) {
         auto pathInfo = dirIterator.nextFileInfo();
 
-<<<<<<< HEAD
-        SourceContextId directoryId = m_pathCache.sourceContextId(
-=======
         DirectoryPathId directoryId = m_pathCache.directoryPathId(
->>>>>>> 77b2c68f
             Utils::PathString{pathInfo.filePath()});
 
         auto state = fileState(directoryId, package, notUpdatedSourceIds);
@@ -915,15 +798,9 @@
 {
     NanotraceHR::Tracer tracer("update type annotations", category());
 
-<<<<<<< HEAD
-    std::map<SourceContextId, SmallSourceIds<16>> updatedSourceIdsDictonary;
-
-    for (SourceContextId directoryId : m_projectStorage.typeAnnotationDirectoryIds())
-=======
     std::map<DirectoryPathId, SmallSourceIds<16>> updatedSourceIdsDictonary;
 
     for (DirectoryPathId directoryId : m_projectStorage.typeAnnotationDirectoryIds())
->>>>>>> 77b2c68f
         updatedSourceIdsDictonary[directoryId] = {};
 
     for (const auto &directoryPath : directoryPaths)
@@ -936,11 +813,7 @@
     const QString &rootDirectoryPath,
     Storage::Synchronization::SynchronizationPackage &package,
     NotUpdatedSourceIds &notUpdatedSourceIds,
-<<<<<<< HEAD
-    std::map<SourceContextId, SmallSourceIds<16>> &updatedSourceIdsDictonary)
-=======
     std::map<DirectoryPathId, SmallSourceIds<16>> &updatedSourceIdsDictonary)
->>>>>>> 77b2c68f
 {
     NanotraceHR::Tracer tracer("update type annotation directory",
                                category(),
@@ -961,11 +834,7 @@
 
         auto directoryPath = fileInfo.canonicalPath();
 
-<<<<<<< HEAD
-        SourceContextId directoryId = m_pathCache.sourceContextId(Utils::PathString{directoryPath});
-=======
         DirectoryPathId directoryId = m_pathCache.directoryPathId(Utils::PathString{directoryPath});
->>>>>>> 77b2c68f
 
         auto state = fileState(sourceId, package, notUpdatedSourceIds);
         if (isChangedOrAdded(state))
@@ -979,11 +848,7 @@
 void ProjectStorageUpdater::updateTypeAnnotationDirectories(
     Storage::Synchronization::SynchronizationPackage &package,
     NotUpdatedSourceIds &notUpdatedSourceIds,
-<<<<<<< HEAD
-    std::map<SourceContextId, SmallSourceIds<16>> &updatedSourceIdsDictonary)
-=======
     std::map<DirectoryPathId, SmallSourceIds<16>> &updatedSourceIdsDictonary)
->>>>>>> 77b2c68f
 {
     for (auto &[directoryId, updatedSourceIds] : updatedSourceIdsDictonary) {
         auto directoryState = fileState(directoryId, package, notUpdatedSourceIds);
@@ -1021,11 +886,7 @@
 void ProjectStorageUpdater::updateTypeAnnotation(const QString &directoryPath,
                                                  const QString &filePath,
                                                  SourceId sourceId,
-<<<<<<< HEAD
-                                                 SourceContextId directoryId,
-=======
                                                  DirectoryPathId directoryId,
->>>>>>> 77b2c68f
                                                  Storage::Synchronization::SynchronizationPackage &package)
 {
     NanotraceHR::Tracer tracer{"update type annotation path",
@@ -1048,11 +909,7 @@
 void ProjectStorageUpdater::updatePropertyEditorPath(
     const QString &directoryPath,
     Storage::Synchronization::SynchronizationPackage &package,
-<<<<<<< HEAD
-    SourceContextId directoryId,
-=======
     DirectoryPathId directoryId,
->>>>>>> 77b2c68f
     long long pathOffset)
 {
     NanotraceHR::Tracer tracer{"update property editor path",
@@ -1072,11 +929,7 @@
 void ProjectStorageUpdater::updatePropertyEditorFilePath(
     const QString &path,
     Storage::Synchronization::SynchronizationPackage &package,
-<<<<<<< HEAD
-    SourceContextId directoryId,
-=======
     DirectoryPathId directoryId,
->>>>>>> 77b2c68f
     long long pathOffset)
 {
     NanotraceHR::Tracer tracer{"update property editor file path",
@@ -1196,15 +1049,9 @@
 
     auto updateDirectory = [&](const SourceIds &directorySourceIds,
                                WatchedSourceIds &watchedSourceIds) {
-<<<<<<< HEAD
-        auto directoryIds = filterUniqueSourceContextIds(directorySourceIds);
-        for (auto directoryId : directoryIds) {
-            Utils::PathString directory = m_pathCache.sourceContextPath(directoryId);
-=======
         auto directoryIds = filterUniqueDirectoryPathIds(directorySourceIds);
         for (auto directoryId : directoryIds) {
             Utils::PathString directory = m_pathCache.directoryPath(directoryId);
->>>>>>> 77b2c68f
             this->updateDirectory(directory,
                                   directoryIds,
                                   package,
@@ -1220,17 +1067,10 @@
     auto projectDirectoryIds = updateDirectory(project.directory, watchedProjectSourceIds);
 
     auto parseQmlComponent = [&](SourceIds qmlDocumentSourceIds,
-<<<<<<< HEAD
-                                 const SourceContextIds &directoryIds,
-                                 IsInsideProject isInsideProject) {
-        for (SourceId sourceId : filterUniqueSourceIds(std::move(qmlDocumentSourceIds))) {
-            if (!contains(directoryIds, sourceId.contextId()))
-=======
                                  const DirectoryPathIds &directoryIds,
                                  IsInsideProject isInsideProject) {
         for (SourceId sourceId : filterUniqueSourceIds(std::move(qmlDocumentSourceIds))) {
             if (!contains(directoryIds, sourceId.directoryPathId()))
->>>>>>> 77b2c68f
                 this->parseQmlComponent(sourceId, package, notUpdatedSourceIds, isInsideProject);
         }
     };
@@ -1239,17 +1079,10 @@
     parseQmlComponent(std::move(project.qmlDocument), projectDirectoryIds, IsInsideProject::Yes);
 
     auto parseTypeInfo = [&](SourceIds qmltypesSourceIds,
-<<<<<<< HEAD
-                             const SourceContextIds &directoryIds,
-                             IsInsideProject isInsideProject) {
-        for (SourceId sourceId : filterUniqueSourceIds(std::move(qmltypesSourceIds))) {
-            if (!contains(directoryIds, sourceId.contextId())) {
-=======
                              const DirectoryPathIds &directoryIds,
                              IsInsideProject isInsideProject) {
         for (SourceId sourceId : filterUniqueSourceIds(std::move(qmltypesSourceIds))) {
             if (!contains(directoryIds, sourceId.directoryPathId())) {
->>>>>>> 77b2c68f
                 QString qmltypesPath{m_pathCache.sourcePath(sourceId)};
                 auto directoryInfo = m_projectStorage.fetchDirectoryInfo(sourceId);
                 if (directoryInfo)
@@ -1283,11 +1116,7 @@
 
     auto directoryIdsSize = projectDirectoryIds.size() + qtDirectoryIds.size();
     if (directoryIdsSize > 0) {
-<<<<<<< HEAD
-        SourceContextIds directoryIds;
-=======
         DirectoryPathIds directoryIds;
->>>>>>> 77b2c68f
         std::vector<IdPaths> newIdPaths;
         idPaths.reserve(8);
         appendIdPaths(std::move(watchedQtSourceIds), m_qtPartId, newIdPaths);
@@ -1306,11 +1135,7 @@
 void ProjectStorageUpdater::parseTypeInfos(const QStringList &typeInfos,
                                            const std::vector<Utils::PathString> &qmldirDependencies,
                                            const std::vector<Utils::PathString> &qmldirImports,
-<<<<<<< HEAD
-                                           SourceContextId directoryId,
-=======
                                            DirectoryPathId directoryId,
->>>>>>> 77b2c68f
                                            const QString &directoryPath,
                                            ModuleId moduleId,
                                            Storage::Synchronization::SynchronizationPackage &package,
@@ -1343,15 +1168,6 @@
         tracer.tick("append module dependenct source source id", keyValue("source id", sourceId));
         package.updatedModuleDependencySourceIds.push_back(sourceId);
 
-<<<<<<< HEAD
-        const auto &directoryInfo = package.directoryInfos.emplace_back(
-            directoryId, sourceId, moduleId, Storage::Synchronization::FileType::QmlTypes);
-        tracer.tick("append project data", keyValue("source id", sourceId));
-
-        const QString qmltypesPath = directoryPath + "/" + typeInfo;
-
-        parseTypeInfo(directoryInfo, qmltypesPath, package, notUpdatedSourceIds, isInsideProject);
-=======
         const Storage::Synchronization::DirectoryInfo directoryInfo{
             directoryId, sourceId, moduleId, Storage::Synchronization::FileType::QmlTypes};
 
@@ -1367,7 +1183,6 @@
             package.directoryInfos.push_back(directoryInfo);
             tracer.tick("append directory info", keyValue("source id", directoryInfo.sourceId));
         }
->>>>>>> 77b2c68f
     }
 }
 
@@ -1418,10 +1233,7 @@
 
         const auto content = m_fileSystem.contentAsQString(qmltypesPath);
         m_qmlTypesParser.parse(content, package.imports, package.types, directoryInfo, isInsideProject);
-<<<<<<< HEAD
-=======
-
->>>>>>> 77b2c68f
+
         break;
     }
     case FileState::Unchanged: {
@@ -1432,14 +1244,10 @@
     case FileState::Removed:
     case FileState::NotExists:
     case FileState::NotExistsUnchanged:
-<<<<<<< HEAD
-        throw CannotParseQmlTypesFile{};
-=======
         tracer.tick("append updated source ids", keyValue("source id", directoryInfo.sourceId));
         package.updatedSourceIds.push_back(directoryInfo.sourceId);
 
         m_errorNotifier.qmltypesFileMissing(qmltypesPath);
->>>>>>> 77b2c68f
     }
 
     tracer.end(keyValue("state", state));
@@ -1450,11 +1258,7 @@
 void ProjectStorageUpdater::parseQmlComponent(Utils::SmallStringView relativeFilePath,
                                               Utils::SmallStringView directoryPath,
                                               Storage::Synchronization::ExportedTypes exportedTypes,
-<<<<<<< HEAD
-                                              SourceContextId directoryId,
-=======
                                               DirectoryPathId directoryId,
->>>>>>> 77b2c68f
                                               Storage::Synchronization::SynchronizationPackage &package,
                                               NotUpdatedSourceIds &notUpdatedSourceIds,
                                               WatchedSourceIds &watchedSourceIds,
@@ -1622,11 +1426,7 @@
 } // namespace
 
 void ProjectStorageUpdater::parseQmlComponents(Components components,
-<<<<<<< HEAD
-                                               SourceContextId directoryId,
-=======
                                                DirectoryPathId directoryId,
->>>>>>> 77b2c68f
                                                Storage::Synchronization::SynchronizationPackage &package,
                                                NotUpdatedSourceIds &notUpdatedSourceIds,
                                                WatchedSourceIds &WatchedSourceIds,
@@ -1711,19 +1511,11 @@
 }
 
 ProjectStorageUpdater::FileState ProjectStorageUpdater::fileState(
-<<<<<<< HEAD
-    SourceContextId sourceContextId,
-    Storage::Synchronization::SynchronizationPackage &package,
-    NotUpdatedSourceIds &notUpdatedSourceIds) const
-{
-    auto sourceId = SourceId::create(SourceNameId{}, sourceContextId);
-=======
     DirectoryPathId directoryPathId,
     Storage::Synchronization::SynchronizationPackage &package,
     NotUpdatedSourceIds &notUpdatedSourceIds) const
 {
     auto sourceId = SourceId::create(directoryPathId, FileNameId{});
->>>>>>> 77b2c68f
     return fileState(sourceId, package, notUpdatedSourceIds);
 }
 
