--- conflicted
+++ resolved
@@ -148,11 +148,7 @@
                          WatchedSourceIds &WatchedSourceIds,
                          IsInsideProject isInsideProject);
     void updateSubdirectories(const Utils::PathString &directory,
-<<<<<<< HEAD
-                              SourceContextId directoryId,
-=======
                               DirectoryPathId directoryId,
->>>>>>> 77b2c68f
                               FileState directoryFileState,
                               const DirectoryPathIds &subdirecoriesToIgnore,
                               Storage::Synchronization::SynchronizationPackage &package,
@@ -165,31 +161,14 @@
                                 FileState annotationDirectoryState,
                                 SourcePath qmldirSourcePath,
                                 SourceId qmldirSourceId,
-<<<<<<< HEAD
-                                SourceContextId directoryId,
-                                SourceContextId annotationDirectoryId,
-=======
                                 DirectoryPathId directoryId,
                                 DirectoryPathId annotationDirectoryId,
->>>>>>> 77b2c68f
                                 Storage::Synchronization::SynchronizationPackage &package,
                                 NotUpdatedSourceIds &notUpdatedSourceIds,
                                 WatchedSourceIds &WatchedSourceIds,
                                 IsInsideProject isInsideProject,
                                 ProjectStorageTracing::Category::TracerType &tracer);
     void annotationDirectoryChanged(Utils::SmallStringView directoryPath,
-<<<<<<< HEAD
-                                    SourceContextId directoryId,
-                                    SourceContextId annotationDirectoryId,
-                                    ModuleId moduleId,
-                                    Storage::Synchronization::SynchronizationPackage &package);
-    void updatePropertyEditorFiles(Utils::SmallStringView directyPath,
-                                   SourceContextId directoryId,
-                                   ModuleId moduleId,
-                                   Storage::Synchronization::SynchronizationPackage &package);
-    void updatePropertyEditorFile(const QString &fileName,
-                                  SourceContextId directoryId,
-=======
                                     DirectoryPathId directoryId,
                                     DirectoryPathId annotationDirectoryId,
                                     ModuleId moduleId,
@@ -200,7 +179,6 @@
                                    Storage::Synchronization::SynchronizationPackage &package);
     void updatePropertyEditorFile(const QString &fileName,
                                   DirectoryPathId directoryId,
->>>>>>> 77b2c68f
                                   ModuleId moduleId,
                                   Storage::Synchronization::SynchronizationPackage &package);
     void updatePropertyEditorPaths(const QString &propertyEditorResourcesPath,
@@ -209,36 +187,17 @@
     void updateTypeAnnotations(const QString &directoryPath,
                                Storage::Synchronization::SynchronizationPackage &package,
                                NotUpdatedSourceIds &notUpdatedSourceIds,
-<<<<<<< HEAD
-                               std::map<SourceContextId, SmallSourceIds<16>> &updatedSourceIdsDictonary);
-    void updateTypeAnnotationDirectories(
-        Storage::Synchronization::SynchronizationPackage &package,
-        NotUpdatedSourceIds &notUpdatedSourceIds,
-        std::map<SourceContextId, SmallSourceIds<16>> &updatedSourceIdsDictonary);
-=======
                                std::map<DirectoryPathId, SmallSourceIds<16>> &updatedSourceIdsDictonary);
     void updateTypeAnnotationDirectories(
         Storage::Synchronization::SynchronizationPackage &package,
         NotUpdatedSourceIds &notUpdatedSourceIds,
         std::map<DirectoryPathId, SmallSourceIds<16>> &updatedSourceIdsDictonary);
->>>>>>> 77b2c68f
     void updateTypeAnnotations(const QStringList &directoryPath,
                                Storage::Synchronization::SynchronizationPackage &package,
                                NotUpdatedSourceIds &notUpdatedSourceIds);
     void updateTypeAnnotation(const QString &directoryPath,
                               const QString &filePath,
                               SourceId sourceId,
-<<<<<<< HEAD
-                              SourceContextId directoryId,
-                              Storage::Synchronization::SynchronizationPackage &package);
-    void updatePropertyEditorPath(const QString &path,
-                                  Storage::Synchronization::SynchronizationPackage &package,
-                                  SourceContextId directoryId,
-                                  long long pathOffset);
-    void updatePropertyEditorFilePath(const QString &filePath,
-                                      Storage::Synchronization::SynchronizationPackage &package,
-                                      SourceContextId directoryId,
-=======
                               DirectoryPathId directoryId,
                               Storage::Synchronization::SynchronizationPackage &package);
     void updatePropertyEditorPath(const QString &path,
@@ -248,16 +207,11 @@
     void updatePropertyEditorFilePath(const QString &filePath,
                                       Storage::Synchronization::SynchronizationPackage &package,
                                       DirectoryPathId directoryId,
->>>>>>> 77b2c68f
                                       long long pathOffset);
     void parseTypeInfos(const QStringList &typeInfos,
                         const std::vector<Utils::PathString> &qmldirDependencies,
                         const std::vector<Utils::PathString> &qmldirImports,
-<<<<<<< HEAD
-                        SourceContextId directoryId,
-=======
                         DirectoryPathId directoryId,
->>>>>>> 77b2c68f
                         const QString &directoryPath,
                         ModuleId moduleId,
                         Storage::Synchronization::SynchronizationPackage &package,
@@ -275,11 +229,7 @@
                             NotUpdatedSourceIds &notUpdatedSourceIds,
                             IsInsideProject isInsideProject);
     void parseQmlComponents(Components components,
-<<<<<<< HEAD
-                            SourceContextId directoryId,
-=======
                             DirectoryPathId directoryId,
->>>>>>> 77b2c68f
                             Storage::Synchronization::SynchronizationPackage &package,
                             NotUpdatedSourceIds &notUpdatedSourceIds,
                             WatchedSourceIds &WatchedSourceIds,
@@ -289,11 +239,7 @@
     void parseQmlComponent(Utils::SmallStringView fileName,
                            Utils::SmallStringView directory,
                            Storage::Synchronization::ExportedTypes exportedTypes,
-<<<<<<< HEAD
-                           SourceContextId directoryId,
-=======
                            DirectoryPathId directoryId,
->>>>>>> 77b2c68f
                            Storage::Synchronization::SynchronizationPackage &package,
                            NotUpdatedSourceIds &notUpdatedSourceIds,
                            WatchedSourceIds &WatchedSourceIds,
@@ -308,11 +254,7 @@
     FileState fileState(SourceId sourceId,
                         Storage::Synchronization::SynchronizationPackage &package,
                         NotUpdatedSourceIds &notUpdatedSourceIds) const;
-<<<<<<< HEAD
-    FileState fileState(SourceContextId sourceContextId,
-=======
     FileState fileState(DirectoryPathId directoryPathId,
->>>>>>> 77b2c68f
                         Storage::Synchronization::SynchronizationPackage &package,
                         NotUpdatedSourceIds &notUpdatedSourceIds) const;
 
