--- conflicted
+++ resolved
@@ -2044,11 +2044,7 @@
 
 #ifdef QDS_USE_PROJECTSTORAGE
     using NanotraceHR::keyValue;
-<<<<<<< HEAD
-    NanotraceHR::Tracer tracer{"get self and prototypes"_t, category(), keyValue("type id", m_typeId)};
-=======
     NanotraceHR::Tracer tracer{"get self and prototypes", category(), keyValue("type id", m_typeId)};
->>>>>>> f5fdafd3
 
     return Utils::transform<NodeMetaInfos>(m_projectStorage->prototypeAndSelfIds(m_typeId),
                                            NodeMetaInfo::bind(m_projectStorage));
@@ -2075,11 +2071,7 @@
 
 #ifdef QDS_USE_PROJECTSTORAGE
     using NanotraceHR::keyValue;
-<<<<<<< HEAD
-    NanotraceHR::Tracer tracer{"get prototypes"_t, category(), keyValue("type id", m_typeId)};
-=======
     NanotraceHR::Tracer tracer{"get prototypes", category(), keyValue("type id", m_typeId)};
->>>>>>> f5fdafd3
     return Utils::transform<NodeMetaInfos>(m_projectStorage->prototypeIds(m_typeId),
                                            NodeMetaInfo::bind(m_projectStorage));
 
@@ -2440,11 +2432,7 @@
         return false;
 
     using NanotraceHR::keyValue;
-<<<<<<< HEAD
-    NanotraceHR::Tracer tracer{"is based on"_t,
-=======
     NanotraceHR::Tracer tracer{"is based on",
->>>>>>> f5fdafd3
                                category(),
                                keyValue("type id", m_typeId),
                                keyValue("meta info type id", metaInfo.m_typeId)};
@@ -2466,11 +2454,7 @@
         return false;
 
     using NanotraceHR::keyValue;
-<<<<<<< HEAD
-    NanotraceHR::Tracer tracer{"is based on"_t, category(), keyValue("type id", m_typeId)};
-=======
     NanotraceHR::Tracer tracer{"is based on", category(), keyValue("type id", m_typeId)};
->>>>>>> f5fdafd3
 
     return m_projectStorage->isBasedOn(m_typeId, metaInfo1.m_typeId, metaInfo2.m_typeId);
 #else
@@ -2493,11 +2477,7 @@
         return false;
 
     using NanotraceHR::keyValue;
-<<<<<<< HEAD
-    NanotraceHR::Tracer tracer{"is based on"_t, category(), keyValue("type id", m_typeId)};
-=======
     NanotraceHR::Tracer tracer{"is based on", category(), keyValue("type id", m_typeId)};
->>>>>>> f5fdafd3
 
     return m_projectStorage->isBasedOn(m_typeId,
                                        metaInfo1.m_typeId,
@@ -2526,11 +2506,7 @@
         return false;
 
     using NanotraceHR::keyValue;
-<<<<<<< HEAD
-    NanotraceHR::Tracer tracer{"is based on"_t, category(), keyValue("type id", m_typeId)};
-=======
     NanotraceHR::Tracer tracer{"is based on", category(), keyValue("type id", m_typeId)};
->>>>>>> f5fdafd3
 
     return m_projectStorage->isBasedOn(m_typeId,
                                        metaInfo1.m_typeId,
@@ -2559,11 +2535,7 @@
         return false;
 
     using NanotraceHR::keyValue;
-<<<<<<< HEAD
-    NanotraceHR::Tracer tracer{"is based on"_t, category(), keyValue("type id", m_typeId)};
-=======
     NanotraceHR::Tracer tracer{"is based on", category(), keyValue("type id", m_typeId)};
->>>>>>> f5fdafd3
 
     return m_projectStorage->isBasedOn(m_typeId,
                                        metaInfo1.m_typeId,
@@ -2595,11 +2567,7 @@
         return false;
 
     using NanotraceHR::keyValue;
-<<<<<<< HEAD
-    NanotraceHR::Tracer tracer{"is based on"_t, category(), keyValue("type id", m_typeId)};
-=======
     NanotraceHR::Tracer tracer{"is based on", category(), keyValue("type id", m_typeId)};
->>>>>>> f5fdafd3
 
     return m_projectStorage->isBasedOn(m_typeId,
                                        metaInfo1.m_typeId,
@@ -2634,11 +2602,7 @@
         return false;
 
     using NanotraceHR::keyValue;
-<<<<<<< HEAD
-    NanotraceHR::Tracer tracer{"is based on"_t, category(), keyValue("type id", m_typeId)};
-=======
     NanotraceHR::Tracer tracer{"is based on", category(), keyValue("type id", m_typeId)};
->>>>>>> f5fdafd3
 
     return m_projectStorage->isBasedOn(m_typeId,
                                        metaInfo1.m_typeId,
@@ -2709,17 +2673,10 @@
         return false;
 
     using NanotraceHR::keyValue;
-<<<<<<< HEAD
-    NanotraceHR::Tracer tracer{"is Qt Qml connections"_t, category(), keyValue("type id", m_typeId)};
-
-    using namespace Storage::Info;
-    return isBasedOnCommonType<QtQml, Connections>(m_projectStorage, m_typeId);
-=======
     NanotraceHR::Tracer tracer{"is Qt Qml connections", category(), keyValue("type id", m_typeId)};
 
     using namespace Storage::Info;
     return isBasedOnCommonType<QtQml_Base, Connections>(m_projectStorage, m_typeId);
->>>>>>> f5fdafd3
 #else
     return isValid() && simplifiedTypeName() == "Connections";
 #endif
@@ -2794,11 +2751,7 @@
         return false;
 
     using NanotraceHR::keyValue;
-<<<<<<< HEAD
-    NanotraceHR::Tracer tracer{"uses custom parser"_t, category(), keyValue("type id", m_typeId)};
-=======
     NanotraceHR::Tracer tracer{"uses custom parser", category(), keyValue("type id", m_typeId)};
->>>>>>> f5fdafd3
 
     return typeData().traits.usesCustomParser;
 #else
@@ -3171,11 +3124,7 @@
         return false;
 
     using NanotraceHR::keyValue;
-<<<<<<< HEAD
-    NanotraceHR::Tracer tracer{"is QtQuick.Rectange"_t, category(), keyValue("type id", m_typeId)};
-=======
     NanotraceHR::Tracer tracer{"is QtQuick.Rectange", category(), keyValue("type id", m_typeId)};
->>>>>>> f5fdafd3
 
     using namespace Storage::Info;
     return isBasedOnCommonType<QtQuick, Rectangle>(m_projectStorage, m_typeId);
@@ -3225,11 +3174,7 @@
         return false;
 
     using NanotraceHR::keyValue;
-<<<<<<< HEAD
-    NanotraceHR::Tracer tracer{"is QtQuick.Controls.SwipeView"_t,
-=======
     NanotraceHR::Tracer tracer{"is QtQuick.Controls.SwipeView",
->>>>>>> f5fdafd3
                                category(),
                                keyValue("type id", m_typeId)};
 
@@ -3849,11 +3794,7 @@
         return false;
 
     using NanotraceHR::keyValue;
-<<<<<<< HEAD
-    NanotraceHR::Tracer tracer{"is QML.Component"_t, category(), keyValue("type id", m_typeId)};
-=======
     NanotraceHR::Tracer tracer{"is QML.Component", category(), keyValue("type id", m_typeId)};
->>>>>>> f5fdafd3
 
     using namespace Storage::Info;
     return isBasedOnCommonType<QML, Component>(m_projectStorage, m_typeId);
@@ -3874,11 +3815,7 @@
         return false;
 
     using NanotraceHR::keyValue;
-<<<<<<< HEAD
-    NanotraceHR::Tracer tracer{"is font"_t, category(), keyValue("type id", m_typeId)};
-=======
     NanotraceHR::Tracer tracer{"is font", category(), keyValue("type id", m_typeId)};
->>>>>>> f5fdafd3
 
     using namespace Storage::Info;
     return isValid() && isTypeId(m_typeId, m_projectStorage->commonTypeId<QtQuick, font>());
@@ -3894,11 +3831,7 @@
         return false;
 
     using NanotraceHR::keyValue;
-<<<<<<< HEAD
-    NanotraceHR::Tracer tracer{"is color"_t, category(), keyValue("type id", m_typeId)};
-=======
     NanotraceHR::Tracer tracer{"is color", category(), keyValue("type id", m_typeId)};
->>>>>>> f5fdafd3
 
     using namespace Storage::Info;
     return isValid() && isTypeId(m_typeId, m_projectStorage->builtinTypeId<QColor>());
@@ -3919,11 +3852,7 @@
         return false;
 
     using NanotraceHR::keyValue;
-<<<<<<< HEAD
-    NanotraceHR::Tracer tracer{"is bool"_t, category(), keyValue("type id", m_typeId)};
-=======
     NanotraceHR::Tracer tracer{"is bool", category(), keyValue("type id", m_typeId)};
->>>>>>> f5fdafd3
 
     using namespace Storage::Info;
     return isValid() && isTypeId(m_typeId, m_projectStorage->builtinTypeId<bool>());
@@ -3944,11 +3873,7 @@
         return false;
 
     using NanotraceHR::keyValue;
-<<<<<<< HEAD
-    NanotraceHR::Tracer tracer{"is integer"_t, category(), keyValue("type id", m_typeId)};
-=======
     NanotraceHR::Tracer tracer{"is integer", category(), keyValue("type id", m_typeId)};
->>>>>>> f5fdafd3
 
     using namespace Storage::Info;
     return isValid() && isTypeId(m_typeId, m_projectStorage->builtinTypeId<int>());
@@ -3969,11 +3894,7 @@
         return false;
 
     using NanotraceHR::keyValue;
-<<<<<<< HEAD
-    NanotraceHR::Tracer tracer{"is float"_t, category(), keyValue("type id", m_typeId)};
-=======
     NanotraceHR::Tracer tracer{"is float", category(), keyValue("type id", m_typeId)};
->>>>>>> f5fdafd3
 
     using namespace Storage::Info;
     auto floatId = m_projectStorage->builtinTypeId<float>();
@@ -3997,11 +3918,7 @@
         return false;
 
     using NanotraceHR::keyValue;
-<<<<<<< HEAD
-    NanotraceHR::Tracer tracer{"is variant"_t, category(), keyValue("type id", m_typeId)};
-=======
     NanotraceHR::Tracer tracer{"is variant", category(), keyValue("type id", m_typeId)};
->>>>>>> f5fdafd3
 
     using namespace Storage::Info;
     return isValid() && isTypeId(m_typeId, m_projectStorage->builtinTypeId<QVariant>());
@@ -4022,11 +3939,7 @@
         return false;
 
     using NanotraceHR::keyValue;
-<<<<<<< HEAD
-    NanotraceHR::Tracer tracer{"is string"_t, category(), keyValue("type id", m_typeId)};
-=======
     NanotraceHR::Tracer tracer{"is string", category(), keyValue("type id", m_typeId)};
->>>>>>> f5fdafd3
 
     using namespace Storage::Info;
     return isValid() && isTypeId(m_typeId, m_projectStorage->builtinTypeId<QString>());
@@ -4047,11 +3960,7 @@
         return false;
 
     using NanotraceHR::keyValue;
-<<<<<<< HEAD
-    NanotraceHR::Tracer tracer{"is url"_t, category(), keyValue("type id", m_typeId)};
-=======
     NanotraceHR::Tracer tracer{"is url", category(), keyValue("type id", m_typeId)};
->>>>>>> f5fdafd3
 
     using namespace Storage::Info;
     return isValid() && isTypeId(m_typeId, m_projectStorage->builtinTypeId<QUrl>());
@@ -4390,11 +4299,7 @@
         return {};
 
     using NanotraceHR::keyValue;
-<<<<<<< HEAD
-    NanotraceHR::Tracer tracer{"get property type"_t,
-=======
     NanotraceHR::Tracer tracer{"get property type",
->>>>>>> f5fdafd3
                                category(),
                                keyValue("property declaration id", m_id)};
 
@@ -4417,11 +4322,7 @@
         return {};
 
     using NanotraceHR::keyValue;
-<<<<<<< HEAD
-    NanotraceHR::Tracer tracer{"get property owner type "_t,
-=======
     NanotraceHR::Tracer tracer{"get property owner type ",
->>>>>>> f5fdafd3
                                category(),
                                keyValue("property declaration id", m_id)};
 
