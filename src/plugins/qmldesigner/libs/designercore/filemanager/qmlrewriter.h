--- conflicted
+++ resolved
@@ -56,17 +56,11 @@
     static QmlJS::AST::UiObjectMemberList *searchMemberToInsertAfter(
         QmlJS::AST::UiObjectMemberList *members,
         PropertyNameView propertyName,
-<<<<<<< HEAD
-        const PropertyNameList &propertyOrder);
-    static QmlJS::AST::UiObjectMemberList *searchChildrenToInsertAfter(
-        QmlJS::AST::UiObjectMemberList *members, const PropertyNameList &propertyOrder, int pos = -1);
-=======
         Utils::span<const PropertyNameView> propertyOrder);
     static QmlJS::AST::UiObjectMemberList *searchChildrenToInsertAfter(
         QmlJS::AST::UiObjectMemberList *members,
         Utils::span<const PropertyNameView> propertyOrder,
         int pos = -1);
->>>>>>> 77b2c68f
 
 protected:
     bool didRewriting() const
