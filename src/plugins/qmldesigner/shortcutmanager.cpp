--- conflicted
+++ resolved
@@ -232,12 +232,10 @@
     connect(Core::ICore::instance(), &Core::ICore::contextChanged, this, [&](const Core::Context &context) {
         isMatBrowserActive = context.contains(Constants::C_QMLMATERIALBROWSER);
         isAssetsLibraryActive = context.contains(Constants::C_QMLASSETSLIBRARY);
-        isCollectionEditorActive = context.contains(Constants::C_QMLCOLLECTIONEDITOR);
 
         if (!context.contains(Constants::C_QMLFORMEDITOR) && !context.contains(Constants::C_QMLEDITOR3D)
          && !context.contains(Constants::C_QMLNAVIGATOR)) {
-            m_deleteAction.setEnabled(isMatBrowserActive || isAssetsLibraryActive
-                                      || isCollectionEditorActive);
+            m_deleteAction.setEnabled(isMatBrowserActive || isAssetsLibraryActive);
             m_cutAction.setEnabled(false);
             m_copyAction.setEnabled(false);
             m_pasteAction.setEnabled(false);
@@ -294,11 +292,6 @@
         actionManager.view()->emitCustomNotification("delete_selected_material");
     else if (isAssetsLibraryActive)
         actionManager.view()->emitCustomNotification("delete_selected_assets");
-<<<<<<< HEAD
-    else if (isCollectionEditorActive)
-        actionManager.view()->emitCustomNotification("delete_selected_collection");
-=======
->>>>>>> 8790cbc9
     else if (currentDesignDocument())
         currentDesignDocument()->deleteSelected();
 }
