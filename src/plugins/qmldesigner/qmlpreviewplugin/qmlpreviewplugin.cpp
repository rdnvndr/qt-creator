// Copyright (C) 2019 The Qt Company Ltd.
// SPDX-License-Identifier: LicenseRef-Qt-Commercial OR GPL-3.0-only WITH Qt-GPL-exception-1.0

#include "qmlpreviewplugin.h"
#include "qmlpreviewactions.h"

#include <actioninterface.h>
#include <componentcore_constants.h>
#include <designeractionmanager.h>
#include <modelnodecontextmenu_helper.h>
#include <viewmanager.h>
#include <zoomaction.h>
#include <qmldesignerplugin.h>

#include <extensionsystem/pluginmanager.h>
#include <extensionsystem/pluginspec.h>

#include <utils/algorithm.h>
#include <utils/qtcassert.h>
#include <utils/utilsicons.h>

#include <projectexplorer/projectexplorer.h>
#include <projectexplorer/runconfiguration.h>
#include <projectexplorer/runcontrol.h>

namespace QmlPreview {
using QmlPreviewRunControlList = QList<ProjectExplorer::RunControl *>;
}

Q_DECLARE_METATYPE(QmlPreview::QmlPreviewRunControlList)

namespace QmlDesigner {
static QObject *s_previewPlugin = nullptr;

QmlPreviewWidgetPlugin::QmlPreviewWidgetPlugin()
{
    DesignerActionManager &designerActionManager =
            QmlDesignerPlugin::instance()->designerActionManager();
    auto previewAction = new QmlPreviewAction();
    designerActionManager.addDesignerAction(new ActionGroup(
                                                QString(),
                                                ComponentCoreConstants::qmlPreviewCategory,
<<<<<<< HEAD
=======
                                                {},
>>>>>>> a61f8b02
                                                ComponentCoreConstants::Priorities::QmlPreviewCategory,
                                                &SelectionContextFunctors::always));
    s_previewPlugin = getPreviewPlugin();

    if (s_previewPlugin) {
        bool connected = connect(s_previewPlugin, SIGNAL(runningPreviewsChanged(const QmlPreviewRunControlList &)),
                this, SLOT(handleRunningPreviews()));
        QTC_ASSERT(connected, qWarning() << "something wrong with the runningPreviewsChanged signal");
    }

    designerActionManager.addDesignerAction(previewAction);

    auto zoomAction = new ZoomPreviewAction;
    designerActionManager.addDesignerAction(zoomAction);

    auto separator = new SeperatorDesignerAction(ComponentCoreConstants::qmlPreviewCategory, 0);
    designerActionManager.addDesignerAction(separator);

    m_previewToggleAction = previewAction->defaultAction();

    if (s_previewPlugin) {
        auto fpsAction = new FpsAction;
        designerActionManager.addDesignerAction(fpsAction);
        bool hasFpsHandler =
            s_previewPlugin->setProperty("fpsHandler", QVariant::fromValue<QmlPreview::QmlPreviewFpsHandler>(FpsLabelAction::fpsHandler));
        QTC_CHECK(hasFpsHandler);
        auto switchLanguageAction = new SwitchLanguageAction;
        designerActionManager.addDesignerAction(switchLanguageAction);
    }
}

QString QmlPreviewWidgetPlugin::pluginName() const
{
    return QLatin1String("QmlPreviewPlugin");
}

void QmlPreviewWidgetPlugin::stopAllRunControls()
{
    QTC_ASSERT(s_previewPlugin, return);

    const QVariant variant = s_previewPlugin->property("runningPreviews");
    auto runControls = variant.value<QmlPreview::QmlPreviewRunControlList>();

    for (ProjectExplorer::RunControl *runControl : runControls)
        runControl->initiateStop();

}

void QmlPreviewWidgetPlugin::handleRunningPreviews()
{
    QTC_ASSERT(s_previewPlugin, return);

    const QVariant variant = s_previewPlugin->property("runningPreviews");
    if (variant.isValid()) {
        // the QmlPreview::QmlPreviewRunControlList type have to be available and used in the qmlpreview plugin
        QTC_ASSERT(variant.canConvert<QmlPreview::QmlPreviewRunControlList>(), return);
        auto runControls = variant.value<QmlPreview::QmlPreviewRunControlList>();
        m_previewToggleAction->setChecked(!runControls.isEmpty());
        if (runControls.isEmpty())
            FpsLabelAction::cleanFpsCounter();
    }
}

QString QmlPreviewWidgetPlugin::metaInfo() const
{
    return QLatin1String(":/qmlpreviewplugin/qmlpreview.metainfo");
}

void QmlPreviewWidgetPlugin::setQmlFile()
{
    if (s_previewPlugin) {
        const Utils::FilePath qmlFileName =
                QmlDesignerPlugin::instance()->currentDesignDocument()->fileName();
        bool hasPreviewedFile =
            s_previewPlugin->setProperty("previewedFile", qmlFileName.toString());
        QTC_CHECK(hasPreviewedFile);
    }
}

float QmlPreviewWidgetPlugin::zoomFactor()
{
    QVariant zoomFactorVariant = 1.0;
    if (s_previewPlugin && !s_previewPlugin->property("zoomFactor").isNull())
        zoomFactorVariant = s_previewPlugin->property("zoomFactor");
    return zoomFactorVariant.toFloat();
}

void QmlPreviewWidgetPlugin::setZoomFactor(float zoomFactor)
{
    if (auto s_previewPlugin = getPreviewPlugin()) {
        bool hasZoomFactor = s_previewPlugin->setProperty("zoomFactor", zoomFactor);
        QTC_CHECK(hasZoomFactor);
    }
}

void QmlPreviewWidgetPlugin::setLanguageLocale(const QString &locale)
{
    if (auto s_previewPlugin = getPreviewPlugin()) {
        bool hasLocaleIsoCode = s_previewPlugin->setProperty("localeIsoCode", locale);
        QTC_CHECK(hasLocaleIsoCode);
    }
}

QObject *QmlPreviewWidgetPlugin::getPreviewPlugin()
{
    const QVector<ExtensionSystem::PluginSpec *> &specs = ExtensionSystem::PluginManager::plugins();
    const auto pluginIt = std::find_if(specs.cbegin(), specs.cend(),
                                 [](const ExtensionSystem::PluginSpec *p) {
        return p->name() == "QmlPreview";
    });

    if (pluginIt != specs.cend())
        return (*pluginIt)->plugin();

    return nullptr;
}

} // namespace QmlDesigner<|MERGE_RESOLUTION|>--- conflicted
+++ resolved
@@ -40,10 +40,7 @@
     designerActionManager.addDesignerAction(new ActionGroup(
                                                 QString(),
                                                 ComponentCoreConstants::qmlPreviewCategory,
-<<<<<<< HEAD
-=======
                                                 {},
->>>>>>> a61f8b02
                                                 ComponentCoreConstants::Priorities::QmlPreviewCategory,
                                                 &SelectionContextFunctors::always));
     s_previewPlugin = getPreviewPlugin();
