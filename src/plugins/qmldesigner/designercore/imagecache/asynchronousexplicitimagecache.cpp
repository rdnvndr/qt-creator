// Copyright (C) 2020 The Qt Company Ltd.
// SPDX-License-Identifier: LicenseRef-Qt-Commercial OR GPL-3.0-only WITH Qt-GPL-exception-1.0

#include "asynchronousexplicitimagecache.h"

#include "imagecachestorage.h"

#include <thread>

namespace QmlDesigner {

AsynchronousExplicitImageCache::AsynchronousExplicitImageCache(ImageCacheStorageInterface &storage)
    : m_storage(storage)
{
    m_backgroundThread = std::thread{[this] {
        while (isRunning()) {
            if (auto entry = getEntry(); entry) {
                request(entry->name,
                        entry->extraId,
                        entry->requestType,
                        std::move(entry->captureCallback),
                        std::move(entry->abortCallback),
                        m_storage);
            }

            waitForEntries();
        }
    }};
}

AsynchronousExplicitImageCache::~AsynchronousExplicitImageCache()
{
    clean();
    wait();
}

void AsynchronousExplicitImageCache::request(Utils::SmallStringView name,
                                             Utils::SmallStringView extraId,
                                             AsynchronousExplicitImageCache::RequestType requestType,
                                             ImageCache::CaptureImageCallback captureCallback,
                                             ImageCache::AbortCallback abortCallback,
                                             ImageCacheStorageInterface &storage)
{
    const auto id = extraId.empty() ? Utils::PathString{name}
                                    : Utils::PathString::join({name, "+", extraId});

    auto requestImageFromStorage = [&](RequestType requestType) {
        switch (requestType) {
        case RequestType::Image:
            return storage.fetchImage(id, Sqlite::TimeStamp{});
        case RequestType::MidSizeImage:
            return storage.fetchMidSizeImage(id, Sqlite::TimeStamp{});
        case RequestType::SmallImage:
            return storage.fetchSmallImage(id, Sqlite::TimeStamp{});
        default:
            break;
        }

        return storage.fetchImage(id, Sqlite::TimeStamp{});
    };
    const auto entry = requestImageFromStorage(requestType);

    if (entry) {
        if (entry->isNull())
            abortCallback(ImageCache::AbortReason::Failed);
        else
            captureCallback(*entry);
    } else {
        abortCallback(ImageCache::AbortReason::NoEntry);
    }
}

void AsynchronousExplicitImageCache::wait()
{
    stopThread();
    m_condition.notify_all();
    if (m_backgroundThread.joinable())
        m_backgroundThread.join();
}

void AsynchronousExplicitImageCache::requestImage(Utils::SmallStringView name,
                                                  ImageCache::CaptureImageCallback captureCallback,
                                                  ImageCache::AbortCallback abortCallback,
                                                  Utils::SmallStringView extraId)
{
    addEntry(name, extraId, std::move(captureCallback), std::move(abortCallback), RequestType::Image);
    m_condition.notify_all();
}

void AsynchronousExplicitImageCache::requestMidSizeImage(Utils::SmallStringView name,
                                                         ImageCache::CaptureImageCallback captureCallback,
                                                         ImageCache::AbortCallback abortCallback,
                                                         Utils::SmallStringView extraId)
{
    addEntry(name, extraId, std::move(captureCallback), std::move(abortCallback), RequestType::MidSizeImage);
    m_condition.notify_all();
}

<<<<<<< HEAD
void AsynchronousExplicitImageCache::requestMidSizeImage(Utils::PathString name,
                                                         ImageCache::CaptureImageCallback captureCallback,
                                                         ImageCache::AbortCallback abortCallback,
                                                         Utils::SmallString extraId)
{
    addEntry(std::move(name),
             std::move(extraId),
             std::move(captureCallback),
             std::move(abortCallback),
             RequestType::MidSizeImage);
    m_condition.notify_all();
}

void AsynchronousExplicitImageCache::requestSmallImage(Utils::PathString name,
=======
void AsynchronousExplicitImageCache::requestSmallImage(Utils::SmallStringView name,
>>>>>>> df7398e2
                                                       ImageCache::CaptureImageCallback captureCallback,
                                                       ImageCache::AbortCallback abortCallback,
                                                       Utils::SmallStringView extraId)
{
    addEntry(name, extraId, std::move(captureCallback), std::move(abortCallback), RequestType::SmallImage);
    m_condition.notify_all();
}

void AsynchronousExplicitImageCache::clean()
{
    clearEntries();
}

std::optional<AsynchronousExplicitImageCache::RequestEntry> AsynchronousExplicitImageCache::getEntry()
{
    std::unique_lock lock{m_mutex};

    if (m_requestEntries.empty())
        return {};

    RequestEntry entry = m_requestEntries.front();
    m_requestEntries.pop_front();

    return {entry};
}

void AsynchronousExplicitImageCache::addEntry(Utils::PathString &&name,
                                              Utils::SmallString &&extraId,
                                              ImageCache::CaptureImageCallback &&captureCallback,
                                              ImageCache::AbortCallback &&abortCallback,
                                              RequestType requestType)
{
    std::unique_lock lock{m_mutex};

    m_requestEntries.emplace_back(std::move(name),
                                  std::move(extraId),
                                  std::move(captureCallback),
                                  std::move(abortCallback),
                                  requestType);
}

void AsynchronousExplicitImageCache::clearEntries()
{
    std::unique_lock lock{m_mutex};
    for (RequestEntry &entry : m_requestEntries)
        entry.abortCallback(ImageCache::AbortReason::Abort);
    m_requestEntries.clear();
}

void AsynchronousExplicitImageCache::waitForEntries()
{
    std::unique_lock lock{m_mutex};
    if (m_requestEntries.empty())
        m_condition.wait(lock, [&] { return m_requestEntries.size() || m_finishing; });
}

void AsynchronousExplicitImageCache::stopThread()
{
    std::unique_lock lock{m_mutex};
    m_finishing = true;
}

bool AsynchronousExplicitImageCache::isRunning()
{
    std::unique_lock lock{m_mutex};
    return !m_finishing || m_requestEntries.size();
}

} // namespace QmlDesigner<|MERGE_RESOLUTION|>--- conflicted
+++ resolved
@@ -96,24 +96,7 @@
     m_condition.notify_all();
 }
 
-<<<<<<< HEAD
-void AsynchronousExplicitImageCache::requestMidSizeImage(Utils::PathString name,
-                                                         ImageCache::CaptureImageCallback captureCallback,
-                                                         ImageCache::AbortCallback abortCallback,
-                                                         Utils::SmallString extraId)
-{
-    addEntry(std::move(name),
-             std::move(extraId),
-             std::move(captureCallback),
-             std::move(abortCallback),
-             RequestType::MidSizeImage);
-    m_condition.notify_all();
-}
-
-void AsynchronousExplicitImageCache::requestSmallImage(Utils::PathString name,
-=======
 void AsynchronousExplicitImageCache::requestSmallImage(Utils::SmallStringView name,
->>>>>>> df7398e2
                                                        ImageCache::CaptureImageCallback captureCallback,
                                                        ImageCache::AbortCallback abortCallback,
                                                        Utils::SmallStringView extraId)
