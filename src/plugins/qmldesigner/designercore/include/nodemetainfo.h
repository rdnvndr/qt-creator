--- conflicted
+++ resolved
@@ -28,11 +28,8 @@
 class Model;
 class AbstractProperty;
 class NodeMetaInfoPrivate;
-<<<<<<< HEAD
-=======
 
 enum class MetaInfoType { None, Reference, Value, Sequence };
->>>>>>> 3473d9d3
 
 class QMLDESIGNERCORE_EXPORT NodeMetaInfo
 {
@@ -57,11 +54,8 @@
     explicit operator bool() const { return isValid(); }
 
     TypeId id() const { return m_typeId; }
-<<<<<<< HEAD
-=======
 
     MetaInfoType type() const;
->>>>>>> 3473d9d3
     bool isFileComponent() const;
     bool isProjectComponent() const;
     bool isInProjectModule() const;
