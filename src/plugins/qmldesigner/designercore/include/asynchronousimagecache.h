--- conflicted
+++ resolved
@@ -33,21 +33,12 @@
                       ImageCache::AbortCallback abortCallback,
                       Utils::SmallStringView extraId = {},
                       ImageCache::AuxiliaryData auxiliaryData = {}) override;
-<<<<<<< HEAD
-    void requestMidSizeImage(Utils::PathString name,
-                             ImageCache::CaptureImageCallback captureCallback,
-                             ImageCache::AbortCallback abortCallback,
-                             Utils::SmallString extraId = {},
-                             ImageCache::AuxiliaryData auxiliaryData = {}) override;
-    void requestSmallImage(Utils::PathString name,
-=======
     void requestMidSizeImage(Utils::SmallStringView name,
                              ImageCache::CaptureImageCallback captureCallback,
                              ImageCache::AbortCallback abortCallback,
                              Utils::SmallStringView extraId = {},
                              ImageCache::AuxiliaryData auxiliaryData = {}) override;
     void requestSmallImage(Utils::SmallStringView name,
->>>>>>> df7398e2
                            ImageCache::CaptureImageCallback captureCallback,
                            ImageCache::AbortCallback abortCallback,
                            Utils::SmallStringView extraId = {},
