--- conflicted
+++ resolved
@@ -31,13 +31,8 @@
     virtual void addObserver(ProjectStorageObserver *observer) = 0;
     virtual void removeObserver(ProjectStorageObserver *observer) = 0;
 
-<<<<<<< HEAD
-    virtual ModuleId moduleId(::Utils::SmallStringView name) const = 0;
-    virtual Utils::SmallString moduleName(ModuleId moduleId) const = 0;
-=======
     virtual ModuleId moduleId(::Utils::SmallStringView name, Storage::ModuleKind kind) const = 0;
     virtual QmlDesigner::Storage::Module module(ModuleId moduleId) const = 0;
->>>>>>> 8790cbc9
     virtual std::optional<Storage::Info::PropertyDeclaration>
     propertyDeclaration(PropertyDeclarationId propertyDeclarationId) const = 0;
     virtual TypeId typeId(ModuleId moduleId,
