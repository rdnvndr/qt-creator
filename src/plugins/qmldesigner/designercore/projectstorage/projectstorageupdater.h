// Copyright (C) 2017 The Qt Company Ltd.
// SPDX-License-Identifier: LicenseRef-Qt-Commercial OR GPL-3.0-only WITH Qt-GPL-exception-1.0

#pragma once

#include "filestatus.h"
#include "nonlockingmutex.h"
#include "projectstorageids.h"
#include "projectstoragepathwatchernotifierinterface.h"
#include "projectstoragepathwatchertypes.h"
#include "projectstoragetypes.h"

#include <qmljs/parser/qmldirparser_p.h>

#include <QStringList>

#include <vector>

namespace Sqlite {
class Database;
}

namespace QmlDesigner {
class FileSystemInterface;
class ProjectStorageInterface;
template<typename ProjectStorage, typename Mutex>
class SourcePathCache;
class FileStatusCache;
template<typename Database>
class ProjectStorage;
class QmlDocumentParserInterface;
class QmlTypesParserInterface;

<<<<<<< HEAD
class ProjectStorageUpdater : public ProjectStoragePathWatcherNotifierInterface
=======
class ProjectStorageUpdater
>>>>>>> f7639f45
{
public:
    using PathCache = SourcePathCache<ProjectStorage<Sqlite::Database>, NonLockingMutex>;

    ProjectStorageUpdater(FileSystemInterface &fileSystem,
                          ProjectStorageInterface &projectStorage,
                          FileStatusCache &fileStatusCache,
                          PathCache &pathCache,
                          QmlDocumentParserInterface &qmlDocumentParser,
                          QmlTypesParserInterface &qmlTypesParser,
                          class ProjectStoragePathWatcherInterface &pathWatcher)
        : m_fileSystem{fileSystem}
        , m_projectStorage{projectStorage}
        , m_fileStatusCache{fileStatusCache}
        , m_pathCache{pathCache}
        , m_qmlDocumentParser{qmlDocumentParser}
        , m_qmlTypesParser{qmlTypesParser}
        , m_pathWatcher{pathWatcher}
    {}

<<<<<<< HEAD
    void update(QStringList directories,
                QStringList qmlTypesPaths,
                ProjectPartId projectPartId = ProjectPartId{});
    void pathsWithIdsChanged(const std::vector<IdPaths> &idPaths) override;
    void pathsChanged(const SourceIds &filePathIds) override;

    struct Component
    {
        Utils::SmallString fileName;
        Utils::SmallString typeName;
        ModuleId moduleId;
        int majorVersion = -1;
        int minorVersion = -1;
    };

    using Components = std::vector<Component>;

    class ComponentRange
    {
    public:
        using const_iterator = Components::const_iterator;

        ComponentRange(const_iterator begin, const_iterator end)
            : m_begin{begin}
            , m_end{end}
        {}

        std::size_t size() const { return static_cast<std::size_t>(std::distance(m_begin, m_end)); }

        const_iterator begin() const { return m_begin; }
        const_iterator end() const { return m_end; }

    private:
        const_iterator m_begin;
        const_iterator m_end;
    };

=======
    void update(QStringList directories, QStringList qmlTypesPaths);
    void pathsWithIdsChanged(const std::vector<IdPaths> &idPaths);

    struct Component
    {
        Utils::SmallString fileName;
        Utils::SmallString typeName;
        ModuleId moduleId;
        int majorVersion = -1;
        int minorVersion = -1;
    };

    using Components = std::vector<Component>;

    class ComponentRange
    {
    public:
        using const_iterator = Components::const_iterator;

        ComponentRange(const_iterator begin, const_iterator end)
            : m_begin{begin}
            , m_end{end}
        {}

        std::size_t size() const { return static_cast<std::size_t>(std::distance(m_begin, m_end)); }

        const_iterator begin() const { return m_begin; }
        const_iterator end() const { return m_end; }

    private:
        const_iterator m_begin;
        const_iterator m_end;
    };

>>>>>>> f7639f45
    enum class FileState {
        NotChanged,
        Changed,
        NotExists,
    };

private:
<<<<<<< HEAD
    void updateQmlTypes(const QStringList &qmlTypesPaths,
                        Storage::Synchronization::SynchronizationPackage &package,
                        SourceIds &notUpdatedFileStatusSourceIds,
                        SourceIds &notUpdatedSourceIds,
                        SourceIds &watchedQmltypesSourceIds);
    void updateDirectories(const QStringList &directories,
                           Storage::Synchronization::SynchronizationPackage &package,
                           SourceIds &notUpdatedFileStatusSourceIds,
                           SourceIds &notUpdatedSourceIds,
                           SourceIds &watchedDirectorySourceIds,
                           SourceIds &watchedQmldirSourceIds,
                           SourceIds &watchedQmlSourceIds,
                           SourceIds &watchedQmltypesSourceIds);
=======

    void updateQmlTypes(const QStringList &qmlTypesPaths,
                        Storage::Synchronization::SynchronizationPackage &package,
                        SourceIds &notUpdatedFileStatusSourceIds,
                        SourceIds &notUpdatedSourceIds);
    void updateDirectories(const QStringList &directories,
                           Storage::Synchronization::SynchronizationPackage &package,
                           SourceIds &notUpdatedFileStatusSourceIds,
                           SourceIds &notUpdatedSourceIds);
>>>>>>> f7639f45

    void parseTypeInfos(const QStringList &typeInfos,
                        const QList<QmlDirParser::Import> &qmldirDependencies,
                        const QList<QmlDirParser::Import> &qmldirImports,
                        SourceId directorySourceId,
                        Utils::SmallStringView directoryPath,
                        ModuleId moduleId,
                        Storage::Synchronization::SynchronizationPackage &package,
                        SourceIds &notUpdatedFileStatusSourceIds,
<<<<<<< HEAD
                        SourceIds &notUpdatedSourceIds,
                        SourceIds &watchedQmlSourceIds);
=======
                        SourceIds &notUpdatedSourceIds);
>>>>>>> f7639f45
    void parseProjectDatas(const Storage::Synchronization::ProjectDatas &projectDatas,
                           Storage::Synchronization::SynchronizationPackage &package,
                           SourceIds &notUpdatedFileStatusSourceIds,
                           SourceIds &notUpdatedSourceIds,
<<<<<<< HEAD
                           Utils::SmallStringView directoryPath,
                           SourceIds &watchedQmlSourceIds,
                           SourceIds &watchedQmltypesSourceIds);
=======
                           Utils::SmallStringView directoryPath);
>>>>>>> f7639f45
    FileState parseTypeInfo(const Storage::Synchronization::ProjectData &projectData,
                            Utils::SmallStringView qmltypesPath,
                            Storage::Synchronization::SynchronizationPackage &package,
                            SourceIds &notUpdatedFileStatusSourceIds,
                            SourceIds &notUpdatedSourceIds);
    void parseQmlComponents(Components components,
<<<<<<< HEAD
                            SourceId directorySourceId,
                            SourceContextId directoryId,
                            Storage::Synchronization::SynchronizationPackage &package,
                            SourceIds &notUpdatedFileStatusSourceIds,
                            SourceIds &notUpdatedSourceIds,
                            SourceIds &watchedQmlSourceIds,
                            FileState qmldirState);
    void parseQmlComponent(Utils::SmallStringView fileName,
                           Utils::SmallStringView directory,
                           Storage::Synchronization::ExportedTypes exportedTypes,
                           SourceId directorySourceId,
=======
                            SourceId qmldirSourceId,
                            SourceContextId directoryId,
                            Storage::Synchronization::SynchronizationPackage &package,
                            SourceIds &notUpdatedFileStatusSourceIds);
    void parseQmlComponent(Utils::SmallStringView fileName,
                           Utils::SmallStringView directory,
                           Storage::Synchronization::ExportedTypes exportedTypes,
                           SourceId qmldirSourceId,
>>>>>>> f7639f45
                           Storage::Synchronization::SynchronizationPackage &package,
                           SourceIds &notUpdatedFileStatusSourceIds,
                           SourceIds &notUpdatedSourceIds,
                           SourceIds &watchedQmlSourceIds,
                           FileState qmldirState);
    void parseQmlComponent(Utils::SmallStringView fileName,
                           Utils::SmallStringView filePath,
                           Utils::SmallStringView directoryPath,
                           SourceId sourceId,
                           Storage::Synchronization::SynchronizationPackage &package,
                           SourceIds &notUpdatedFileStatusSourceIds);

    FileState fileState(SourceId sourceId,
                        FileStatuses &fileStatuses,
                        SourceIds &updatedSourceIds,
                        SourceIds &notUpdatedSourceIds) const;

private:
    FileSystemInterface &m_fileSystem;
    ProjectStorageInterface &m_projectStorage;
    FileStatusCache &m_fileStatusCache;
    PathCache &m_pathCache;
    QmlDocumentParserInterface &m_qmlDocumentParser;
    QmlTypesParserInterface &m_qmlTypesParser;
    ProjectStoragePathWatcherInterface &m_pathWatcher;
};

} // namespace QmlDesigner<|MERGE_RESOLUTION|>--- conflicted
+++ resolved
@@ -31,11 +31,7 @@
 class QmlDocumentParserInterface;
 class QmlTypesParserInterface;
 
-<<<<<<< HEAD
 class ProjectStorageUpdater : public ProjectStoragePathWatcherNotifierInterface
-=======
-class ProjectStorageUpdater
->>>>>>> f7639f45
 {
 public:
     using PathCache = SourcePathCache<ProjectStorage<Sqlite::Database>, NonLockingMutex>;
@@ -56,7 +52,6 @@
         , m_pathWatcher{pathWatcher}
     {}
 
-<<<<<<< HEAD
     void update(QStringList directories,
                 QStringList qmlTypesPaths,
                 ProjectPartId projectPartId = ProjectPartId{});
@@ -94,42 +89,6 @@
         const_iterator m_end;
     };
 
-=======
-    void update(QStringList directories, QStringList qmlTypesPaths);
-    void pathsWithIdsChanged(const std::vector<IdPaths> &idPaths);
-
-    struct Component
-    {
-        Utils::SmallString fileName;
-        Utils::SmallString typeName;
-        ModuleId moduleId;
-        int majorVersion = -1;
-        int minorVersion = -1;
-    };
-
-    using Components = std::vector<Component>;
-
-    class ComponentRange
-    {
-    public:
-        using const_iterator = Components::const_iterator;
-
-        ComponentRange(const_iterator begin, const_iterator end)
-            : m_begin{begin}
-            , m_end{end}
-        {}
-
-        std::size_t size() const { return static_cast<std::size_t>(std::distance(m_begin, m_end)); }
-
-        const_iterator begin() const { return m_begin; }
-        const_iterator end() const { return m_end; }
-
-    private:
-        const_iterator m_begin;
-        const_iterator m_end;
-    };
-
->>>>>>> f7639f45
     enum class FileState {
         NotChanged,
         Changed,
@@ -137,7 +96,6 @@
     };
 
 private:
-<<<<<<< HEAD
     void updateQmlTypes(const QStringList &qmlTypesPaths,
                         Storage::Synchronization::SynchronizationPackage &package,
                         SourceIds &notUpdatedFileStatusSourceIds,
@@ -151,17 +109,6 @@
                            SourceIds &watchedQmldirSourceIds,
                            SourceIds &watchedQmlSourceIds,
                            SourceIds &watchedQmltypesSourceIds);
-=======
-
-    void updateQmlTypes(const QStringList &qmlTypesPaths,
-                        Storage::Synchronization::SynchronizationPackage &package,
-                        SourceIds &notUpdatedFileStatusSourceIds,
-                        SourceIds &notUpdatedSourceIds);
-    void updateDirectories(const QStringList &directories,
-                           Storage::Synchronization::SynchronizationPackage &package,
-                           SourceIds &notUpdatedFileStatusSourceIds,
-                           SourceIds &notUpdatedSourceIds);
->>>>>>> f7639f45
 
     void parseTypeInfos(const QStringList &typeInfos,
                         const QList<QmlDirParser::Import> &qmldirDependencies,
@@ -171,30 +118,21 @@
                         ModuleId moduleId,
                         Storage::Synchronization::SynchronizationPackage &package,
                         SourceIds &notUpdatedFileStatusSourceIds,
-<<<<<<< HEAD
                         SourceIds &notUpdatedSourceIds,
                         SourceIds &watchedQmlSourceIds);
-=======
-                        SourceIds &notUpdatedSourceIds);
->>>>>>> f7639f45
     void parseProjectDatas(const Storage::Synchronization::ProjectDatas &projectDatas,
                            Storage::Synchronization::SynchronizationPackage &package,
                            SourceIds &notUpdatedFileStatusSourceIds,
                            SourceIds &notUpdatedSourceIds,
-<<<<<<< HEAD
                            Utils::SmallStringView directoryPath,
                            SourceIds &watchedQmlSourceIds,
                            SourceIds &watchedQmltypesSourceIds);
-=======
-                           Utils::SmallStringView directoryPath);
->>>>>>> f7639f45
     FileState parseTypeInfo(const Storage::Synchronization::ProjectData &projectData,
                             Utils::SmallStringView qmltypesPath,
                             Storage::Synchronization::SynchronizationPackage &package,
                             SourceIds &notUpdatedFileStatusSourceIds,
                             SourceIds &notUpdatedSourceIds);
     void parseQmlComponents(Components components,
-<<<<<<< HEAD
                             SourceId directorySourceId,
                             SourceContextId directoryId,
                             Storage::Synchronization::SynchronizationPackage &package,
@@ -206,16 +144,6 @@
                            Utils::SmallStringView directory,
                            Storage::Synchronization::ExportedTypes exportedTypes,
                            SourceId directorySourceId,
-=======
-                            SourceId qmldirSourceId,
-                            SourceContextId directoryId,
-                            Storage::Synchronization::SynchronizationPackage &package,
-                            SourceIds &notUpdatedFileStatusSourceIds);
-    void parseQmlComponent(Utils::SmallStringView fileName,
-                           Utils::SmallStringView directory,
-                           Storage::Synchronization::ExportedTypes exportedTypes,
-                           SourceId qmldirSourceId,
->>>>>>> f7639f45
                            Storage::Synchronization::SynchronizationPackage &package,
                            SourceIds &notUpdatedFileStatusSourceIds,
                            SourceIds &notUpdatedSourceIds,
