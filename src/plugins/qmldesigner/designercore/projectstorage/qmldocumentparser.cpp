--- conflicted
+++ resolved
@@ -10,11 +10,7 @@
 
 #include <sqlitedatabase.h>
 
-<<<<<<< HEAD
-#ifdef QDS_HAS_QMLDOM
-=======
 #ifdef QDS_BUILD_QMLPARSER
->>>>>>> df7398e2
 #include <private/qqmldomtop_p.h>
 #endif
 
