--- conflicted
+++ resolved
@@ -173,16 +173,10 @@
     return createQmlItemNodeForEffect(view, parentProperty, effectPath, isLayerEffect);
 }
 
-<<<<<<< HEAD
-void QmlItemNode::createQmlItemNodeForEffect(AbstractView *view,
-                                             const QmlItemNode &parentNode,
-                                             const QString &effectName)
-=======
 QmlItemNode QmlItemNode::createQmlItemNodeForEffect(AbstractView *view,
                                                     NodeAbstractProperty parentProperty,
                                                     const QString &effectPath,
                                                     bool isLayerEffect)
->>>>>>> 249c3561
 {
     QmlItemNode newQmlItemNode;
 
@@ -196,18 +190,8 @@
             QTC_ASSERT(false, return);
         }
 
-<<<<<<< HEAD
-    QmlDesigner::Import import = Import::createLibraryImport("Effects." + effectName, "1.0");
-    try {
-        if (!view->model()->hasImport(import, true, true))
-            view->model()->changeImports({import}, {});
-    } catch (const Exception &) {
-        QTC_ASSERT(false, return);
-    }
-=======
         TypeName type(effectName.toUtf8());
         newQmlItemNode = QmlItemNode(view->createModelNode(type, -1, -1));
->>>>>>> 249c3561
 
         placeEffectNode(parentProperty, newQmlItemNode, isLayerEffect);
     };
@@ -221,8 +205,6 @@
         ModelNode oldEffect = parentProperty.toNodeProperty().modelNode();
         QmlObjectNode(oldEffect).destroy();
     }
-<<<<<<< HEAD
-=======
 
     parentProperty.reparentHere(effectNode);
 
@@ -232,7 +214,6 @@
     } else {
         parentProperty.parentModelNode().variantProperty("layer.enabled").setValue(true);
     }
->>>>>>> 249c3561
 }
 
 bool QmlItemNode::isValid() const
