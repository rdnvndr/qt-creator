--- conflicted
+++ resolved
@@ -283,13 +283,8 @@
     if (!isValid())
         return PropertyType::None;
 
-<<<<<<< HEAD
-    if (internalNode()->hasProperty(name()))
-        return internalNode()->property(name())->propertyType();
-=======
     if (auto property = internalNode()->property(name()))
         return property->propertyType();
->>>>>>> 3473d9d3
 
     return PropertyType::None;
 }
