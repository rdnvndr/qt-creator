// Copyright (C) 2016 The Qt Company Ltd.
// SPDX-License-Identifier: LicenseRef-Qt-Commercial OR GPL-3.0-only WITH Qt-GPL-exception-1.0

#include "modelnode.h"

#include "annotation.h"
#include "bindingproperty.h"
#include "internalnode_p.h"
#include "model_p.h"
#include "nodeabstractproperty.h"
#include "nodelistproperty.h"
#include "nodeproperty.h"
#include "signalhandlerproperty.h"
#include "variantproperty.h"

#include <auxiliarydataproperties.h>
#include <model.h>
#include <nodemetainfo.h>
#include <rewriterview.h>

#include <utils/algorithm.h>
#include <utils/ranges.h>

#include <QHash>
#include <QRegularExpression>
#include <QSet>
#include <QTextStream>

namespace QmlDesigner {
using namespace QmlDesigner::Internal;

/*!
\class QmlDesigner::ModelNode
\ingroup CoreModel
\brief The central class to access the node which can represent a widget, layout
            or other items. A Node is a part of a tree and has properties.

Conceptually ModelNode is an opaque handle to the internal data structures.

There is always a root model node in every QmlDesigner::Model:
\code
QmlDesigner::Model *model = QmlDesigner::Model::create();
QmlDesigner::ModelNode rootNode = model->rootNode();
\endcode

You can add a property to a node:
\code
childNode.addProperty("pos", QPoint(2, 12));
\endcode

All the manipulation functions are generating undo commands internally.
*/

/*! \brief internal constructor

*/
ModelNode::ModelNode(const InternalNodePointer &internalNode, Model *model, const AbstractView *view)
    : m_internalNode(internalNode)
    , m_model(model)
    , m_view(const_cast<AbstractView *>(view))
{}

ModelNode::ModelNode(const ModelNode &modelNode, AbstractView *view)
    : m_internalNode(modelNode.m_internalNode)
    , m_model(modelNode.model())
    , m_view(view)
{}
<<<<<<< HEAD

/*! \brief does nothing
*/
ModelNode::~ModelNode() = default;
=======
>>>>>>> 655ec9d9

/*! \brief returns the name of node which is a short cut to a property like objectName
\return name of the node
*/
QString ModelNode::id() const
{
    if (!isValid())
        return {};

    return m_internalNode->id;
}

QString ModelNode::validId()
{
    if (id().isEmpty())
        setIdWithRefactoring(model()->generateNewId(simplifiedTypeName()));

    return id();
}

static bool idIsQmlKeyWord(const QString &id)
{
    static const QSet<QString> keywords = {"as",         "break",    "case",    "catch",
                                           "continue",   "debugger", "default", "delete",
                                           "do",         "else",     "finally", "for",
                                           "function",   "if",       "import",  "in",
                                           "instanceof", "new",      "print",   "return",
                                           "switch",     "this",     "throw",   "try",
                                           "typeof",     "var",      "void",    "while",
                                           "with"};

    return keywords.contains(id);
}

static bool isIdToAvoid(const QString &id)
{
    static const QSet<QString> ids = {"top",       "bottom",     "left",    "right",
                                      "width",     "height",     "x",       "y",
                                      "opacity",   "parent",     "item",    "flow",
                                      "color",     "margin",     "padding", "border",
                                      "font",      "text",       "source",  "state",
                                      "visible",   "focus",      "data",    "clip",
                                      "layer",     "scale",      "enabled", "anchors",
                                      "texture",   "shaderInfo", "sprite",  "spriteSequence",
                                      "baseState", "rect"};

    return ids.contains(id);
}

static bool idContainsWrongLetter(const QString &id)
{
    static QRegularExpression idExpr(QStringLiteral("^[a-z_][a-zA-Z0-9_]*$"));
    return !id.contains(idExpr);
}

bool ModelNode::isValidId(const QString &id)
{
    return id.isEmpty() || (!idContainsWrongLetter(id) && !idIsQmlKeyWord(id) && !isIdToAvoid(id));
}

QString ModelNode::getIdValidityErrorMessage(const QString &id)
{
    if (isValidId(id))
        return {}; // valid

    if (id.at(0).isUpper())
        return QObject::tr("ID cannot start with an uppercase character (%1).").arg(id);

    if (id.at(0).isDigit())
        return QObject::tr("ID cannot start with a number (%1).").arg(id);

    if (id.contains(' '))
        return QObject::tr("ID cannot include whitespace (%1).").arg(id);

    if (idIsQmlKeyWord(id))
        return QObject::tr("%1 is a reserved QML keyword.").arg(id);

    if (isIdToAvoid(id))
        return QObject::tr("%1 is a reserved property keyword.").arg(id);

    return QObject::tr("ID includes invalid characters (%1).").arg(id);
}

bool ModelNode::hasId() const
{
    if (!isValid())
        return false;

    return !m_internalNode->id.isEmpty();
}

void ModelNode::setIdWithRefactoring(const QString &id)
{
    if (isValid()) {
        if (model()->rewriterView() && !id.isEmpty()
            && !m_internalNode->id.isEmpty()) { // refactor the id if they are not empty
            model()->rewriterView()->renameId(m_internalNode->id, id);
        } else {
            setIdWithoutRefactoring(id);
        }
    }
}

void ModelNode::setIdWithoutRefactoring(const QString &id)
{
    Internal::WriteLocker locker(m_model.data());
    if (!isValid())
        return;

    if (!isValidId(id))
        return;

    if (id == m_internalNode->id)
        return;

    if (model()->hasId(id))
        return;

    m_model.data()->d->changeNodeId(m_internalNode, id);
}

/*! \brief the fully-qualified type name of the node is represented as string
\return type of the node as a string
*/
TypeName ModelNode::type() const
{
    if (!isValid())
        return {};

    return m_internalNode->typeName;
}

/*! \brief minor number of the QML type
\return minor number
*/
int ModelNode::minorVersion() const
{
    if (!isValid())
        return {};

    return m_internalNode->minorVersion;
}

/*! \brief major number of the QML type
\return major number
*/
int ModelNode::majorVersion() const
{
    if (!isValid())
        return {};

    return m_internalNode->majorVersion;
}

/*! \return the short-hand type name of the node. */
QString ModelNode::simplifiedTypeName() const
{
    if (!isValid())
        return {};

    return QString::fromUtf8(type().split('.').constLast());
}

QString ModelNode::displayName() const
{
    if (hasId())
        return id();
    return simplifiedTypeName();
}

/*! \brief Returns whether the node is valid

A node is valid if its model still exists, and contains this node.
Also, the current state must be a valid one.

A node might become invalid if e.g. it or one of its ancestors is deleted.

\return is a node valid(true) or invalid(false)
*/
bool ModelNode::isValid() const
{
    return !m_model.isNull() && m_internalNode && m_internalNode->isValid;
}

/*!
  \brief Returns whether the root node of the model is one of the anchestors of this node.

  Will return true also for the root node itself.
  */
bool ModelNode::isInHierarchy() const
{
    if (!isValid())
        return false;
    if (isRootNode())
        return true;
    if (!hasParentProperty())
        return false;
    return parentProperty().parentModelNode().isInHierarchy();
}

/*!
  \brief Returns the property containing this node

  The NodeAbstractProperty is invalid if this ModelNode has no parent.
  NodeAbstractProperty can be a NodeProperty containing a single ModelNode, or
  a NodeListProperty.

  \return the property containing this ModelNode
  */
NodeAbstractProperty ModelNode::parentProperty() const
{
    if (!isValid())
        return {};

    if (!m_internalNode->parentProperty())
        return {};

    return NodeAbstractProperty(m_internalNode->parentProperty()->name(),
                                m_internalNode->parentProperty()->propertyOwner(),
                                m_model.data(),
                                view());
}

/*! \brief the command id is used to compress the some commands together.
\param newParentNode parent of this node will be set to this node
\param commandId integer which is used to descripe commands which should compressed together to one command

For example:
\code
node.setParentNode(parentNode1);
node.setParentNode(parentNode2, 212);
node.setParentNode(parentNode3, 212);
model->undoStack()->undo();
ModelNode parentNode4 = node.parentProperty().parentModelNode();
parentNode4 == parentNode1; -> true
\endcode

\see parentNode childNodes hasChildNodes Model::undo

*/

void ModelNode::setParentProperty(NodeAbstractProperty parent)
{
    if (!isValid())
        return;

    if (!parent.parentModelNode().isValid())
        return;

    if (*this == parent.parentModelNode())
        return;

    if (hasParentProperty() && parent == parentProperty())
        return;

    parent.reparentHere(*this);
}

void ModelNode::changeType(const TypeName &typeName, int majorVersion, int minorVersion)
{
    if (!isValid())
        return;

    model()->d->changeNodeType(m_internalNode, typeName, majorVersion, minorVersion);
}

void ModelNode::setParentProperty(const ModelNode &newParentNode, const PropertyName &propertyName)
{
    setParentProperty(newParentNode.nodeAbstractProperty(propertyName));
}

/*! \brief test if there is a parent for this node
\return true is this node has a parent
\see childNodes parentNode setParentNode hasChildNodes Model::undo
*/
bool ModelNode::hasParentProperty() const
{
    if (!isValid())
        return false;

    if (!m_internalNode->parentProperty())
        return false;

    return true;
}

/*!
  \brief Returns a BindingProperty

  Note that a valid BindingProperty is returned, if the ModelNode is valid,
  even if this property does not exist or is not a BindingProperty.
  Assigning an expression to this BindingProperty will create the property.

  \return BindingProperty named name
  */

BindingProperty ModelNode::bindingProperty(const PropertyName &name) const
{
    if (!isValid())
        return {};

    return BindingProperty(name, m_internalNode, model(), view());
}

SignalHandlerProperty ModelNode::signalHandlerProperty(const PropertyName &name) const
{
    if (!isValid())
        return {};

    return SignalHandlerProperty(name, m_internalNode, model(), view());
}

SignalDeclarationProperty ModelNode::signalDeclarationProperty(const PropertyName &name) const
{
    if (!isValid())
        return {};

    return SignalDeclarationProperty(name, m_internalNode, model(), view());
}

/*!
  \brief Returns a NodeProperty

  Note that a valid NodeProperty is returned, if the ModelNode is valid,
  even if this property does not exist or is not a NodeProperty.
  Assigning a ModelNode to this NodeProperty will create the property.

  \return NodeProperty named name
  */

NodeProperty ModelNode::nodeProperty(const PropertyName &name) const
{
    if (!isValid())
        return {};

    return NodeProperty(name, m_internalNode, model(), view());
}

/*!
  \brief Returns a NodeListProperty

  Note that a valid NodeListProperty is returned, if the ModelNode is valid,
  even if this property does not exist or is not a NodeListProperty.
  Assigning a ModelNode to this NodeListProperty will create the property.

  \return NodeListProperty named name
  */

NodeListProperty ModelNode::nodeListProperty(const PropertyName &name) const
{
    if (!isValid())
        return {};

    return NodeListProperty(name, m_internalNode, model(), view());
}

NodeAbstractProperty ModelNode::nodeAbstractProperty(const PropertyName &name) const
{
    if (!isValid())
        return {};

    return NodeAbstractProperty(name, m_internalNode, model(), view());
}

NodeAbstractProperty ModelNode::defaultNodeAbstractProperty() const
{
    return nodeAbstractProperty(metaInfo().defaultPropertyName());
}

NodeListProperty ModelNode::defaultNodeListProperty() const
{
    return nodeListProperty(metaInfo().defaultPropertyName());
}

NodeProperty ModelNode::defaultNodeProperty() const
{
    return nodeProperty(metaInfo().defaultPropertyName());
}

/*!
  \brief Returns a VariantProperty

  Note that a valid VariantProperty is returned, if the ModelNode is valid,
  even if this property does not exist or is not a VariantProperty.
  Assigning a value to this VariantProperty will create the property.

  \return VariantProperty named name
  */

VariantProperty ModelNode::variantProperty(const PropertyName &name) const
{
    if (!isValid())
        return {};

    return VariantProperty(name, m_internalNode, model(), view());
}

AbstractProperty ModelNode::property(const PropertyName &name) const
{
    if (!isValid())
        return {};

    return AbstractProperty(name, m_internalNode, model(), view());
}

/*! \brief returns a property
\param name name of the property
\return returns a node property handle. If the property is not set yet, the node property is still valid (lazy reference).

It is searching only in the local Property.

\see addProperty changePropertyValue removeProperty properties hasProperties
*/

/*! \brief returns a list of all properties
\return list of all properties

The list of properties

*/
QList<AbstractProperty> ModelNode::properties() const
{
    if (!isValid())
        return {};

    QList<AbstractProperty> propertyList;

    const QList<PropertyName> propertyNames = m_internalNode->propertyNameList();
    for (const PropertyName &propertyName : propertyNames) {
        AbstractProperty property(propertyName, m_internalNode, model(), view());
        propertyList.append(property);
    }

    return propertyList;
}

/*! \brief returns a list of all VariantProperties
\return list of all VariantProperties

The list of all properties containing just an atomic value.

*/
QList<VariantProperty> ModelNode::variantProperties() const
{
    QList<VariantProperty> propertyList;

    const QList<AbstractProperty> abstractProperties = properties();
    for (const AbstractProperty &abstractProperty : abstractProperties)
        if (abstractProperty.isVariantProperty())
            propertyList.append(abstractProperty.toVariantProperty());
    return propertyList;
}

QList<NodeAbstractProperty> ModelNode::nodeAbstractProperties() const
{
    QList<NodeAbstractProperty> propertyList;

    const QList<AbstractProperty> abstractProperties = properties();
    for (const AbstractProperty &nodeAbstractProperty : abstractProperties)
        if (nodeAbstractProperty.isNodeAbstractProperty())
            propertyList.append(nodeAbstractProperty.toNodeAbstractProperty());
    return propertyList;
}

QList<NodeProperty> ModelNode::nodeProperties() const
{
    QList<NodeProperty> propertyList;

    const QList<AbstractProperty> abstractProperties = properties();
    for (const AbstractProperty &nodeProperty : abstractProperties)
        if (nodeProperty.isNodeProperty())
            propertyList.append(nodeProperty.toNodeProperty());
    return propertyList;
}

QList<NodeListProperty> ModelNode::nodeListProperties() const
{
    QList<NodeListProperty> propertyList;

    const QList<AbstractProperty> abstractProperties = properties();
    for (const AbstractProperty &nodeListProperty : abstractProperties)
        if (nodeListProperty.isNodeListProperty())
            propertyList.append(nodeListProperty.toNodeListProperty());
    return propertyList;
}

/*! \brief returns a list of all BindingProperties
\return list of all BindingProperties

The list of all properties containing an expression.

*/
QList<BindingProperty> ModelNode::bindingProperties() const
{
    QList<BindingProperty> propertyList;

    const QList<AbstractProperty> abstractProperties = properties();
    for (const AbstractProperty &bindingProperty : abstractProperties)
        if (bindingProperty.isBindingProperty())
            propertyList.append(bindingProperty.toBindingProperty());
    return propertyList;
}

QList<SignalHandlerProperty> ModelNode::signalProperties() const
{
    QList<SignalHandlerProperty> propertyList;

    const QList<AbstractProperty> abstractProperties = properties();
    for (const AbstractProperty &property : abstractProperties)
        if (property.isSignalHandlerProperty())
            propertyList.append(property.toSignalHandlerProperty());
    return propertyList;
}

QList<AbstractProperty> ModelNode::dynamicProperties() const
{
    QList<AbstractProperty> propertyList;

    const QList<AbstractProperty> abstractProperties = properties();
    for (const AbstractProperty &abstractProperty : abstractProperties) {
        if (abstractProperty.isDynamic())
            propertyList.append(abstractProperty);
    }
    return propertyList;
}

/*!
\brief removes a property from this node
\param name name of the property

Does nothing if the node state does not set this property.

\see addProperty property  properties hasProperties
*/
void ModelNode::removeProperty(const PropertyName &name) const
{
    if (!isValid())
        return;

    if (!model()->d->propertyNameIsValid(name))
        return;

    if (m_internalNode->hasProperty(name))
        model()->d->removePropertyAndRelatedResources(m_internalNode->property(name));
}

/*! \brief removes this node from the node tree
*/
static QList<ModelNode> descendantNodes(const ModelNode &node)
{
    const QList<ModelNode> children = node.directSubModelNodes();
    QList<ModelNode> descendants = children;
    for (const ModelNode &child : children)
        descendants += descendantNodes(child);

    return descendants;
}

static void removeModelNodeFromSelection(const ModelNode &node)
{
    // remove nodes from the active selection
    QList<ModelNode> selectedList = node.view()->selectedModelNodes();

    const QList<ModelNode> descendants = descendantNodes(node);
    for (const ModelNode &descendantNode : descendants)
        selectedList.removeAll(descendantNode);

    selectedList.removeAll(node);

    node.view()->setSelectedModelNodes(selectedList);
}

/*! \brief complete removes this ModelNode from the Model
*/
void ModelNode::destroy()
{
    if (!isValid())
        return;

    if (isRootNode())
        return;

    removeModelNodeFromSelection(*this);
    model()->d->removeNodeAndRelatedResources(m_internalNode);
}

//\}
<<<<<<< HEAD

/*! \name Property Manipulation
 *  This functions interact with properties.
 */

Internal::InternalNodePointer ModelNode::internalNode() const
{
    return m_internalNode;
}
=======
>>>>>>> 655ec9d9

/*!
\brief returns the model of the node
\return returns the model of the node
*/
Model *ModelNode::model() const
{
    return m_model.data();
}

/*!
\brief returns the view of the node
Each ModelNode belongs to one specific view.
\return view of the node
*/
AbstractView *ModelNode::view() const
{
    return m_view.data();
}

/*!
\brief returns all ModelNodes that are direct children of this ModelNode
The list contains every ModelNode that belongs to one of this ModelNodes
properties.
\return a list of all ModelNodes that are direct children
*/
QList<ModelNode> ModelNode::directSubModelNodes() const
{
    if (!isValid())
        return {};

    return toModelNodeList(m_internalNode->allDirectSubNodes(), model(), view());
}

QList<ModelNode> ModelNode::directSubModelNodesOfType(const NodeMetaInfo &type) const
{
    return Utils::filtered(directSubModelNodes(), [&](const ModelNode &node) {
        return node.metaInfo().isValid() && node.metaInfo().isBasedOn(type);
    });
}

QList<ModelNode> ModelNode::subModelNodesOfType(const NodeMetaInfo &type) const
{
    return Utils::filtered(allSubModelNodes(), [&](const ModelNode &node) {
        return node.metaInfo().isValid() && node.metaInfo().isBasedOn(type);
    });
}

/*!
\brief returns all ModelNodes that are direct or indirect children of this ModelNode
The list contains every ModelNode that is a direct or indirect child of this ModelNode.
All children in this list will be implicitly removed if this ModelNode is destroyed.
\return a list of all ModelNodes that are direct or indirect children
*/

QList<ModelNode> ModelNode::allSubModelNodes() const
{
    if (!isValid())
        return {};

    return toModelNodeList(internalNode()->allSubNodes(), model(), view());
}

QList<ModelNode> ModelNode::allSubModelNodesAndThisNode() const
{
    QList<ModelNode> modelNodeList;
    modelNodeList.append(*this);
    modelNodeList.append(allSubModelNodes());

    return modelNodeList;
}

/*!
\brief returns if this ModelNode has any child ModelNodes.

\return if this ModelNode has any child ModelNodes
*/

bool ModelNode::hasAnySubModelNodes() const
{
    return !nodeAbstractProperties().isEmpty();
}

NodeMetaInfo ModelNode::metaInfo() const
{
    if (!isValid())
        return {};

    if constexpr (useProjectStorage()) {
        return NodeMetaInfo(m_internalNode->typeId, m_model->projectStorage());
    } else {
        return NodeMetaInfo(m_model->metaInfoProxyModel(),
                            m_internalNode->typeName,
                            m_internalNode->majorVersion,
                            m_internalNode->minorVersion);
    }
}

bool ModelNode::hasMetaInfo() const
{
    if (!isValid())
        return false;

    return model()->hasNodeMetaInfo(type(), majorVersion(), minorVersion());
}

/*! \brief has a node the selection of the model
\return true if the node his selection
*/
bool ModelNode::isSelected() const
{
    if (!isValid())
        return false;

    return view()->selectedModelNodes().contains(ModelNode(m_internalNode, m_model.data(), view()));
}

/*! \briefis this node the root node of the model
\return true if it is the root node
*/
bool ModelNode::isRootNode() const
{
    if (!isValid())
        return false;

    return view()->rootModelNode() == *this;
}

/*! \brief returns the list of all property names
\return list of all property names set in this state.

The list of properties set in this state.

\see addProperty property changePropertyValue removeProperty hasProperties
*/
PropertyNameList ModelNode::propertyNames() const
{
    if (!isValid())
        return {};

    return m_internalNode->propertyNameList();
}

/*! \brief test a if a property is set for this node
\return true if property a property ins this or a ancestor state exists
*/
bool ModelNode::hasProperty(const PropertyName &name) const
{
    return isValid() && m_internalNode->hasProperty(name);
}

bool ModelNode::hasVariantProperty(const PropertyName &name) const
{
    return hasProperty(name) && m_internalNode->property(name)->isVariantProperty();
}

bool ModelNode::hasBindingProperty(const PropertyName &name) const
{
    return hasProperty(name) && m_internalNode->property(name)->isBindingProperty();
}

bool ModelNode::hasSignalHandlerProperty(const PropertyName &name) const
{
    return hasProperty(name) && m_internalNode->property(name)->isSignalHandlerProperty();
}

bool ModelNode::hasNodeAbstractProperty(const PropertyName &name) const
{
    return hasProperty(name) && m_internalNode->property(name)->isNodeAbstractProperty();
}

bool ModelNode::hasDefaultNodeAbstractProperty() const
{
    auto defaultPropertyName = metaInfo().defaultPropertyName();
    return hasProperty(defaultPropertyName)
           && m_internalNode->property(defaultPropertyName)->isNodeAbstractProperty();
}

bool ModelNode::hasDefaultNodeListProperty() const
{
    auto defaultPropertyName = metaInfo().defaultPropertyName();
    return hasProperty(defaultPropertyName)
           && m_internalNode->property(defaultPropertyName)->isNodeListProperty();
}

bool ModelNode::hasDefaultNodeProperty() const
{
    auto defaultPropertyName = metaInfo().defaultPropertyName();
    return hasProperty(defaultPropertyName)
           && m_internalNode->property(defaultPropertyName)->isNodeProperty();
}

bool ModelNode::hasNodeProperty(const PropertyName &name) const
{
    return hasProperty(name) && m_internalNode->property(name)->isNodeProperty();
}

bool ModelNode::hasNodeListProperty(const PropertyName &name) const
{
    return hasProperty(name) && m_internalNode->property(name)->isNodeListProperty();
}

static bool recursiveAncestor(const ModelNode &possibleAncestor, const ModelNode &node)
{
    if (!node.isValid())
        return false;

    if (node.hasParentProperty()) {
        if (node.parentProperty().parentModelNode() == possibleAncestor)
            return true;
        return recursiveAncestor(possibleAncestor, node.parentProperty().parentModelNode());
    }

    return false;
}

bool ModelNode::isAncestorOf(const ModelNode &node) const
{
    return recursiveAncestor(*this, node);
}

QDebug operator<<(QDebug debug, const ModelNode &modelNode)
{
    if (modelNode.isValid()) {
        debug.nospace() << "ModelNode(" << modelNode.internalId() << ", " << modelNode.type()
                        << ", " << modelNode.id() << ')';
    } else {
        debug.nospace() << "ModelNode(invalid)";
    }

    return debug.space();
}

QTextStream &operator<<(QTextStream &stream, const ModelNode &modelNode)
{
    if (modelNode.isValid()) {
        stream << "ModelNode("
               << "type: " << modelNode.type() << ", "
               << "id: " << modelNode.id() << ')';
    } else {
        stream << "ModelNode(invalid)";
    }

    return stream;
}

void ModelNode::selectNode()
{
    if (!isValid())
        return;

    QList<ModelNode> selectedNodeList;
    selectedNodeList.append(*this);

    view()->setSelectedModelNodes(selectedNodeList);
}

void ModelNode::deselectNode()
{
    if (!isValid())
        return;

    QList<ModelNode> selectedNodeList(view()->selectedModelNodes());
    selectedNodeList.removeAll(*this);

    view()->setSelectedModelNodes(selectedNodeList);
}

int ModelNode::variantTypeId()
{
    return qMetaTypeId<ModelNode>();
}

QVariant ModelNode::toVariant() const
{
    return QVariant::fromValue(*this);
}

std::optional<QVariant> ModelNode::auxiliaryData(AuxiliaryDataKeyView key) const
{
    if (!isValid())
        return {};

    return m_internalNode->auxiliaryData(key);
}

std::optional<QVariant> ModelNode::auxiliaryData(AuxiliaryDataType type, Utils::SmallStringView name) const
{
    return auxiliaryData({type, name});
}

QVariant ModelNode::auxiliaryDataWithDefault(AuxiliaryDataType type, Utils::SmallStringView name) const
{
    return auxiliaryDataWithDefault({type, name});
}

QVariant ModelNode::auxiliaryDataWithDefault(AuxiliaryDataKeyView key) const
{
    if (!isValid())
        return {};

    auto data = m_internalNode->auxiliaryData(key);

    if (data)
        return *data;

    return {};
}

QVariant ModelNode::auxiliaryDataWithDefault(AuxiliaryDataKeyDefaultValue key) const
{
    if (!isValid())
        return toQVariant(key.defaultValue);

    auto data = m_internalNode->auxiliaryData(key);

    if (data)
        return *data;

    return toQVariant(key.defaultValue);
}

void ModelNode::setAuxiliaryData(AuxiliaryDataType type,
                                 Utils::SmallStringView name,
                                 const QVariant &data) const
{
    setAuxiliaryData({type, name}, data);
}

void ModelNode::setAuxiliaryData(AuxiliaryDataKeyView key, const QVariant &data) const
{
    if (isValid()) {
        Internal::WriteLocker locker(m_model.data());
        m_model->d->setAuxiliaryData(internalNode(), key, data);
    }
}

void ModelNode::setAuxiliaryDataWithoutLock(AuxiliaryDataKeyView key, const QVariant &data) const
{
    if (isValid())
        m_model->d->setAuxiliaryData(internalNode(), key, data);
}

void ModelNode::setAuxiliaryDataWithoutLock(AuxiliaryDataType type,
                                            Utils::SmallStringView name,
                                            const QVariant &data) const
{
    if (isValid())
        m_model->d->setAuxiliaryData(internalNode(), {type, name}, data);
}

void ModelNode::removeAuxiliaryData(AuxiliaryDataKeyView key) const
{
    if (isValid()) {
        Internal::WriteLocker locker(m_model.data());
        m_model->d->removeAuxiliaryData(internalNode(), key);
    }
}

void ModelNode::removeAuxiliaryData(AuxiliaryDataType type, Utils::SmallStringView name) const
{
    removeAuxiliaryData({type, name});
}

bool ModelNode::hasAuxiliaryData(AuxiliaryDataKeyView key) const
{
    if (!isValid())
        return false;

    return m_internalNode->hasAuxiliaryData(key);
}

bool ModelNode::hasAuxiliaryData(AuxiliaryDataType type, Utils::SmallStringView name) const
{
    return hasAuxiliaryData({type, name});
}

AuxiliaryDatasForType ModelNode::auxiliaryData(AuxiliaryDataType type) const
{
    if (!isValid())
        return {};

    return m_internalNode->auxiliaryData(type);
}

AuxiliaryDatasView ModelNode::auxiliaryData() const
{
    if (!isValid())
        return {};

    return m_internalNode->auxiliaryData();
}

QString ModelNode::customId() const
{
    auto data = auxiliaryData(customIdProperty);

    if (data)
        return data->toString();

    return {};
}

bool ModelNode::hasCustomId() const
{
    return hasAuxiliaryData(customIdProperty);
}

void ModelNode::setCustomId(const QString &str)
{
    setAuxiliaryData(customIdProperty, QVariant::fromValue(str));
}

void ModelNode::removeCustomId()
{
    removeAuxiliaryData(customIdProperty);
}

QVector<Comment> ModelNode::comments() const
{
    return annotation().comments();
}

bool ModelNode::hasComments() const
{
    return annotation().hasComments();
}

void ModelNode::setComments(const QVector<Comment> &coms)
{
    Annotation anno = annotation();
    anno.setComments(coms);

    setAnnotation(anno);
}

void ModelNode::addComment(const Comment &com)
{
    Annotation anno = annotation();
    anno.addComment(com);

    setAnnotation(anno);
}

bool ModelNode::updateComment(const Comment &com, int position)
{
    bool result = false;
    if (hasAnnotation()) {
        Annotation anno = annotation();

        if (anno.updateComment(com, position)) {
            setAnnotation(anno);
            result = true;
        }
    }

    return result;
}

Annotation ModelNode::annotation() const
{
    auto data = auxiliaryData(annotationProperty);

    if (data)
        return Annotation(data->toString());

    return {};
}

bool ModelNode::hasAnnotation() const
{
    return hasAuxiliaryData(annotationProperty);
}

void ModelNode::setAnnotation(const Annotation &annotation)
{
    setAuxiliaryData(annotationProperty, QVariant::fromValue(annotation.toQString()));
}

void ModelNode::removeAnnotation()
{
    removeAuxiliaryData(annotationProperty);
}

Annotation ModelNode::globalAnnotation() const
{
    Annotation result;
    ModelNode root = view()->rootModelNode();

    auto data = root.auxiliaryData(globalAnnotationProperty);

    if (data)
        return Annotation(data->toString());

    return {};
}

bool ModelNode::hasGlobalAnnotation() const
{
    return view()->rootModelNode().hasAuxiliaryData(globalAnnotationProperty);
}

void ModelNode::setGlobalAnnotation(const Annotation &annotation)
{
    view()->rootModelNode().setAuxiliaryData(globalAnnotationProperty,
                                             QVariant::fromValue(annotation.toQString()));
}

void ModelNode::removeGlobalAnnotation()
{
    view()->rootModelNode().removeAuxiliaryData(globalAnnotationProperty);
}

GlobalAnnotationStatus ModelNode::globalStatus() const
{
    GlobalAnnotationStatus result;
    ModelNode root = view()->rootModelNode();

    auto data = root.auxiliaryData(globalAnnotationStatus);

    if (data)
        result.fromQString(data->value<QString>());

    return result;
}

bool ModelNode::hasGlobalStatus() const
{
    return view()->rootModelNode().hasAuxiliaryData(globalAnnotationStatus);
}

void ModelNode::setGlobalStatus(const GlobalAnnotationStatus &status)
{
    view()->rootModelNode().setAuxiliaryData(globalAnnotationStatus,
                                             QVariant::fromValue(status.toQString()));
}

void ModelNode::removeGlobalStatus()
{
    if (hasGlobalStatus()) {
        view()->rootModelNode().removeAuxiliaryData(globalAnnotationStatus);
    }
}

bool ModelNode::locked() const
{
    auto data = auxiliaryData(lockedProperty);

    if (data)
        return data->toBool();

    return false;
}

bool ModelNode::hasLocked() const
{
    return hasAuxiliaryData(lockedProperty);
}

void ModelNode::setLocked(bool value)
{
    if (value) {
        setAuxiliaryData(lockedProperty, true);
        // Remove newly locked node and all its descendants from potential selection
        for (ModelNode node : allSubModelNodesAndThisNode()) {
            node.deselectNode();
            node.removeAuxiliaryData(timelineExpandedProperty);
            node.removeAuxiliaryData(transitionExpandedPropery);
        }
    } else {
        removeAuxiliaryData(lockedProperty);
    }
}

bool ModelNode::isThisOrAncestorLocked(const ModelNode &node)
{
    if (!node.isValid())
        return false;

    if (node.locked())
        return true;

    if (node.isRootNode() || !node.hasParentProperty())
        return false;

    return isThisOrAncestorLocked(node.parentProperty().parentModelNode());
}

/*!
 * \brief The lowest common ancestor node for node1 and node2. If one of the nodes (Node A) is
 * the ancestor of the other node, the return value is Node A and not the parent of Node A.
 * \param node1 First node
 * \param node2 Second node
 * \param depthOfLCA Depth of the return value
 * \param depthOfNode1 Depth of node1. Use this parameter for optimization
 * \param depthOfNode2 Depth of node2. Use this parameter for optimization
 */
static ModelNode lowestCommonAncestor(const ModelNode &node1,
                                      const ModelNode &node2,
                                      int &depthOfLCA,
                                      const int &depthOfNode1 = -1,
                                      const int &depthOfNode2 = -1)
{
    Q_ASSERT(node1.isValid() && node2.isValid());

    auto depthOfNode = [](const ModelNode &node) -> int {
        int depth = 0;
        ModelNode parentNode = node;
        while (!parentNode.isRootNode()) {
            depth++;
            parentNode = parentNode.parentProperty().parentModelNode();
        }
        return depth;
    };

    if (node1 == node2) {
        depthOfLCA = (depthOfNode1 < 0) ? ((depthOfNode2 < 0) ? depthOfNode(node1) : depthOfNode2)
                                        : depthOfNode1;
        return node1;
    }

    if (node1.isRootNode()) {
        depthOfLCA = 0;
        return node1;
    }

    if (node2.isRootNode()) {
        depthOfLCA = 0;
        return node2;
    }

    ModelNode nodeLower = node1;
    ModelNode nodeHigher = node2;
    int depthLower = (depthOfNode1 < 0) ? depthOfNode(nodeLower) : depthOfNode1;
    int depthHigher = (depthOfNode2 < 0) ? depthOfNode(nodeHigher) : depthOfNode2;

    if (depthLower > depthHigher) {
        std::swap(depthLower, depthHigher);
        std::swap(nodeLower, nodeHigher);
    }

    int depthDiff = depthHigher - depthLower;
    while (depthDiff--)
        nodeHigher = nodeHigher.parentProperty().parentModelNode();

    while (nodeLower != nodeHigher) {
        nodeLower = nodeLower.parentProperty().parentModelNode();
        nodeHigher = nodeHigher.parentProperty().parentModelNode();
        --depthLower;
    }

    depthOfLCA = depthLower;
    return nodeLower;
}

/*!
 * \brief The lowest common node containing all nodes. If one of the nodes (Node A) is
 * the ancestor of the other nodes, the return value is Node A and not the parent of Node A.
 */
ModelNode ModelNode::lowestCommonAncestor(const QList<ModelNode> &nodes)
{
    if (nodes.isEmpty())
        return {};

    ModelNode accumulatedNode = nodes.first();
    int accumulatedNodeDepth = -1;
    for (const ModelNode &node : Utils::span<const ModelNode>(nodes).subspan(1)) {
        accumulatedNode = QmlDesigner::lowestCommonAncestor(accumulatedNode,
                                                            node,
                                                            accumulatedNodeDepth,
                                                            accumulatedNodeDepth);
    }

    return accumulatedNode;
}

QList<ModelNode> ModelNode::pruneChildren(const QList<ModelNode> &nodes)
{
    QList<ModelNode> forwardNodes;
    QList<ModelNode> backNodes;

    auto pushIfIsNotChild = [](QList<ModelNode> &container, const ModelNode &node) {
        bool hasAncestor = Utils::anyOf(container, [node](const ModelNode &testNode) -> bool {
            return testNode.isAncestorOf(node);
        });
        if (!hasAncestor)
            container.append(node);
    };

    for (const ModelNode &node : nodes | Utils::views::reverse) {
        if (node)
            pushIfIsNotChild(forwardNodes, node);
    }

    for (const ModelNode &node : forwardNodes | Utils::views::reverse)
        pushIfIsNotChild(backNodes, node);

    return backNodes;
}

void ModelNode::setScriptFunctions(const QStringList &scriptFunctionList)
{
    if (!isValid())
        return;

    model()->d->setScriptFunctions(m_internalNode, scriptFunctionList);
}

QStringList ModelNode::scriptFunctions() const
{
    if (!isValid())
        return {};

    return m_internalNode->scriptFunctions;
}

qint32 ModelNode::internalId() const
{
    if (!m_internalNode)
        return -1;

    return m_internalNode->internalId;
}

void ModelNode::setNodeSource(const QString &newNodeSource)
{
    Internal::WriteLocker locker(m_model.data());

    if (!isValid())
        return;

    if (m_internalNode->nodeSource == newNodeSource)
        return;

    m_model.data()->d->setNodeSource(m_internalNode, newNodeSource);
}

void ModelNode::setNodeSource(const QString &newNodeSource, NodeSourceType type)
{
    Internal::WriteLocker locker(m_model.data());

    if (!isValid())
        return;

    if (m_internalNode->nodeSourceType == type && m_internalNode->nodeSource == newNodeSource)
        return;

    m_internalNode->nodeSourceType = type; // Set type first as it doesn't trigger any notifies
    m_model.data()->d->setNodeSource(m_internalNode, newNodeSource);
}

QString ModelNode::nodeSource() const
{
    if (!isValid())
        return {};

    return m_internalNode->nodeSource;
}

QString ModelNode::convertTypeToImportAlias() const
{
    if (!isValid())
        return {};

    if (model()->rewriterView())
        return model()->rewriterView()->convertTypeToImportAlias(QString::fromLatin1(type()));

    return QString::fromLatin1(type());
}

ModelNode::NodeSourceType ModelNode::nodeSourceType() const
{
    if (!isValid())
        return {};

    return static_cast<ModelNode::NodeSourceType>(m_internalNode->nodeSourceType);
}

bool ModelNode::isComponent() const
{
    if (!isValid())
        return false;

    if (!metaInfo().isValid())
        return false;

    if (metaInfo().isFileComponent())
        return true;

    if (nodeSourceType() == ModelNode::NodeWithComponentSource)
        return true;

    if (metaInfo().isView() && hasNodeProperty("delegate")) {
        const ModelNode delegateNode = nodeProperty("delegate").modelNode();
        if (delegateNode.isValid()) {
            if (delegateNode.hasMetaInfo()) {
                const NodeMetaInfo delegateMetaInfo = delegateNode.metaInfo();
                if (delegateMetaInfo.isValid() && delegateMetaInfo.isFileComponent())
                    return true;
            }
            if (delegateNode.nodeSourceType() == ModelNode::NodeWithComponentSource)
                return true;
        }
    }

    if (metaInfo().isQtQuickLoader()) {
        if (hasNodeListProperty("component")) {
            /*
         * The component property should be a NodeProperty, but currently is a NodeListProperty, because
         * the default property is always implcitly a NodeListProperty. This is something that has to be fixed.
         */

            ModelNode componentNode = nodeListProperty("component").toModelNodeList().constFirst();
            if (componentNode.nodeSourceType() == ModelNode::NodeWithComponentSource)
                return true;
            if (componentNode.metaInfo().isFileComponent())
                return true;
        }

        if (hasNodeProperty("sourceComponent")) {
            if (nodeProperty("sourceComponent").modelNode().nodeSourceType()
                == ModelNode::NodeWithComponentSource)
                return true;
            if (nodeProperty("sourceComponent").modelNode().metaInfo().isFileComponent())
                return true;
        }

        if (hasVariantProperty("source"))
            return true;
    }

    return false;
}

QIcon ModelNode::typeIcon() const
{
    if (isValid()) {
        // if node has no own icon, search for it in the itemlibrary
        const ItemLibraryInfo *libraryInfo = model()->metaInfo().itemLibraryInfo();
        QList<ItemLibraryEntry> itemLibraryEntryList = libraryInfo->entriesForType(type(),
                                                                                   majorVersion(),
                                                                                   minorVersion());
        if (!itemLibraryEntryList.isEmpty())
            return itemLibraryEntryList.constFirst().typeIcon();
        else if (metaInfo().isValid())
            return QIcon(QStringLiteral(":/ItemLibrary/images/item-default-icon.png"));
    }

    return QIcon(QStringLiteral(":/ItemLibrary/images/item-invalid-icon.png"));
}

QString ModelNode::behaviorPropertyName() const
{
    if (!m_internalNode)
        return {};

    return m_internalNode->behaviorPropertyName;
}

} // namespace QmlDesigner<|MERGE_RESOLUTION|>--- conflicted
+++ resolved
@@ -65,13 +65,6 @@
     , m_model(modelNode.model())
     , m_view(view)
 {}
-<<<<<<< HEAD
-
-/*! \brief does nothing
-*/
-ModelNode::~ModelNode() = default;
-=======
->>>>>>> 655ec9d9
 
 /*! \brief returns the name of node which is a short cut to a property like objectName
 \return name of the node
@@ -659,18 +652,6 @@
 }
 
 //\}
-<<<<<<< HEAD
-
-/*! \name Property Manipulation
- *  This functions interact with properties.
- */
-
-Internal::InternalNodePointer ModelNode::internalNode() const
-{
-    return m_internalNode;
-}
-=======
->>>>>>> 655ec9d9
 
 /*!
 \brief returns the model of the node
