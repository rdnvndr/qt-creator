--- conflicted
+++ resolved
@@ -67,102 +67,6 @@
     AuxiliaryDatasView auxiliaryData() const { return std::as_const(m_auxiliaryDatas); }
 
     template<typename Type>
-<<<<<<< HEAD
-    typename Type::Pointer property(const PropertyName &name) const
-    {
-        auto property = m_namePropertyHash.value(name);
-        if (property && property->propertyType() == Type::type)
-            return std::static_pointer_cast<Type>(property);
-
-        return {};
-    }
-
-    InternalProperty::Pointer property(const PropertyName &name) const
-    {
-        return m_namePropertyHash.value(name);
-    }
-
-    auto bindingProperty(const PropertyName &name) const
-    {
-        return property<InternalBindingProperty>(name);
-    }
-
-    auto signalHandlerProperty(const PropertyName &name) const
-    {
-        return property<InternalSignalHandlerProperty>(name);
-    }
-
-    auto signalDeclarationProperty(const PropertyName &name) const
-    {
-        return property<InternalSignalDeclarationProperty>(name);
-    }
-
-    auto variantProperty(const PropertyName &name) const
-    {
-        return property<InternalVariantProperty>(name);
-    }
-
-    auto nodeListProperty(const PropertyName &name) const
-    {
-        return property<InternalNodeListProperty>(name);
-    }
-
-    InternalNodeAbstractProperty::Pointer nodeAbstractProperty(const PropertyName &name) const
-    {
-        auto property = m_namePropertyHash.value(name);
-        if (property
-            && (property->propertyType() == PropertyType::NodeList
-                || property->propertyType() == PropertyType::Node)) {
-            return std::static_pointer_cast<InternalNodeAbstractProperty>(property);
-        }
-        return {};
-    }
-
-    InternalNodeProperty::Pointer nodeProperty(const PropertyName &name) const
-    {
-        return property<InternalNodeProperty>(name);
-    }
-
-    template<typename Type>
-    auto &addProperty(const PropertyName &name)
-    {
-        auto newProperty = std::make_shared<Type>(name, shared_from_this());
-        auto inserted = m_namePropertyHash.insert(name, std::move(newProperty));
-
-        return *inserted->get();
-    }
-
-    void addBindingProperty(const PropertyName &name)
-    {
-        addProperty<InternalBindingProperty>(name);
-    }
-
-    void addSignalHandlerProperty(const PropertyName &name)
-    {
-        addProperty<InternalSignalHandlerProperty>(name);
-    }
-
-    void addSignalDeclarationProperty(const PropertyName &name)
-    {
-        addProperty<InternalSignalDeclarationProperty>(name);
-    }
-
-    void addNodeListProperty(const PropertyName &name)
-    {
-        addProperty<InternalNodeListProperty>(name);
-    }
-
-    void addVariantProperty(const PropertyName &name)
-    {
-        addProperty<InternalVariantProperty>(name);
-    }
-
-    void addNodeProperty(const PropertyName &name, const TypeName &dynamicTypeName)
-    {
-        auto &property = addProperty<InternalNodeProperty>(name);
-        property.setDynamicTypeName(dynamicTypeName);
-    }
-=======
     Type *property(PropertyNameView name) const
     {
         auto propertyIter = m_nameProperties.find(name);
@@ -172,7 +76,6 @@
                 property && property->propertyType() == Type::type)
                 return static_cast<Type *>(property);
         }
->>>>>>> 3473d9d3
 
         return {};
     }
@@ -291,15 +194,12 @@
     }
 
     friend size_t qHash(const InternalNodePointer &node) { return ::qHash(node.get()); }
-<<<<<<< HEAD
-=======
 
     void removeProperty(PropertyNameView name)
     {
         auto found = m_nameProperties.find(name);
         m_nameProperties.erase(found); // C++ 23 -> m_nameProperties.erase(name)
     }
->>>>>>> 3473d9d3
 
     using PropertyDict = std::map<PropertyName, InternalPropertyPointer, std::less<>>;
 
