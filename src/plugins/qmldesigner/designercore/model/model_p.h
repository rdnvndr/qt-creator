--- conflicted
+++ resolved
@@ -311,11 +311,8 @@
     static QList<std::tuple<InternalBindingPropertyPointer, QString>> toInternalBindingProperties(
         const ModelResourceSet::SetExpressions &setExpressions);
     EnabledViewRange enabledViews() const;
-<<<<<<< HEAD
-=======
     ImportedTypeNameId importedTypeNameId(Utils::SmallStringView typeName);
     void setTypeId(InternalNode *node, Utils::SmallStringView typeName);
->>>>>>> 655ec9d9
 
 public:
     NotNullPointer<ProjectStorageType> projectStorage = nullptr;
