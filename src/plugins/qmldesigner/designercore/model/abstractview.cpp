--- conflicted
+++ resolved
@@ -932,12 +932,7 @@
 {
     if (modelNode.metaInfo().isValid()) {
         for (const NodeMetaInfo &info : modelNode.metaInfo().selfAndPrototypes()) {
-<<<<<<< HEAD
-            if (info.typeName() == "QtQml.QtObject" || info.typeName() == "QtQuick.QtObject"
-                || info.typeName() == "QtQuick.Item") {
-=======
             if (info.isQtObject() || info.isQtQuickItem())
->>>>>>> 3473d9d3
                 return info.majorVersion();
         }
     }
