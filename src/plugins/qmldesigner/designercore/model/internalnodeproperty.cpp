// Copyright (C) 2016 The Qt Company Ltd.
// SPDX-License-Identifier: LicenseRef-Qt-Commercial OR GPL-3.0-only WITH Qt-GPL-exception-1.0

#include "internalnodeproperty.h"
#include "internalnode_p.h"

namespace QmlDesigner {
namespace Internal {

InternalNodeProperty::InternalNodeProperty(const PropertyName &name,
                                           const InternalNode::Pointer &propertyOwner)
    : InternalNodeAbstractProperty(name, propertyOwner, PropertyType::Node)
{
}

bool InternalNodeProperty::isEmpty() const
{
    return !m_node;
}

int InternalNodeProperty::count() const
{
    if (isEmpty())
        return 0;

    return 1;
}

int InternalNodeProperty::indexOf(const InternalNode::Pointer &node) const
{
    if (node && node == m_node)
        return 0;

    return -1;
}

bool InternalNodeProperty::isValid() const
{
    return InternalProperty::isValid() && isNodeProperty();
}

<<<<<<< HEAD
InternalNode::Pointer InternalNodeProperty::node() const
{
    return m_node;
}

=======
>>>>>>> 3473d9d3
void InternalNodeProperty::remove([[maybe_unused]] const InternalNode::Pointer &node)
{
    Q_ASSERT(m_node == node);
    m_node.reset();
}

void InternalNodeProperty::add(const InternalNode::Pointer &node)
{
    Q_ASSERT(node);
    Q_ASSERT(node->parentProperty());
    m_node = node;
}

QList<InternalNode::Pointer> InternalNodeProperty::allSubNodes() const
{
    QList<InternalNode::Pointer> nodes;
    nodes.reserve(1024);

    addSubNodes(nodes);

    return nodes;
}

void InternalNodeProperty::addSubNodes(QList<InternalNodePointer> &container) const
{
    container.push_back(m_node);
    m_node->addSubNodes(container);
}

} // namespace Internal
} // namespace QmlDesigner<|MERGE_RESOLUTION|>--- conflicted
+++ resolved
@@ -39,14 +39,6 @@
     return InternalProperty::isValid() && isNodeProperty();
 }
 
-<<<<<<< HEAD
-InternalNode::Pointer InternalNodeProperty::node() const
-{
-    return m_node;
-}
-
-=======
->>>>>>> 3473d9d3
 void InternalNodeProperty::remove([[maybe_unused]] const InternalNode::Pointer &node)
 {
     Q_ASSERT(m_node == node);
