--- conflicted
+++ resolved
@@ -88,8 +88,6 @@
 
 } // namespace ProjectStorageTracing
 
-<<<<<<< HEAD
-=======
 namespace MetaInfoTracing {
 Category &category()
 {
@@ -99,5 +97,4 @@
 }
 } // namespace MetaInfoTracing
 
->>>>>>> 8790cbc9
 } // namespace QmlDesigner