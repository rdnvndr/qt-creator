--- conflicted
+++ resolved
@@ -396,17 +396,12 @@
         QtcProcess::addArg(&args, fileSelector, osType);
     }
 
-<<<<<<< HEAD
-    const QString main = bs->targetFile(FilePath::fromString(mainScript())).toString();
-=======
-    if (Utils::HostOsInfo::isWindowsHost() && project->forceFreeType()) {
+    if (Utils::HostOsInfo::isWindowsHost() && bs->forceFreeType()) {
         Utils::QtcProcess::addArg(&args, "-platform", osType);
         Utils::QtcProcess::addArg(&args, "windows:fontengine=freetype", osType);
     }
 
-    const QString main = project->targetFile(Utils::FilePath::fromString(mainScript()),
-                                             currentTarget).toString();
->>>>>>> 9eed77fe
+    const QString main = bs->targetFile(FilePath::fromString(mainScript())).toString();
     if (!main.isEmpty())
         QtcProcess::addArg(&args, main, osType);
     return args;
