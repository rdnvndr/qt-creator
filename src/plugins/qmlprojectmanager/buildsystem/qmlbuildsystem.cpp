--- conflicted
+++ resolved
@@ -93,10 +93,7 @@
     connect(target->project(), &Project::projectFileIsDirty, this, [this] {
         refresh(RefreshOptions::Project);
         m_cmakeGen->initialize(qmlProject());
-<<<<<<< HEAD
-=======
         m_cmakeGen->updateMenuAction();
->>>>>>> 7dfa7469
         updateMcuBuildStep(project()->activeTarget(), qtForMCUs());
     });
 
