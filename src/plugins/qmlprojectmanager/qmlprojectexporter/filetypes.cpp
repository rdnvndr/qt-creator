// Copyright (C) 2024 The Qt Company Ltd.
// SPDX-License-Identifier: LicenseRef-Qt-Commercial OR GPL-3.0-only WITH Qt-GPL-exception-1.0

#include "filetypes.h"

namespace QmlProjectManager {

QStringList imageFiles(const std::function<QString(QString)> &transformer)
{
<<<<<<< HEAD
    static const QStringList suffixes = {"bmp", "dae",  "gif", "hdr",  "ico", "jpeg", "jpg",
                                         "ktx", "pbm",  "pgm", "png",  "ppm", "svg",  "svgz",
                                         "tif", "tiff", "ttf", "webp", "xbm", "xpm",  "tga"};
=======
    static const QStringList suffixes = {"bmp", "dae",  "gif",  "hdr", "ico", "jpeg", "jpg",
                                         "ktx", "pbm",  "pgm",  "png", "ppm", "svg",  "svgz",
                                         "tif", "tiff", "webp", "xbm", "xpm", "tga"};
>>>>>>> 204d5590

    if (transformer) {
        QStringList result;
        for (const QString& suffix : suffixes)
            result << transformer(suffix);
        return result;
    }
    return suffixes;
}

bool isQmlFile(const Utils::FilePath &path)
{
    const QString suffix = path.suffix();
    return suffix == "qml" || suffix == "ui.qml";
}

bool isImageFile(const Utils::FilePath &path)
{
    return imageFiles().contains(path.suffix(), Qt::CaseInsensitive);
}

bool isAssetFile(const Utils::FilePath &path)
{
    static const QStringList suffixes = {
        "js", "ts", "json", "hints", "mesh", "qad", "qsb", "frag",
        "frag.qsb", "vert", "vert.qsb", "mng", "wav"
    };
    return suffixes.contains(path.suffix(), Qt::CaseInsensitive) || isImageFile(path);
}

bool isResource(const Utils::FilePath &path)
{
    auto isOtherFile = [](const Utils::FilePath &p) -> bool {
        static QStringList suffixes = { "qmlproject", "conf" };
        return p.fileName() == "qmldir" || suffixes.contains(p.suffix());
    };
    return isQmlFile(path) || isAssetFile(path) || isOtherFile(path);
}

} // namespace QmlProjectManager.<|MERGE_RESOLUTION|>--- conflicted
+++ resolved
@@ -7,15 +7,9 @@
 
 QStringList imageFiles(const std::function<QString(QString)> &transformer)
 {
-<<<<<<< HEAD
-    static const QStringList suffixes = {"bmp", "dae",  "gif", "hdr",  "ico", "jpeg", "jpg",
-                                         "ktx", "pbm",  "pgm", "png",  "ppm", "svg",  "svgz",
-                                         "tif", "tiff", "ttf", "webp", "xbm", "xpm",  "tga"};
-=======
     static const QStringList suffixes = {"bmp", "dae",  "gif",  "hdr", "ico", "jpeg", "jpg",
                                          "ktx", "pbm",  "pgm",  "png", "ppm", "svg",  "svgz",
                                          "tif", "tiff", "webp", "xbm", "xpm", "tga"};
->>>>>>> 204d5590
 
     if (transformer) {
         QStringList result;
