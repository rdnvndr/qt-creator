--- conflicted
+++ resolved
@@ -47,11 +47,8 @@
       cmakewriter.cpp cmakewriter.h
       cmakewriterv0.cpp cmakewriterv0.h
       cmakewriterv1.cpp cmakewriterv1.h
-<<<<<<< HEAD
-=======
       exporter.cpp exporter.h
       filegenerator.cpp filegenerator.h
->>>>>>> 6068df55
       filetypes.cpp filetypes.h
       boilerplate.qrc
 )
@@ -68,9 +65,5 @@
         buildsystem/projectitem/filefilteritems.cpp buildsystem/projectitem/filefilteritems.h
         buildsystem/projectitem/qmlprojectitem.cpp buildsystem/projectitem/qmlprojectitem.h
         buildsystem/projectitem/converters.cpp buildsystem/projectitem/converters.h
-<<<<<<< HEAD
-        cmakegen/filetypes.cpp cmakegen/filetypes.h
-=======
         qmlprojectexporter/filetypes.cpp qmlprojectexporter/filetypes.h
->>>>>>> 6068df55
 )