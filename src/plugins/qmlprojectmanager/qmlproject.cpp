--- conflicted
+++ resolved
@@ -132,16 +132,11 @@
                                                                           Utils::Id());
                                   });
                               } else {
-<<<<<<< HEAD
                                   Utils::FilePaths uiFiles = collectUiQmlFilesForFolder(
-                                      projectDirectory() + "/content");
+                                      projectDirectory().pathAppended("content"));
                                   if (uiFiles.isEmpty())
                                       uiFiles = collectUiQmlFilesForFolder(projectDirectory());
 
-=======
-                                  Utils::FilePaths uiFiles = getUiQmlFilesForFolder(projectDirectory()
-                                                                                    / "content");
->>>>>>> f7639f45
                                   if (uiFiles.isEmpty())
                                       uiFiles = collectQmlFiles();
 
@@ -363,30 +358,22 @@
 
 FilePath QmlBuildSystem::mainFilePath() const
 {
-<<<<<<< HEAD
     const auto mainFileString = mainFile();
 
     if (mainFileString.isEmpty())
         return {};
 
-    return projectDirectory().pathAppended(mainFileString);
-=======
-    return projectDirectory().resolvePath(mainFile());
->>>>>>> f7639f45
+    return projectDirectory().resolvePath(mainFileString);
 }
 
 FilePath QmlBuildSystem::mainUiFilePath() const
 {
-<<<<<<< HEAD
     const auto mainUiFileString = mainUiFile();
 
     if (mainUiFileString.isEmpty())
         return {};
 
-    return projectDirectory().pathAppended(mainUiFileString);
-=======
-    return projectDirectory().resolvePath(mainUiFile());
->>>>>>> f7639f45
+    return projectDirectory().resolvePath(mainUiFileString);
 }
 
 bool QmlBuildSystem::setMainFileInProjectFile(const FilePath &newMainFilePath)
@@ -570,11 +557,7 @@
 
     const QtSupport::QtVersion *version = QtSupport::QtKitAspect::qtVersion(k);
     if (!version)
-<<<<<<< HEAD
-        result.append(createProjectTask(Task::TaskType::Warning, tr("No Qt version set in kit.")));
-=======
         result.append(createProjectTask(Task::TaskType::Warning, Tr::tr("No Qt version set in kit.")));
->>>>>>> f7639f45
 
     IDevice::ConstPtr dev = DeviceKitAspect::device(k);
     if (dev.isNull())
