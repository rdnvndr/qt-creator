/****************************************************************************
**
** Copyright (C) 2016 The Qt Company Ltd.
** Contact: https://www.qt.io/licensing/
**
** This file is part of Qt Creator.
**
** Commercial License Usage
** Licensees holding valid commercial Qt licenses may use this file in
** accordance with the commercial license agreement provided with the
** Software or, alternatively, in accordance with the terms contained in
** a written agreement between you and The Qt Company. For licensing terms
** and conditions see https://www.qt.io/terms-conditions. For further
** information use the contact form at https://www.qt.io/contact-us.
**
** GNU General Public License Usage
** Alternatively, this file may be used under the terms of the GNU
** General Public License version 3 as published by the Free Software
** Foundation with exceptions as appearing in the file LICENSE.GPL3-EXCEPT
** included in the packaging of this file. Please review the following
** information to ensure the GNU General Public License requirements will
** be met: https://www.gnu.org/licenses/gpl-3.0.html.
**
****************************************************************************/

#include "textmark.h"

#include "fontsettings.h"
#include "textdocument.h"
#include "texteditor.h"
#include "texteditorplugin.h"

#include <coreplugin/editormanager/editormanager.h>
#include <coreplugin/documentmanager.h>
#include <coreplugin/icore.h>
#include <utils/qtcassert.h>
#include <utils/tooltip/tooltip.h>
#include <utils/utilsicons.h>

#include <QAction>
#include <QGridLayout>
#include <QPainter>
#include <QToolButton>

using namespace Core;
using namespace Utils;
using namespace TextEditor::Internal;

namespace TextEditor {

class TextMarkRegistry : public QObject
{
    Q_OBJECT
public:
    static void add(TextMark *mark);
    static bool remove(TextMark *mark);

private:
    TextMarkRegistry(QObject *parent);
    static TextMarkRegistry* instance();
    void editorOpened(Core::IEditor *editor);
    void documentRenamed(Core::IDocument *document,
                         const FilePath &oldPath,
                         const FilePath &newPath);
    void allDocumentsRenamed(const FilePath &oldPath, const FilePath &newPath);

    QHash<Utils::FilePath, QSet<TextMark *> > m_marks;
};

class AnnotationColors
{
public:
    static AnnotationColors &getAnnotationColors(const QColor &markColor,
                                                 const QColor &backgroundColor);

public:
    using SourceColors = QPair<QColor, QColor>;
    QColor rectColor;
    QColor textColor;

private:
    static QHash<SourceColors, AnnotationColors> m_colorCache;
};

TextMarkRegistry *m_instance = nullptr;

TextMark::TextMark(const FilePath &fileName, int lineNumber, Id category)
    : m_fileName(fileName)
    , m_lineNumber(lineNumber)
    , m_visible(true)
    , m_category(category)
{
    if (!m_fileName.isEmpty())
        TextMarkRegistry::add(this);
}

TextMark::~TextMark()
{
    if (!m_fileName.isEmpty())
        TextMarkRegistry::remove(this);
    if (m_baseTextDocument)
        m_baseTextDocument->removeMark(this);
    m_baseTextDocument = nullptr;
}

FilePath TextMark::fileName() const
{
    return m_fileName;
}

void TextMark::updateFileName(const FilePath &fileName)
{
    if (fileName == m_fileName)
        return;
    if (!m_fileName.isEmpty())
        TextMarkRegistry::remove(this);
    m_fileName = fileName;
    if (!m_fileName.isEmpty())
        TextMarkRegistry::add(this);
}

int TextMark::lineNumber() const
{
    return m_lineNumber;
}

void TextMark::paintIcon(QPainter *painter, const QRect &rect) const
{
    icon().paint(painter, rect, Qt::AlignCenter);
}

void TextMark::paintAnnotation(QPainter &painter,
                               const QRect &eventRect,
                               QRectF *annotationRect,
                               const qreal fadeInOffset,
                               const qreal fadeOutOffset,
                               const QPointF &contentOffset) const
{
    QString text = lineAnnotation();
    if (text.isEmpty())
        return;

    const AnnotationRects &rects = annotationRects(*annotationRect,
                                                   painter.fontMetrics(),
                                                   fadeInOffset,
                                                   fadeOutOffset);
    annotationRect->setRight(rects.fadeOutRect.right());
    const QRectF eventRectF(eventRect);
    if (!(rects.fadeInRect.intersects(eventRectF) || rects.annotationRect.intersects(eventRectF)
          || rects.fadeOutRect.intersects(eventRectF))) {
        return;
    }

    const QColor &markColor = annotationColor();

    const FontSettings &fontSettings = m_baseTextDocument->fontSettings();
    const AnnotationColors &colors = AnnotationColors::getAnnotationColors(
                markColor.isValid() ? markColor : painter.pen().color(),
                fontSettings.toTextCharFormat(C_TEXT).background().color());

    painter.save();
    QLinearGradient grad(rects.fadeInRect.topLeft() - contentOffset,
                         rects.fadeInRect.topRight() - contentOffset);
    grad.setColorAt(0.0, Qt::transparent);
    grad.setColorAt(1.0, colors.rectColor);
    painter.fillRect(rects.fadeInRect, grad);
    painter.fillRect(rects.annotationRect, colors.rectColor);
    painter.setPen(colors.textColor);
    paintIcon(&painter, rects.iconRect.toAlignedRect());
    painter.drawText(rects.textRect, Qt::AlignLeft, rects.text);
    if (rects.fadeOutRect.isValid()) {
        grad = QLinearGradient(rects.fadeOutRect.topLeft() - contentOffset,
                               rects.fadeOutRect.topRight() - contentOffset);
        grad.setColorAt(0.0, colors.rectColor);
        grad.setColorAt(1.0, Qt::transparent);
        painter.fillRect(rects.fadeOutRect, grad);
    }
    painter.restore();
}

TextMark::AnnotationRects TextMark::annotationRects(const QRectF &boundingRect,
                                                    const QFontMetrics &fm,
                                                    const qreal fadeInOffset,
                                                    const qreal fadeOutOffset) const
{
    AnnotationRects rects;
    rects.text = lineAnnotation();
    if (rects.text.isEmpty())
        return rects;
    rects.fadeInRect = boundingRect;
    rects.fadeInRect.setWidth(fadeInOffset);
    rects.annotationRect = boundingRect;
    rects.annotationRect.setLeft(rects.fadeInRect.right());
    const bool drawIcon = !icon().isNull();
    constexpr qreal margin = 1;
    rects.iconRect = QRectF(rects.annotationRect.left(), boundingRect.top(),
                            0, boundingRect.height());
    if (drawIcon)
        rects.iconRect.setWidth(rects.iconRect.height());
    rects.textRect = QRectF(rects.iconRect.right() + margin, boundingRect.top(),
                            qreal(fm.horizontalAdvance(rects.text)), boundingRect.height());
    rects.annotationRect.setRight(rects.textRect.right() + margin);
    if (rects.annotationRect.right() > boundingRect.right()) {
        rects.textRect.setRight(boundingRect.right() - margin);
        rects.text = fm.elidedText(rects.text, Qt::ElideRight, int(rects.textRect.width()));
        rects.annotationRect.setRight(boundingRect.right());
        rects.fadeOutRect = QRectF(rects.annotationRect.topRight(),
                                   rects.annotationRect.bottomRight());
    } else {
        rects.fadeOutRect = boundingRect;
        rects.fadeOutRect.setLeft(rects.annotationRect.right());
        rects.fadeOutRect.setWidth(fadeOutOffset);
    }
    return rects;
}

void TextMark::updateLineNumber(int lineNumber)
{
    m_lineNumber = lineNumber;
}

void TextMark::move(int line)
{
    if (line == m_lineNumber)
        return;
    const int previousLine = m_lineNumber;
    m_lineNumber = line;
    if (m_baseTextDocument)
        m_baseTextDocument->moveMark(this, previousLine);
}

void TextMark::updateBlock(const QTextBlock &)
{}

void TextMark::removedFromEditor()
{}

void TextMark::updateMarker()
{
    if (m_baseTextDocument)
        m_baseTextDocument->scheduleUpdateLayout();
}

void TextMark::setPriority(TextMark::Priority prioriy)
{
    m_priority = prioriy;
    if (m_baseTextDocument)
        m_baseTextDocument->updateMark(this);
}

bool TextMark::isVisible() const
{
    return m_visible;
}

void TextMark::setVisible(bool visible)
{
    m_visible = visible;
    updateMarker();
}

bool TextMark::isClickable() const
{
    return false;
}

void TextMark::clicked()
{}

bool TextMark::isDraggable() const
{
    return false;
}

void TextMark::dragToLine(int lineNumber)
{
    Q_UNUSED(lineNumber)
}

void TextMark::addToToolTipLayout(QGridLayout *target) const
{
    auto contentLayout = new QVBoxLayout;
    addToolTipContent(contentLayout);
    if (contentLayout->count() <= 0)
        return;

    // Left column: text mark icon
    const int row = target->rowCount();
    const QIcon icon = this->icon();
    if (!icon.isNull()) {
        auto iconLabel = new QLabel;
        iconLabel->setPixmap(icon.pixmap(16, 16));
        target->addWidget(iconLabel, row, 0, Qt::AlignTop | Qt::AlignHCenter);
    }

    // Middle column: tooltip content
    target->addLayout(contentLayout, row, 1);

    // Right column: action icons/button
    QList<QAction *> actions{m_actions.begin(), m_actions.end()};
    if (m_actionsProvider)
        actions = m_actionsProvider();
    if (m_settingsPage.isValid()) {
        auto settingsAction = new QAction;
        settingsAction->setIcon(Utils::Icons::SETTINGS_TOOLBAR.icon());
        settingsAction->setToolTip(tr("Show Diagnostic Settings"));
        QObject::connect(settingsAction, &QAction::triggered, Core::ICore::instance(),
            [id = m_settingsPage] { Core::ICore::showOptionsDialog(id); },
            Qt::QueuedConnection);
        actions.append(settingsAction);
    }
    if (!actions.isEmpty()) {
        auto actionsLayout = new QHBoxLayout;
        QMargins margins = actionsLayout->contentsMargins();
        margins.setLeft(margins.left() + 5);
        actionsLayout->setContentsMargins(margins);
        for (QAction *action : qAsConst(actions)) {
            QTC_ASSERT(!action->icon().isNull(), delete action; continue);
            auto button = new QToolButton;
            button->setIcon(action->icon());
            button->setToolTip(action->toolTip());
            action->setParent(button);
            QObject::connect(button, &QToolButton::clicked, action, &QAction::triggered);
            QObject::connect(button, &QToolButton::clicked, []() {
                Utils::ToolTip::hideImmediately();
            });
            actionsLayout->addWidget(button, 0, Qt::AlignTop | Qt::AlignRight);
        }
        target->addLayout(actionsLayout, row, 2);
    }
}

bool TextMark::addToolTipContent(QLayout *target) const
{
    bool useDefaultToolTip = false;
    QString text = toolTip();
    if (text.isEmpty()) {
        useDefaultToolTip = true;
        text = m_defaultToolTip;
        if (text.isEmpty())
            return false;
    }

    auto textLabel = new QLabel;
    textLabel->setOpenExternalLinks(true);
    textLabel->setText(text);
    // Differentiate between tool tips that where explicitly set and default tool tips.
    textLabel->setDisabled(useDefaultToolTip);
    target->addWidget(textLabel);

    return true;
}

QColor TextMark::annotationColor() const
{
    if (m_color.has_value())
        return Utils::creatorTheme()->color(*m_color).toHsl();
    return {};
}

void TextMark::setIcon(const QIcon &icon)
{
    m_icon = icon;
    m_iconProvider = std::function<QIcon()>();
    updateMarker();
}

void TextMark::setIconProvider(const std::function<QIcon ()> &iconProvider)
{
    m_iconProvider = iconProvider;
    updateMarker();
}

const QIcon TextMark::icon() const
{
    return m_iconProvider ? m_iconProvider() : m_icon;
}

Utils::optional<Theme::Color> TextMark::color() const
{
    return m_color;
}

void TextMark::setColor(const Theme::Color &color)
{
    if (m_color.has_value() && *m_color == color)
        return;
    m_color = color;
    updateMarker();
}

void TextMark::setLineAnnotation(const QString &lineAnnotation)
{
    m_lineAnnotation = lineAnnotation;
    updateMarker();
}

void TextMark::setToolTipProvider(const std::function<QString()> &toolTipProvider)
{
    m_toolTipProvider = toolTipProvider;
}

QString TextMark::toolTip() const
{
    return m_toolTipProvider ? m_toolTipProvider() : m_toolTip;
}

void TextMark::setToolTip(const QString &toolTip)
{
    m_toolTip = toolTip;
    m_toolTipProvider = std::function<QString()>();
}

QVector<QAction *> TextMark::actions() const
{
    return m_actions;
}

void TextMark::setActions(const QVector<QAction *> &actions)
{
    m_actions = actions;
}

void TextMark::setActionsProvider(const std::function<QList<QAction *>()> &actionsProvider)
{
    m_actionsProvider = actionsProvider;
}

void TextMark::setSettingsPage(Id settingsPage)
{
<<<<<<< HEAD
    delete m_settingsAction;
    m_settingsAction = new QAction;
    m_settingsAction->setIcon(Utils::Icons::SETTINGS.icon());
    m_settingsAction->setToolTip(tr("Show Diagnostic Settings"));
    QObject::connect(m_settingsAction, &QAction::triggered, Core::ICore::instance(),
        [settingsPage] { Core::ICore::showOptionsDialog(settingsPage); },
        Qt::QueuedConnection);
=======
    m_settingsPage = settingsPage;
>>>>>>> 5d85c4db
}

TextMarkRegistry::TextMarkRegistry(QObject *parent)
    : QObject(parent)
{
    connect(EditorManager::instance(), &EditorManager::editorOpened,
            this, &TextMarkRegistry::editorOpened);

    connect(DocumentManager::instance(), &DocumentManager::allDocumentsRenamed,
            this, &TextMarkRegistry::allDocumentsRenamed);
    connect(DocumentManager::instance(), &DocumentManager::documentRenamed,
            this, &TextMarkRegistry::documentRenamed);
}

void TextMarkRegistry::add(TextMark *mark)
{
    instance()->m_marks[mark->fileName()].insert(mark);
    if (TextDocument *document = TextDocument::textDocumentForFilePath(mark->fileName()))
        document->addMark(mark);
}

bool TextMarkRegistry::remove(TextMark *mark)
{
    return instance()->m_marks[mark->fileName()].remove(mark);
}

TextMarkRegistry *TextMarkRegistry::instance()
{
    if (!m_instance)
        m_instance = new TextMarkRegistry(TextEditorPlugin::instance());
    return m_instance;
}

void TextMarkRegistry::editorOpened(IEditor *editor)
{
    auto document = qobject_cast<TextDocument *>(editor ? editor->document() : nullptr);
    if (!document)
        return;
    if (!m_marks.contains(document->filePath()))
        return;

    const QSet<TextMark *> marks = m_marks.value(document->filePath());
    for (TextMark *mark : marks)
        document->addMark(mark);
}

void TextMarkRegistry::documentRenamed(IDocument *document,
                                       const FilePath &oldPath,
                                       const FilePath &newPath)
{
    auto baseTextDocument = qobject_cast<TextDocument *>(document);
    if (!baseTextDocument)
        return;
    if (!m_marks.contains(oldPath))
        return;

    QSet<TextMark *> toBeMoved;
    const QList<TextMark *> marks = baseTextDocument->marks();
    for (TextMark *mark : marks)
        toBeMoved.insert(mark);

    m_marks[oldPath].subtract(toBeMoved);
    m_marks[newPath].unite(toBeMoved);

    for (TextMark *mark : qAsConst(toBeMoved))
        mark->updateFileName(newPath);
}

void TextMarkRegistry::allDocumentsRenamed(const FilePath &oldPath, const FilePath &newPath)
{
    if (!m_marks.contains(oldPath))
        return;

    const QSet<TextMark *> oldFileNameMarks = m_marks.value(oldPath);

    m_marks[newPath].unite(oldFileNameMarks);
    m_marks[oldPath].clear();

    for (TextMark *mark : oldFileNameMarks)
        mark->updateFileName(newPath);
}

QHash<AnnotationColors::SourceColors, AnnotationColors> AnnotationColors::m_colorCache;

AnnotationColors &AnnotationColors::getAnnotationColors(const QColor &markColor,
                                                        const QColor &backgroundColor)
{
    auto highClipHsl = [](qreal value) {
        return std::max(0.7, std::min(0.9, value));
    };
    auto lowClipHsl = [](qreal value) {
        return std::max(0.1, std::min(0.3, value));
    };
    AnnotationColors &colors = m_colorCache[{markColor, backgroundColor}];
    if (!colors.rectColor.isValid() || !colors.textColor.isValid()) {
        const double backgroundLightness = backgroundColor.lightnessF();
        const double foregroundLightness = backgroundLightness > 0.5
                ? lowClipHsl(backgroundLightness - 0.5)
                : highClipHsl(backgroundLightness + 0.5);

        colors.rectColor = markColor;
        colors.rectColor.setAlphaF(0.15f);

        colors.textColor.setHslF(markColor.hslHueF(),
                                 markColor.hslSaturationF(),
                                 foregroundLightness);
    }
    return colors;
}

} // namespace TextEditor

#include "textmark.moc"<|MERGE_RESOLUTION|>--- conflicted
+++ resolved
@@ -428,17 +428,7 @@
 
 void TextMark::setSettingsPage(Id settingsPage)
 {
-<<<<<<< HEAD
-    delete m_settingsAction;
-    m_settingsAction = new QAction;
-    m_settingsAction->setIcon(Utils::Icons::SETTINGS.icon());
-    m_settingsAction->setToolTip(tr("Show Diagnostic Settings"));
-    QObject::connect(m_settingsAction, &QAction::triggered, Core::ICore::instance(),
-        [settingsPage] { Core::ICore::showOptionsDialog(settingsPage); },
-        Qt::QueuedConnection);
-=======
     m_settingsPage = settingsPage;
->>>>>>> 5d85c4db
 }
 
 TextMarkRegistry::TextMarkRegistry(QObject *parent)
