--- conflicted
+++ resolved
@@ -325,31 +325,10 @@
             data.useLocalUidGid = on;
         });
 
-<<<<<<< HEAD
-=======
-#ifdef ALLOW_LOCAL_ACCESS
-        // This tries to find the directory in the host file system that corresponds to the
-        // docker container root file system, which is a merge of the layers from the
-        // container image and the volumes mapped using -v on container startup.
-        //
-        // Accessing files there is much faster than using 'docker exec', but conceptually
-        // only works on Linux, and is restricted there by proper matching of user
-        // permissions between host and container.
-        m_usePathMapping = new QCheckBox(tr("Use local file path mapping"));
-        m_usePathMapping->setToolTip(tr("Maps docker filesystem to a local directory."));
-        m_usePathMapping->setChecked(data.useFilePathMapping);
-        m_usePathMapping->setEnabled(HostOsInfo::isLinuxHost());
-        connect(m_usePathMapping, &QCheckBox::toggled, this, [&, dockerDevice](bool on) {
-            data.useFilePathMapping = on;
-            dockerDevice->updateContainerAccess();
-        });
-#endif
-
         m_pathsListLabel = new InfoLabel(tr("Paths to mount:"));
         // FIXME: 8.0: use
         //m_pathsListLabel->setToolTip(tr("Source directory list should not be empty"));
 
->>>>>>> 976653cd
         m_pathsListEdit = new PathListEditor;
         // FIXME: 8.0: use
         //m_pathsListEdit->setPlaceholderText(tr("Host directories to mount into the container"));
@@ -474,15 +453,8 @@
     QToolButton *m_daemonReset;
     QLabel *m_daemonState;
     QCheckBox *m_runAsOutsideUser;
-<<<<<<< HEAD
-    Utils::PathListEditor *m_pathsListEdit;
-=======
-#ifdef ALLOW_LOCAL_ACCESS
-    QCheckBox *m_usePathMapping;
-#endif
     InfoLabel *m_pathsListLabel;
     PathListEditor *m_pathsListEdit;
->>>>>>> 976653cd
 
     KitDetector m_kitItemDetector;
 };
