/**************************************************************************
**
** This file is part of Qt Creator
**
** Copyright (c) 2011 Nokia Corporation and/or its subsidiary(-ies).
**
** Contact: Nokia Corporation (info@qt.nokia.com)
**
**
** GNU Lesser General Public License Usage
**
** This file may be used under the terms of the GNU Lesser General Public
** License version 2.1 as published by the Free Software Foundation and
** appearing in the file LICENSE.LGPL included in the packaging of this file.
** Please review the following information to ensure the GNU Lesser General
** Public License version 2.1 requirements will be met:
** http://www.gnu.org/licenses/old-licenses/lgpl-2.1.html.
**
** In addition, as a special exception, Nokia gives you certain additional
** rights. These rights are described in the Nokia Qt LGPL Exception
** version 1.1, included in the file LGPL_EXCEPTION.txt in this package.
**
** Other Usage
**
** Alternatively, this file may be used in accordance with the terms and
** conditions contained in a signed written agreement between you and Nokia.
**
** If you have questions regarding the use of this file, please contact
** Nokia at qt-info@nokia.com.
**
**************************************************************************/

#include "qtversionmanager.h"

#include "qt4projectmanagerconstants.h"
#include "qt4target.h"
#include "profilereader.h"

#include "qt-maemo/maemoglobal.h"
#include "qt-maemo/maemomanager.h"
#include "qt-s60/s60manager.h"
#include "qt-s60/abldparser.h"
#include "qt-s60/sbsv2parser.h"
#include "qt-s60/gccetoolchain.h"
#include "qt-s60/winscwtoolchain.h"
#include "qt4basetargetfactory.h"

#include "qmlobservertool.h"
#include "qmldumptool.h"
#include "qmldebugginglibrary.h"

#include <projectexplorer/debugginghelper.h>
#include <projectexplorer/gnumakeparser.h>
#include <projectexplorer/projectexplorer.h>
#include <projectexplorer/projectexplorerconstants.h>
#include <projectexplorer/toolchainmanager.h>
#include <projectexplorer/cesdkhandler.h>
#include <projectexplorer/gcctoolchain.h>
#include <projectexplorer/toolchainmanager.h>
#include <projectexplorer/headerpath.h>
#include <projectexplorer/ioutputparser.h>
#include <projectexplorer/task.h>

#include <coreplugin/coreconstants.h>
#include <coreplugin/icore.h>
#include <coreplugin/helpmanager.h>

#include <extensionsystem/pluginmanager.h>

#include <utils/synchronousprocess.h>
#include <utils/qtcassert.h>
#include <utils/qtcprocess.h>
#ifdef Q_OS_WIN
#    include <utils/winutils.h>
#endif

#include <QtCore/QFile>
#include <QtCore/QProcess>
#include <QtCore/QSettings>
#include <QtCore/QTime>
#include <QtCore/QTimer>
#include <QtCore/QTextStream>
#include <QtCore/QDir>
#include <QtGui/QApplication>
#include <QtGui/QDesktopServices>

#include <algorithm>

using namespace Qt4ProjectManager;
using namespace Qt4ProjectManager::Internal;

using ProjectExplorer::DebuggingHelperLibrary;

static const char *QtVersionsSectionName = "QtVersions";
static const char *newQtVersionsKey = "NewQtVersions";
static const char *PATH_AUTODETECTION_SOURCE = "PATH";

enum { debug = 0 };

template<class T>
static T *createToolChain(const QString &id)
{
    QList<ProjectExplorer::ToolChainFactory *> factories =
            ExtensionSystem::PluginManager::instance()->getObjects<ProjectExplorer::ToolChainFactory>();
    foreach (ProjectExplorer::ToolChainFactory *f, factories) {
       if (f->id() == id) {
           Q_ASSERT(f->canCreate());
           return static_cast<T *>(f->create());
       }
    }
    return 0;
}


// prefer newer qts otherwise compare on id
bool qtVersionNumberCompare(QtVersion *a, QtVersion *b)
{
    return a->qtVersion() > b->qtVersion() || (a->qtVersion() == b->qtVersion() && a->uniqueId() < b->uniqueId());
}

// --------------------------------------------------------------------------
// QtVersionManager
// --------------------------------------------------------------------------
QtVersionManager *QtVersionManager::m_self = 0;

QtVersionManager::QtVersionManager()
    : m_emptyVersion(new QtVersion)
{
    m_self = this;
    QSettings *s = Core::ICore::instance()->settings();

    m_idcount = 1;
    int size = s->beginReadArray(QtVersionsSectionName);
    for (int i = 0; i < size; ++i) {
        s->setArrayIndex(i);
        // Find the right id
        // Either something saved or something generated
        // Note: This code assumes that either all ids are read from the settings
        // or generated on the fly.
        int id = s->value("Id", -1).toInt();
        if (id == -1)
            id = getUniqueId();
        else if (m_idcount < id)
            m_idcount = id + 1;
        bool isAutodetected;
        QString autodetectionSource;
        if (s->contains("isAutodetected")) {
            isAutodetected = s->value("isAutodetected", false).toBool();
            autodetectionSource = s->value("autodetectionSource", QString()).toString();
        } else {// compatibility
            isAutodetected = s->value("IsSystemVersion", false).toBool();
            if (isAutodetected)
                autodetectionSource = QLatin1String(PATH_AUTODETECTION_SOURCE);
        }
        QString qmakePath = s->value("QMakePath").toString();
        if (qmakePath.isEmpty()) {
            QString path = s->value("Path").toString();
            if (!path.isEmpty()) {
                foreach(const QString& command, ProjectExplorer::DebuggingHelperLibrary::possibleQMakeCommands())
                {
                    QFileInfo fi(path + "/bin/" + command);
                    if (fi.exists())
                    {
                        qmakePath = fi.filePath();
                        break;
                    }
                }
            }
        }
        QtVersion *version = new QtVersion(s->value("Name").toString(),
                                           qmakePath,
                                           id,
                                           isAutodetected,
                                           autodetectionSource);
        // Make sure we do not import non-native separators from old Qt Creator versions:
        version->setSystemRoot(QDir::fromNativeSeparators(s->value("S60SDKDirectory").toString()));
        version->setSbsV2Directory(QDir::fromNativeSeparators(s->value(QLatin1String("SBSv2Directory")).toString()));

        // Update from pre-2.2:
        const QString mingwDir = s->value(QLatin1String("MingwDirectory")).toString();
        if (!mingwDir.isEmpty()) {
            QFileInfo fi(mingwDir + QLatin1String("/bin/g++.exe"));
            if (fi.exists() && fi.isExecutable()) {
                ProjectExplorer::MingwToolChain *tc = createToolChain<ProjectExplorer::MingwToolChain>(ProjectExplorer::Constants::MINGW_TOOLCHAIN_ID);
                if (tc) {
                    tc->setCompilerPath(fi.absoluteFilePath());
                    tc->setDisplayName(tr("MinGW from %1").arg(version->displayName()));
                    ProjectExplorer::ToolChainManager::instance()->registerToolChain(tc);
                }
            }
        }
        const QString mwcDir = s->value(QLatin1String("MwcDirectory")).toString();
        if (!mwcDir.isEmpty())
            m_pendingMwcUpdates.append(mwcDir);
        const QString gcceDir = s->value(QLatin1String("GcceDirectory")).toString();
        if (!gcceDir.isEmpty())
            m_pendingGcceUpdates.append(gcceDir);

        m_versions.insert(version->uniqueId(), version);
    }
    s->endArray();

    ++m_idcount;
    addNewVersionsFromInstaller();
    updateSystemVersion();

    // cannot call from ctor, needs to get connected extenernally first
    QTimer::singleShot(0, this, SLOT(updateSettings()));
}

QtVersionManager::~QtVersionManager()
{
    qDeleteAll(m_versions);
    m_versions.clear();
    delete m_emptyVersion;
    m_emptyVersion = 0;
}

QtVersionManager *QtVersionManager::instance()
{
    return m_self;
}

void QtVersionManager::addVersion(QtVersion *version)
{
    QTC_ASSERT(version != 0, return);
    if (m_versions.contains(version->uniqueId()))
        return;

    int uniqueId = version->uniqueId();
    m_versions.insert(uniqueId, version);

    emit qtVersionsChanged(QList<int>() << uniqueId);
    writeVersionsIntoSettings();
}

void QtVersionManager::removeVersion(QtVersion *version)
{
    QTC_ASSERT(version != 0, return);
    m_versions.remove(version->uniqueId());
    emit qtVersionsChanged(QList<int>() << version->uniqueId());
    writeVersionsIntoSettings();
    delete version;
}

bool QtVersionManager::supportsTargetId(const QString &id) const
{
    QList<QtVersion *> versions = QtVersionManager::instance()->versionsForTargetId(id);
    foreach (QtVersion *v, versions)
        if (v->isValid() && v->toolChainAvailable(id))
            return true;
    return false;
}

QList<QtVersion *> QtVersionManager::versionsForTargetId(const QString &id, const QtVersionNumber &minimumQtVersion) const
{
    QList<QtVersion *> targetVersions;
    foreach (QtVersion *version, m_versions) {
        if (version->supportsTargetId(id) && version->qtVersion() >= minimumQtVersion)
            targetVersions.append(version);
    }
    qSort(targetVersions.begin(), targetVersions.end(), &qtVersionNumberCompare);
    return targetVersions;
}

QSet<QString> QtVersionManager::supportedTargetIds() const
{
    QSet<QString> results;
    foreach (QtVersion *version, m_versions)
        results.unite(version->supportedTargetIds());
    return results;
}

void QtVersionManager::updateDocumentation()
{
    Core::HelpManager *helpManager = Core::HelpManager::instance();
    Q_ASSERT(helpManager);
    QStringList files;
    foreach (QtVersion *version, m_versions) {
        const QString docPath = version->documentationPath() + QLatin1String("/qch/");
        const QDir versionHelpDir(docPath);
        foreach (const QString &helpFile,
                versionHelpDir.entryList(QStringList() << QLatin1String("*.qch"), QDir::Files))
            files << docPath + helpFile;

    }
    helpManager->registerDocumentation(files);
}

void QtVersionManager::updateSettings()
{
    writeVersionsIntoSettings();

    updateDocumentation();

    QtVersion *version = 0;
    QList<QtVersion*> candidates;

    // try to find a version which has both, demos and examples
    foreach (version, m_versions) {
        if (version->hasExamples() && version->hasDemos())
        candidates.append(version);
    }

    // in SDKs, we want to prefer the Qt version shipping with the SDK
    QSettings *settings = Core::ICore::instance()->settings();
    QString preferred = settings->value(QLatin1String("PreferredQMakePath")).toString();
    preferred = QDir::fromNativeSeparators(preferred);
    if (!preferred.isEmpty()) {
#ifdef Q_OS_WIN
        preferred = preferred.toLower();
        if (!preferred.endsWith(QLatin1String(".exe")))
            preferred.append(QLatin1String(".exe"));
#endif
        foreach (version, candidates) {
            if (version->qmakeCommand() == preferred) {
                emit updateExamples(version->examplesPath(), version->demosPath(), version->sourcePath());
                return;
            }
        }
    }

    // prefer versions with declarative examples
    foreach (version, candidates) {
        if (QDir(version->examplesPath()+"/declarative").exists()) {
            emit updateExamples(version->examplesPath(), version->demosPath(), version->sourcePath());
            return;
        }
    }

    if (!candidates.isEmpty()) {
        version = candidates.first();
        emit updateExamples(version->examplesPath(), version->demosPath(), version->sourcePath());
        return;
    }
    return;

}

int QtVersionManager::getUniqueId()
{
    return m_idcount++;
}

void QtVersionManager::writeVersionsIntoSettings()
{
    QSettings *s = Core::ICore::instance()->settings();
    s->beginWriteArray(QtVersionsSectionName);
    QMap<int, QtVersion *>::const_iterator it = m_versions.constBegin();
    for (int i = 0; i < m_versions.size(); ++i) {
        const QtVersion *version = it.value();
        s->setArrayIndex(i);
        s->setValue("Name", version->displayName());
        // for downwards compat
        s->setValue("Path", version->versionInfo().value("QT_INSTALL_DATA"));
        s->setValue("QMakePath", version->qmakeCommand());
        s->setValue("Id", version->uniqueId());
        s->setValue("isAutodetected", version->isAutodetected());
        if (version->isAutodetected())
            s->setValue("autodetectionSource", version->autodetectionSource());
        s->setValue("S60SDKDirectory", version->systemRoot());
        s->setValue(QLatin1String("SBSv2Directory"), version->sbsV2Directory());
        // Remove obsolete settings: New tool chains would be created at each startup
        // otherwise, overriding manually set ones.
        s->remove(QLatin1String("MingwDirectory"));
        s->remove(QLatin1String("MwcDirectory"));
        s->remove(QLatin1String("GcceDirectory"));
        ++it;
    }
    s->endArray();
}

QList<QtVersion *> QtVersionManager::versions() const
{
    QList<QtVersion *> versions;
    foreach (QtVersion *version, m_versions)
        versions << version;
    qSort(versions.begin(), versions.end(), &qtVersionNumberCompare);
    return versions;
}

QList<QtVersion *> QtVersionManager::validVersions() const
{
    QList<QtVersion *> results;
    foreach(QtVersion *v, m_versions) {
        if (v->isValid())
            results.append(v);
    }
    qSort(results.begin(), results.end(), &qtVersionNumberCompare);
    return results;
}

bool QtVersionManager::isValidId(int id) const
{
    return m_versions.contains(id);
}

QString QtVersionManager::popPendingMwcUpdate()
{
    if (m_pendingMwcUpdates.isEmpty())
        return QString();
    return m_pendingMwcUpdates.takeFirst();
}

QString QtVersionManager::popPendingGcceUpdate()
{
    if (m_pendingGcceUpdates.isEmpty())
        return QString();
    return m_pendingGcceUpdates.takeFirst();
}

QtVersion *QtVersionManager::version(int id) const
{
    QMap<int, QtVersion *>::const_iterator it = m_versions.find(id);
    if (it == m_versions.constEnd())
        return m_emptyVersion;
    return it.value();
}

// FIXME: Rework this!
void QtVersionManager::addNewVersionsFromInstaller()
{
    // Add new versions which may have been installed by the WB installer in the form:
    // NewQtVersions="qt 4.3.2=c:\\qt\\qt432\bin\qmake.exe;qt embedded=c:\\qtembedded;"
    // or NewQtVersions="qt 4.3.2=c:\\qt\\qt432bin\qmake.exe;
    // i.e.
    // NewQtVersions="versionname=pathtoversion=s60sdk;"
    // Duplicate entries are not added, the first new version is set as default.
    QSettings *settings = Core::ICore::instance()->settings();
    QSettings *globalSettings = Core::ICore::instance()->settings(QSettings::SystemScope);

    QDateTime lastUpdateFromGlobalSettings = globalSettings->value(
            QLatin1String("General/LastQtVersionUpdate")).toDateTime();

    const QFileInfo gsFi(globalSettings->fileName());
    if ( !lastUpdateFromGlobalSettings.isNull() &&
         (!gsFi.exists() || (gsFi.lastModified() > lastUpdateFromGlobalSettings)) )
        return;

    if (!globalSettings->contains(newQtVersionsKey) &&
        !globalSettings->contains(QLatin1String("Installer/")+newQtVersionsKey))
    {
        return;
    }

    QString newVersionsValue = settings->value(newQtVersionsKey).toString();
    if (newVersionsValue.isEmpty())
        newVersionsValue = settings->value(QLatin1String("Installer/")+newQtVersionsKey).toString();

    QStringList newVersionsList = newVersionsValue.split(';', QString::SkipEmptyParts);
    foreach (const QString &newVersion, newVersionsList) {
        QStringList newVersionData = newVersion.split('=');
        if (newVersionData.count() >= 2) {
            if (QFile::exists(newVersionData[1])) {
                QtVersion *version = new QtVersion(newVersionData[0], newVersionData[1], m_idcount++ );
                if (newVersionData.count() >= 3)
                    version->setSystemRoot(QDir::fromNativeSeparators(newVersionData[2]));
                if (newVersionData.count() >= 4)
                    version->setSbsV2Directory(QDir::fromNativeSeparators(newVersionData[3]));

                bool versionWasAlreadyInList = false;
                foreach(const QtVersion * const it, m_versions) {
                    if (QDir(version->qmakeCommand()).canonicalPath() == QDir(it->qmakeCommand()).canonicalPath()) {
                        versionWasAlreadyInList = true;
                        break;
                    }
                }

                if (!versionWasAlreadyInList) {
                    m_versions.insert(version->uniqueId(), version);
                } else {
                    // clean up
                    delete version;
                }
            }
        }
    }
    settings->setValue(QLatin1String("General/LastQtVersionUpdate"), QDateTime::currentDateTime());
}

void QtVersionManager::updateSystemVersion()
{
    bool haveSystemVersion = false;
    QString systemQMakePath = DebuggingHelperLibrary::findSystemQt(Utils::Environment::systemEnvironment());
    if (systemQMakePath.isNull())
        systemQMakePath = tr("<not found>");

    foreach (QtVersion *version, m_versions) {
        if (version->isAutodetected()
            && version->autodetectionSource() == PATH_AUTODETECTION_SOURCE) {
            version->setQMakeCommand(systemQMakePath);
            version->setDisplayName(tr("Qt in PATH"));
            haveSystemVersion = true;
        }
    }
    if (haveSystemVersion)
        return;
    QtVersion *version = new QtVersion(tr("Qt in PATH"),
                                       systemQMakePath,
                                       getUniqueId(),
                                       true,
                                       PATH_AUTODETECTION_SOURCE);
    m_versions.insert(version->uniqueId(), version);
}

QtVersion *QtVersionManager::emptyVersion() const
{
    return m_emptyVersion;
}

class SortByUniqueId
{
public:
    bool operator()(QtVersion *a, QtVersion *b)
    {
        return a->uniqueId() < b->uniqueId();
    }
};

bool QtVersionManager::equals(QtVersion *a, QtVersion *b)
{
    if (a->m_qmakeCommand != b->m_qmakeCommand)
        return false;
    if (a->m_id != b->m_id)
        return false;
    if (a->m_displayName != b->displayName())
        return false;
    return true;
}

void QtVersionManager::setNewQtVersions(QList<QtVersion *> newVersions)
{
    // We want to preserve the same order as in the settings dialog
    // so we sort a copy
    QList<QtVersion *> sortedNewVersions = newVersions;
    SortByUniqueId sortByUniqueId;
    qSort(sortedNewVersions.begin(), sortedNewVersions.end(), sortByUniqueId);

    QList<int> changedVersions;
    // So we trying to find the minimal set of changed versions,
    // iterate over both sorted list

    // newVersions and oldVersions iterator
    QList<QtVersion *>::const_iterator nit, nend;
    QMap<int, QtVersion *>::const_iterator oit, oend;
    nit = sortedNewVersions.constBegin();
    nend = sortedNewVersions.constEnd();
    oit = m_versions.constBegin();
    oend = m_versions.constEnd();

    while (nit != nend && oit != oend) {
        int nid = (*nit)->uniqueId();
        int oid = (*oit)->uniqueId();
        if (nid < oid) {
            changedVersions.push_back(nid);
            ++nit;
        } else if (oid < nid) {
            changedVersions.push_back(oid);
            ++oit;
        } else {
            if (!equals(*oit, *nit))
                changedVersions.push_back(oid);
            ++oit;
            ++nit;
        }
    }

    while (nit != nend) {
        changedVersions.push_back((*nit)->uniqueId());
        ++nit;
    }

    while (oit != oend) {
        changedVersions.push_back((*oit)->uniqueId());
        ++oit;
    }

    qDeleteAll(m_versions);
    m_versions.clear();
    foreach (QtVersion *v, sortedNewVersions)
        m_versions.insert(v->uniqueId(), v);

    if (!changedVersions.isEmpty())
        updateDocumentation();

    updateSettings();
    writeVersionsIntoSettings();

    if (!changedVersions.isEmpty())
        emit qtVersionsChanged(changedVersions);
}

// --------------------------------------------------------------------------
// QtVersion
// --------------------------------------------------------------------------

QtVersion::QtVersion(const QString &name, const QString &qmakeCommand, int id,
                     bool isAutodetected, const QString &autodetectionSource)
    : m_displayName(name),
    m_isAutodetected(isAutodetected),
    m_autodetectionSource(autodetectionSource),
    m_hasDebuggingHelper(false),
    m_hasQmlDump(false),
    m_hasQmlDebuggingLibrary(false),
    m_hasQmlObserver(false),
    m_abiUpToDate(false),
    m_versionInfoUpToDate(false),
    m_notInstalled(false),
    m_defaultConfigIsDebug(true),
    m_defaultConfigIsDebugAndRelease(true),
    m_hasExamples(false),
    m_hasDemos(false),
    m_hasDocumentation(false),
    m_qmakeIsExecutable(false),
    m_validSystemRoot(true)
{
    if (id == -1)
        m_id = getUniqueId();
    else
        m_id = id;
    setQMakeCommand(qmakeCommand);
}

QtVersion::QtVersion(const QString &name, const QString &qmakeCommand,
                     bool isAutodetected, const QString &autodetectionSource)
    : m_displayName(name),
    m_isAutodetected(isAutodetected),
    m_autodetectionSource(autodetectionSource),
    m_hasDebuggingHelper(false),
    m_hasQmlDump(false),
    m_hasQmlDebuggingLibrary(false),
    m_hasQmlObserver(false),
    m_abiUpToDate(false),
    m_versionInfoUpToDate(false),
    m_notInstalled(false),
    m_defaultConfigIsDebug(true),
    m_defaultConfigIsDebugAndRelease(true),
    m_hasExamples(false),
    m_hasDemos(false),
    m_hasDocumentation(false),
    m_qmakeIsExecutable(false),
    m_validSystemRoot(true)
{
    m_id = getUniqueId();
    setQMakeCommand(qmakeCommand);
}


QtVersion::QtVersion(const QString &qmakeCommand, bool isAutodetected, const QString &autodetectionSource)
    : m_isAutodetected(isAutodetected),
    m_autodetectionSource(autodetectionSource),
    m_hasDebuggingHelper(false),
    m_hasQmlDump(false),
    m_hasQmlDebuggingLibrary(false),
    m_hasQmlObserver(false),
    m_abiUpToDate(false),
    m_versionInfoUpToDate(false),
    m_notInstalled(false),
    m_defaultConfigIsDebug(true),
    m_defaultConfigIsDebugAndRelease(true),
    m_hasExamples(false),
    m_hasDemos(false),
    m_hasDocumentation(false),
    m_qmakeIsExecutable(false),
    m_validSystemRoot(true)
{
    m_id = getUniqueId();
    setQMakeCommand(qmakeCommand);
    m_displayName = qtVersionString();
}

QtVersion::QtVersion()
    :  m_id(-1),
    m_isAutodetected(false),
    m_hasDebuggingHelper(false),
    m_hasQmlDump(false),
    m_hasQmlDebuggingLibrary(false),
    m_hasQmlObserver(false),
    m_abiUpToDate(false),
    m_versionInfoUpToDate(false),
    m_notInstalled(false),
    m_defaultConfigIsDebug(true),
    m_defaultConfigIsDebugAndRelease(true),
    m_hasExamples(false),
    m_hasDemos(false),
    m_hasDocumentation(false) ,
    m_qmakeIsExecutable(false),
    m_validSystemRoot(true)
{
    setQMakeCommand(QString());
}

QtVersion::~QtVersion()
{
}

QString QtVersion::toHtml(bool verbose) const
{
    QString rc;
    QTextStream str(&rc);
    str << "<html><body><table>";
    str << "<tr><td><b>" << QtVersionManager::tr("Name:")
        << "</b></td><td>" << displayName() << "</td></tr>";
    if (!isValid()) {
        str << "<tr><td colspan=2><b>" + QtVersionManager::tr("Invalid Qt version") +"</b></td></tr>";
    } else {
        QString prefix = QLatin1String("<tr><td><b>") + QtVersionManager::tr("ABI:") + QLatin1String("</b></td>");
        foreach (const ProjectExplorer::Abi &abi, qtAbis()) {
            str << prefix << "<td>" << abi.toString() << "</td></tr>";
            prefix = QLatin1String("<tr><td></td>");
        }
        str << "<tr><td><b>" << QtVersionManager::tr("Source:")
            << "</b></td><td>" << sourcePath() << "</td></tr>";
        str << "<tr><td><b>" << QtVersionManager::tr("mkspec:")
            << "</b></td><td>" << mkspec() << "</td></tr>";
        str << "<tr><td><b>" << QtVersionManager::tr("qmake:")
            << "</b></td><td>" << m_qmakeCommand << "</td></tr>";
        updateAbiAndMkspec();
        if (m_defaultConfigIsDebug || m_defaultConfigIsDebugAndRelease) {
            str << "<tr><td><b>" << QtVersionManager::tr("Default:") << "</b></td><td>"
                << (m_defaultConfigIsDebug ? "debug" : "release");
            if (m_defaultConfigIsDebugAndRelease)
                str << " debug_and_release";
            str << "</td></tr>";
        } // default config.
        str << "<tr><td><b>" << QtVersionManager::tr("Version:")
            << "</b></td><td>" << qtVersionString() << "</td></tr>";
        if (verbose) {
            const QHash<QString,QString> vInfo = versionInfo();
            if (!vInfo.isEmpty()) {
                const QHash<QString,QString>::const_iterator vcend = vInfo.constEnd();
                for (QHash<QString,QString>::const_iterator it = vInfo.constBegin(); it != vcend; ++it)
                    str << "<tr><td><pre>" << it.key() <<  "</pre></td><td>" << it.value() << "</td></tr>";
            }
        }
    }
    str << "</table></body></html>";
    return rc;
}

bool QtVersion::supportsShadowBuilds() const
{
    QSet<QString> targets = supportedTargetIds();
    // Symbian does not support shadow building
    if (targets.contains(Constants::S60_DEVICE_TARGET_ID) ||
        targets.contains(Constants::S60_EMULATOR_TARGET_ID)) {
        // We can not support shadow building with the ABLD system
        return false;
    }
#ifdef Q_OS_WIN
    if (targets.contains(Constants::MEEGO_DEVICE_TARGET_ID)
        || targets.contains(Constants::MAEMO5_DEVICE_TARGET_ID)
        || targets.contains(Constants::HARMATTAN_DEVICE_TARGET_ID))
        return false;
#endif
    return true;
}

ProjectExplorer::IOutputParser *QtVersion::createOutputParser() const
{
    if (supportsTargetId(Qt4ProjectManager::Constants::S60_DEVICE_TARGET_ID) ||
        supportsTargetId(Qt4ProjectManager::Constants::S60_EMULATOR_TARGET_ID)) {
        if (isBuildWithSymbianSbsV2()) {
            return new SbsV2Parser;
        } else {
            ProjectExplorer::IOutputParser *parser = new AbldParser;
            parser->appendOutputParser(new ProjectExplorer::GnuMakeParser);
            return parser;
        }
    }
    return new ProjectExplorer::GnuMakeParser;
}

QList<ProjectExplorer::Task>
QtVersion::reportIssues(const QString &proFile, const QString &buildDir, bool includeTargetSpecificErrors)
{
    QList<ProjectExplorer::Task> results;

    QString tmpBuildDir = QDir(buildDir).absolutePath();
    if (!tmpBuildDir.endsWith(QLatin1Char('/')))
        tmpBuildDir.append(QLatin1Char('/'));

    if (!isValid()) {
        //: %1: Reason for being invalid
        const QString msg = QCoreApplication::translate("Qt4ProjectManager::QtVersion", "The Qt version is invalid: %1").arg(invalidReason());
        results.append(ProjectExplorer::Task(ProjectExplorer::Task::Error, msg, QString(), -1,
                                             QLatin1String(ProjectExplorer::Constants::TASK_CATEGORY_BUILDSYSTEM)));
    }

    QFileInfo qmakeInfo(qmakeCommand());
    if (!qmakeInfo.exists() ||
        !qmakeInfo.isExecutable()) {
        //: %1: Path to qmake executable
        const QString msg = QCoreApplication::translate("Qt4ProjectManager::QtVersion",
                                                        "The qmake command \"%1\" was not found or is not executable.").arg(qmakeCommand());
        results.append(ProjectExplorer::Task(ProjectExplorer::Task::Error, msg, QString(), -1,
                                             QLatin1String(ProjectExplorer::Constants::TASK_CATEGORY_BUILDSYSTEM)));
    }

    QString sourcePath = QFileInfo(proFile).absolutePath();
    if (!sourcePath.endsWith(QLatin1Char('/')))
        sourcePath.append(QLatin1Char('/'));
    if ((tmpBuildDir.startsWith(sourcePath)) && (tmpBuildDir != sourcePath)) {
        const QString msg = QCoreApplication::translate("Qt4ProjectManager::QtVersion",
                                                        "Qmake does not support build directories below the source directory.");
        results.append(ProjectExplorer::Task(ProjectExplorer::Task::Warning, msg, QString(), -1,
                                             QLatin1String(ProjectExplorer::Constants::TASK_CATEGORY_BUILDSYSTEM)));
    } else if (tmpBuildDir.count(QChar('/')) != sourcePath.count(QChar('/'))) {
        const QString msg = QCoreApplication::translate("Qt4ProjectManager::QtVersion",
                                                        "The build directory needs to be at the same level as the source directory.");

        results.append(ProjectExplorer::Task(ProjectExplorer::Task::Warning, msg, QString(), -1,
                                             QLatin1String(ProjectExplorer::Constants::TASK_CATEGORY_BUILDSYSTEM)));
    }

#if defined (Q_OS_WIN)
    QSet<QString> targets = supportedTargetIds();
    if (targets.contains(Constants::S60_DEVICE_TARGET_ID) ||
            targets.contains(Constants::S60_EMULATOR_TARGET_ID)) {
        const QString epocRootDir = systemRoot();
        // Report an error if project- and epoc directory are on different drives:
        if (!epocRootDir.startsWith(proFile.left(3), Qt::CaseInsensitive) && !isBuildWithSymbianSbsV2()) {
            results.append(ProjectExplorer::Task(ProjectExplorer::Task::Error,
                                                 QCoreApplication::translate("ProjectExplorer::Internal::S60ProjectChecker",
                                                                             "The Symbian SDK and the project sources must reside on the same drive."),
                                                 QString(), -1, ProjectExplorer::Constants::TASK_CATEGORY_BUILDSYSTEM));
        }
    }
#endif

    if (includeTargetSpecificErrors) {
        QList<Qt4BaseTargetFactory *> factories;
        foreach (const QString &id, supportedTargetIds())
            if (Qt4BaseTargetFactory *factory = Qt4BaseTargetFactory::qt4BaseTargetFactoryForId(id))
                factories << factory;

        qSort(factories);
        QList<Qt4BaseTargetFactory *>::iterator newend = std::unique(factories.begin(), factories.end());
        QList<Qt4BaseTargetFactory *>::iterator it = factories.begin();
        for ( ; it != newend; ++it)
            results.append((*it)->reportIssues(proFile));
    }
    return results;
}

QString QtVersion::displayName() const
{
    return m_displayName;
}

QString QtVersion::qmakeCommand() const
{
    return m_qmakeCommand;
}

QString QtVersion::sourcePath() const
{
    return m_sourcePath;
}

QString QtVersion::mkspec() const
{
    updateAbiAndMkspec();
    return m_mkspec;
}

QString QtVersion::mkspecPath() const
{
    updateAbiAndMkspec();
    return m_mkspecFullPath;
}

bool QtVersion::isBuildWithSymbianSbsV2() const
{
    updateAbiAndMkspec();
    return m_isBuildUsingSbsV2;
}

QString QtVersion::qtVersionString() const
{
    if (m_qtVersionString.isNull()) {
        QFileInfo qmake(m_qmakeCommand);
        if (qmake.exists() && qmake.isExecutable()) {
            m_qtVersionString = DebuggingHelperLibrary::qtVersionForQMake(qmake.absoluteFilePath());
        } else {
            m_qtVersionString = QLatin1String("");
        }
    }
    return m_qtVersionString;
}

QtVersionNumber QtVersion::qtVersion() const
{
    //todo cache this;
    return QtVersionNumber(qtVersionString());
}

QHash<QString,QString> QtVersion::versionInfo() const
{
    updateVersionInfo();
    return m_versionInfo;
}

void QtVersion::setDisplayName(const QString &name)
{
    m_displayName = name;
}

void QtVersion::setQMakeCommand(const QString& qmakeCommand)
{
    m_qmakeCommand = QDir::fromNativeSeparators(qmakeCommand);
#ifdef Q_OS_WIN
    m_qmakeCommand = m_qmakeCommand.toLower();
#endif
    m_designerCommand.clear();
    m_linguistCommand.clear();
    m_qmlviewerCommand.clear();
    m_uicCommand.clear();
    m_abiUpToDate = false;
    // TODO do i need to optimize this?
    m_versionInfoUpToDate = false;
    m_qtVersionString.clear();
    updateSourcePath();
}

void QtVersion::updateSourcePath()
{
    updateVersionInfo();
    const QString installData = m_versionInfo["QT_INSTALL_DATA"];
    m_sourcePath = installData;
    QFile qmakeCache(installData + QLatin1String("/.qmake.cache"));
    if (qmakeCache.exists()) {
        qmakeCache.open(QIODevice::ReadOnly | QIODevice::Text);
        QTextStream stream(&qmakeCache);
        while (!stream.atEnd()) {
            QString line = stream.readLine().trimmed();
            if (line.startsWith(QLatin1String("QT_SOURCE_TREE"))) {
                m_sourcePath = line.split(QLatin1Char('=')).at(1).trimmed();
                if (m_sourcePath.startsWith(QLatin1String("$$quote("))) {
                    m_sourcePath.remove(0, 8);
                    m_sourcePath.chop(1);
                }
                break;
            }
        }
    }
    m_sourcePath = QDir::cleanPath(m_sourcePath);
#ifdef Q_OS_WIN
    m_sourcePath = m_sourcePath.toLower();
#endif
}

// Returns the version that was used to build the project in that directory
// That is returns the directory
// To find out whether we already have a qtversion for that directory call
// QtVersion *QtVersionManager::qtVersionForDirectory(const QString directory);
QString QtVersionManager::findQMakeBinaryFromMakefile(const QString &makefile)
{
    bool debugAdding = false;
    QFile fi(makefile);
    if (fi.exists() && fi.open(QFile::ReadOnly)) {
        QTextStream ts(&fi);
        QRegExp r1("QMAKE\\s*=(.*)");
        while (!ts.atEnd()) {
            QString line = ts.readLine();
            if (r1.exactMatch(line)) {
                if (debugAdding)
                    qDebug()<<"#~~ QMAKE is:"<<r1.cap(1).trimmed();
                QFileInfo qmake(r1.cap(1).trimmed());
                QString qmakePath = qmake.filePath();
#ifdef Q_OS_WIN
                if (!qmakePath.endsWith(QLatin1String(".exe")))
                    qmakePath.append(QLatin1String(".exe"));
#endif
                // Is qmake still installed?
                QFileInfo fi(qmakePath);
                if (fi.exists()) {
                    qmakePath = fi.absoluteFilePath();
#ifdef Q_OS_WIN
                    qmakePath = qmakePath.toLower();
#endif
                    return qmakePath;
                }
            }
        }
    }
    return QString();
}

QtVersion *QtVersionManager::qtVersionForQMakeBinary(const QString &qmakePath)
{
   foreach(QtVersion *v, versions()) {
       if (v->qmakeCommand() == qmakePath) {
           return v;
           break;
       }
   }
   return 0;
}

void dumpQMakeAssignments(const QList<QMakeAssignment> &list)
{
    foreach(const QMakeAssignment &qa, list) {
        qDebug()<<qa.variable<<qa.op<<qa.value;
    }
}

bool QtVersionManager::makefileIsFor(const QString &makefile, const QString &proFile)
{
    if (proFile.isEmpty())
        return true;

    QString line = findQMakeLine(makefile, QLatin1String("# Project:")).trimmed();
    if (line.isEmpty())
        return false;

    line = line.mid(line.indexOf(QChar(':')) + 1);
    line = line.trimmed();

    QFileInfo srcFileInfo(QFileInfo(makefile).absoluteDir(), line);
    QFileInfo proFileInfo(proFile);
    return srcFileInfo == proFileInfo;
}

QPair<QtVersion::QmakeBuildConfigs, QString> QtVersionManager::scanMakeFile(const QString &makefile, QtVersion::QmakeBuildConfigs defaultBuildConfig)
{
    if (debug)
        qDebug()<<"ScanMakeFile, the gory details:";
    QtVersion::QmakeBuildConfigs result = defaultBuildConfig;
    QString result2;

    QString line = findQMakeLine(makefile, QLatin1String("# Command:"));
    if (!line.isEmpty()) {
        if (debug)
            qDebug()<<"Found line"<<line;
        line = trimLine(line);
        QList<QMakeAssignment> assignments;
        QList<QMakeAssignment> afterAssignments;
        parseArgs(line, &assignments, &afterAssignments, &result2);

        if (debug) {
            dumpQMakeAssignments(assignments);
            if (!afterAssignments.isEmpty())
                qDebug()<<"-after";
            dumpQMakeAssignments(afterAssignments);
        }

        // Search in assignments for CONFIG(+=,-=,=)(debug,release,debug_and_release)
        // Also remove them from the list
        result = qmakeBuildConfigFromCmdArgs(&assignments, defaultBuildConfig);

        if (debug)
            dumpQMakeAssignments(assignments);

        foreach(const QMakeAssignment &qa, assignments)
            Utils::QtcProcess::addArg(&result2, qa.variable + qa.op + qa.value);
        if (!afterAssignments.isEmpty()) {
            Utils::QtcProcess::addArg(&result2, QLatin1String("-after"));
            foreach(const QMakeAssignment &qa, afterAssignments)
                Utils::QtcProcess::addArg(&result2, qa.variable + qa.op + qa.value);
        }
    }

    // Dump the gathered information:
    if (debug) {
        qDebug()<<"\n\nDumping information from scanMakeFile";
        qDebug()<<"QMake CONFIG variable parsing";
        qDebug()<<"  "<< (result & QtVersion::NoBuild ? "No Build" : QString::number(int(result)));
        qDebug()<<"  "<< (result & QtVersion::DebugBuild ? "debug" : "release");
        qDebug()<<"  "<< (result & QtVersion::BuildAll ? "debug_and_release" : "no debug_and_release");
        qDebug()<<"\nAddtional Arguments";
        qDebug()<<result2;
        qDebug()<<"\n\n";
    }
    return qMakePair(result, result2);
}

QString QtVersionManager::findQMakeLine(const QString &makefile, const QString &key)
{
    QFile fi(makefile);
    if (fi.exists() && fi.open(QFile::ReadOnly)) {
        QTextStream ts(&fi);
        while (!ts.atEnd()) {
            const QString line = ts.readLine();
            if (line.startsWith(key))
                return line;
        }
    }
    return QString();
}

/// This function trims the "#Command /path/to/qmake" from the the line
QString QtVersionManager::trimLine(const QString line)
{

    // Actually the first space after #Command: /path/to/qmake
    const int firstSpace = line.indexOf(QLatin1Char(' '), 11);
    return line.mid(firstSpace).trimmed();
}

void QtVersionManager::parseArgs(const QString &args, QList<QMakeAssignment> *assignments, QList<QMakeAssignment> *afterAssignments, QString *additionalArguments)
{
    QRegExp regExp("([^\\s\\+-]*)\\s*(\\+=|=|-=|~=)(.*)");
    bool after = false;
    bool ignoreNext = false;
    *additionalArguments = args;
    Utils::QtcProcess::ArgIterator ait(additionalArguments);
    while (ait.next()) {
        if (ignoreNext) {
            // Ignoring
            ignoreNext = false;
            ait.deleteArg();
        } else if (ait.value() == QLatin1String("-after")) {
            after = true;
            ait.deleteArg();
        } else if (ait.value().contains(QLatin1Char('='))) {
            if (regExp.exactMatch(ait.value())) {
                QMakeAssignment qa;
                qa.variable = regExp.cap(1);
                qa.op = regExp.cap(2);
                qa.value = regExp.cap(3).trimmed();
                if (after)
                    afterAssignments->append(qa);
                else
                    assignments->append(qa);
            } else {
                qDebug()<<"regexp did not match";
            }
            ait.deleteArg();
        } else if (ait.value() == QLatin1String("-o")) {
            ignoreNext = true;
            ait.deleteArg();
#if defined(Q_OS_WIN32)
        } else if (ait.value() == QLatin1String("-win32")) {
#elif defined(Q_OS_MAC)
        } else if (ait.value() == QLatin1String("-macx")) {
#elif defined(Q_OS_QNX6)
        } else if (ait.value() == QLatin1String("-qnx6")) {
#else
        } else if (ait.value() == QLatin1String("-unix")) {
#endif
            ait.deleteArg();
        }
    }
    ait.deleteArg();  // The .pro file is always the last arg
}

/// This function extracts all the CONFIG+=debug, CONFIG+=release
QtVersion::QmakeBuildConfigs QtVersionManager::qmakeBuildConfigFromCmdArgs(QList<QMakeAssignment> *assignments, QtVersion::QmakeBuildConfigs defaultBuildConfig)
{
    QtVersion::QmakeBuildConfigs result = defaultBuildConfig;
    QList<QMakeAssignment> oldAssignments = *assignments;
    assignments->clear();
    foreach(const QMakeAssignment &qa, oldAssignments) {
        if (qa.variable == "CONFIG") {
            QStringList values = qa.value.split(' ');
            QStringList newValues;
            foreach(const QString &value, values) {
                if (value == "debug") {
                    if (qa.op == "+=")
                        result = result  | QtVersion::DebugBuild;
                    else
                        result = result  & ~QtVersion::DebugBuild;
                } else if (value == "release") {
                    if (qa.op == "+=")
                        result = result & ~QtVersion::DebugBuild;
                    else
                        result = result | QtVersion::DebugBuild;
                } else if (value == "debug_and_release") {
                    if (qa.op == "+=")
                        result = result | QtVersion::BuildAll;
                    else
                        result = result & ~QtVersion::BuildAll;
                } else {
                    newValues.append(value);
                }
                QMakeAssignment newQA = qa;
                newQA.value = newValues.join(" ");
                if (!newValues.isEmpty())
                    assignments->append(newQA);
            }
        } else {
            assignments->append(qa);
        }
    }
    return result;
}

static bool queryQMakeVariables(const QString &binary, QHash<QString, QString> *versionInfo)
{
    const int timeOutMS = 30000; // Might be slow on some machines.
    QFileInfo qmake(binary);
    static const char * const variables[] = {
             "QT_VERSION",
             "QT_INSTALL_DATA",
             "QT_INSTALL_LIBS",
             "QT_INSTALL_HEADERS",
             "QT_INSTALL_DEMOS",
             "QT_INSTALL_EXAMPLES",
             "QT_INSTALL_CONFIGURATION",
             "QT_INSTALL_TRANSLATIONS",
             "QT_INSTALL_PLUGINS",
             "QT_INSTALL_BINS",
             "QT_INSTALL_DOCS",
             "QT_INSTALL_PREFIX",
             "QT_INSTALL_IMPORTS",
             "QMAKEFEATURES"
        };
    QStringList args;
    for (uint i = 0; i < sizeof variables / sizeof variables[0]; ++i)
        args << "-query" << variables[i];
    QProcess process;
    process.start(qmake.absoluteFilePath(), args, QIODevice::ReadOnly);
    if (!process.waitForStarted()) {
        qWarning("Cannot start '%s': %s", qPrintable(binary), qPrintable(process.errorString()));
        return false;
    }
    if (!process.waitForFinished(timeOutMS)) {
        Utils::SynchronousProcess::stopProcess(process);
        qWarning("Timeout running '%s' (%dms).", qPrintable(binary), timeOutMS);
        return false;
    }
    if (process.exitStatus() != QProcess::NormalExit) {
        qWarning("'%s' crashed.", qPrintable(binary));
        return false;
    }
    QByteArray output = process.readAllStandardOutput();
    QTextStream stream(&output);
    while (!stream.atEnd()) {
        const QString line = stream.readLine();
        const int index = line.indexOf(QLatin1Char(':'));
        if (index != -1) {
            const QString value = QDir::fromNativeSeparators(line.mid(index+1));
            if (value != "**Unknown**")
                versionInfo->insert(line.left(index), value);
        }
    }
    return true;
}

void QtVersion::updateVersionInfo() const
{
    if (m_versionInfoUpToDate)
        return;

    // extract data from qmake executable
    m_versionInfo.clear();
    m_notInstalled = false;
    m_hasExamples = false;
    m_hasDocumentation = false;
    m_hasDebuggingHelper = false;
    m_hasQmlDump = false;
    m_hasQmlDebuggingLibrary = false;
    m_hasQmlObserver = false;
    m_qmakeIsExecutable = true;

    QFileInfo fi(qmakeCommand());
    if (!fi.exists() || !fi.isExecutable()) {
        m_qmakeIsExecutable = false;
        return;
    }

    if (!queryQMakeVariables(qmakeCommand(), &m_versionInfo))
        return;

    if (m_versionInfo.contains("QT_INSTALL_DATA")) {
        QString qtInstallData = m_versionInfo.value("QT_INSTALL_DATA");
        m_versionInfo.insert("QMAKE_MKSPECS", QDir::cleanPath(qtInstallData+"/mkspecs"));

        if (!qtInstallData.isEmpty()) {
            m_hasDebuggingHelper = !DebuggingHelperLibrary::debuggingHelperLibraryByInstallData(qtInstallData).isEmpty();
            m_hasQmlDump = !QmlDumpTool::toolByInstallData(qtInstallData, false).isEmpty() || !QmlDumpTool::toolByInstallData(qtInstallData, true).isEmpty();
            m_hasQmlDebuggingLibrary
                    = !QmlDebuggingLibrary::libraryByInstallData(qtInstallData, false).isEmpty()
                || !QmlDebuggingLibrary::libraryByInstallData(qtInstallData, true).isEmpty();
            m_hasQmlObserver = !QmlObserverTool::toolByInstallData(qtInstallData).isEmpty();
        }
    }

    // Now check for a qt that is configured with a prefix but not installed
    if (m_versionInfo.contains("QT_INSTALL_BINS")) {
        QFileInfo fi(m_versionInfo.value("QT_INSTALL_BINS"));
        if (!fi.exists())
            m_notInstalled = true;
    }
    if (m_versionInfo.contains("QT_INSTALL_HEADERS")){
        QFileInfo fi(m_versionInfo.value("QT_INSTALL_HEADERS"));
        if (!fi.exists())
            m_notInstalled = true;
    }
    if (m_versionInfo.contains("QT_INSTALL_DOCS")){
        QFileInfo fi(m_versionInfo.value("QT_INSTALL_DOCS"));
        if (fi.exists())
            m_hasDocumentation = true;
    }
    if (m_versionInfo.contains("QT_INSTALL_EXAMPLES")){
        QFileInfo fi(m_versionInfo.value("QT_INSTALL_EXAMPLES"));
        if (fi.exists())
            m_hasExamples = true;
    }
    if (m_versionInfo.contains("QT_INSTALL_DEMOS")){
        QFileInfo fi(m_versionInfo.value("QT_INSTALL_DEMOS"));
        if (fi.exists())
            m_hasDemos = true;
    }

    m_versionInfoUpToDate = true;
}

QString QtVersion::findQtBinary(const QStringList &possibleCommands) const
{
    const QString qtdirbin = versionInfo().value(QLatin1String("QT_INSTALL_BINS")) + QLatin1Char('/');
    foreach (const QString &possibleCommand, possibleCommands) {
        const QString fullPath = qtdirbin + possibleCommand;
        if (QFileInfo(fullPath).isFile())
            return QDir::cleanPath(fullPath);
    }
    return QString();
}

QString QtVersion::uicCommand() const
{
    if (!isValid())
        return QString();
    if (!m_uicCommand.isNull())
        return m_uicCommand;
#ifdef Q_OS_WIN
    const QStringList possibleCommands(QLatin1String("uic.exe"));
#else
    QStringList possibleCommands;
    possibleCommands << QLatin1String("uic-qt4") << QLatin1String("uic4") << QLatin1String("uic");
#endif
    m_uicCommand = findQtBinary(possibleCommands);
    return m_uicCommand;
}

// Return a list of GUI binary names
// 'foo', 'foo.exe', 'Foo.app/Contents/MacOS/Foo'
static inline QStringList possibleGuiBinaries(const QString &name)
{
#ifdef Q_OS_WIN
    return QStringList(name + QLatin1String(".exe"));
#elif defined(Q_OS_MAC) // 'Foo.app/Contents/MacOS/Foo'
    QString upCaseName = name;
    upCaseName[0] = upCaseName.at(0).toUpper();
    QString macBinary = upCaseName;
    macBinary += QLatin1String(".app/Contents/MacOS/");
    macBinary += upCaseName;
    return QStringList(macBinary);
#else
    return QStringList(name);
#endif
}

QString QtVersion::designerCommand() const
{
    if (!isValid())
        return QString();
    if (m_designerCommand.isNull())
        m_designerCommand = findQtBinary(possibleGuiBinaries(QLatin1String("designer")));
    return m_designerCommand;
}

QString QtVersion::linguistCommand() const
{
    if (!isValid())
        return QString();
    if (m_linguistCommand.isNull())
        m_linguistCommand = findQtBinary(possibleGuiBinaries(QLatin1String("linguist")));
    return m_linguistCommand;
}

QString QtVersion::qmlviewerCommand() const
{
    if (!isValid())
        return QString();

    if (m_qmlviewerCommand.isNull()) {
#ifdef Q_OS_MAC
        const QString qmlViewerName = QLatin1String("QMLViewer");
#else
        const QString qmlViewerName = QLatin1String("qmlviewer");
#endif

        m_qmlviewerCommand = findQtBinary(possibleGuiBinaries(qmlViewerName));
    }
    return m_qmlviewerCommand;
}

void QtVersion::setSystemRoot(const QString &root)
{
    if (root == m_systemRoot)
        return;
    m_systemRoot = root;
    m_abiUpToDate = false;
}

QString QtVersion::systemRoot() const
{
    updateAbiAndMkspec();
    return m_systemRoot;
}

bool QtVersion::supportsTargetId(const QString &id) const
{
    updateAbiAndMkspec();
    return m_targetIds.contains(id);
}

QSet<QString> QtVersion::supportedTargetIds() const
{
    updateAbiAndMkspec();
    return m_targetIds;
}

QList<ProjectExplorer::Abi> QtVersion::qtAbis() const
{
    updateAbiAndMkspec();
    return m_abis;
}

// if none, then it's INVALID everywhere this function is called
void QtVersion::updateAbiAndMkspec() const
{
    if (m_id == -1 || m_abiUpToDate)
        return;

    m_abiUpToDate = true;

    m_targetIds.clear();
    m_abis.clear();
    m_validSystemRoot = true;

//    qDebug()<<"Finding mkspec for"<<qmakeCommand();

    // no .qmake.cache so look at the default mkspec

    QString baseMkspecDir = versionInfo().value("QMAKE_MKSPECS");
    if (baseMkspecDir.isEmpty())
        baseMkspecDir = versionInfo().value("QT_INSTALL_DATA") + "/mkspecs";

#ifdef Q_OS_WIN
    baseMkspecDir = baseMkspecDir.toLower();
#endif

    QString mkspecFullPath = baseMkspecDir + "/default";

    // qDebug() << "default mkspec is located at" << mkspecFullPath;

#ifdef Q_OS_WIN
    QFile f2(mkspecFullPath + "/qmake.conf");
    if (f2.exists() && f2.open(QIODevice::ReadOnly)) {
        while (!f2.atEnd()) {
            QByteArray line = f2.readLine();
            if (line.startsWith("QMAKESPEC_ORIGINAL")) {
                const QList<QByteArray> &temp = line.split('=');
                if (temp.size() == 2) {
                    QString possibleFullPath = temp.at(1).trimmed();
                    // We sometimes get a mix of different slash styles here...
                    possibleFullPath = possibleFullPath.replace('\\', '/');
                    if (QFileInfo(possibleFullPath).exists()) // Only if the path exists
                        mkspecFullPath = possibleFullPath;
                }
                break;
            }
        }
        f2.close();
    }
#elif defined(Q_OS_MAC)
    QFile f2(mkspecFullPath + "/qmake.conf");
    if (f2.exists() && f2.open(QIODevice::ReadOnly)) {
        while (!f2.atEnd()) {
            QByteArray line = f2.readLine();
            if (line.startsWith("MAKEFILE_GENERATOR")) {
                const QList<QByteArray> &temp = line.split('=');
                if (temp.size() == 2) {
                    const QByteArray &value = temp.at(1);
                    if (value.contains("XCODE")) {
                        // we don't want to generate xcode projects...
//                      qDebug() << "default mkspec is xcode, falling back to g++";
                        mkspecFullPath = baseMkspecDir + "/macx-g++";
                    }
                    //resolve mkspec link
                    mkspecFullPath = resolveLink(mkspecFullPath);
                }
                break;
            }
        }
        f2.close();
    }
#else
    mkspecFullPath =resolveLink(mkspecFullPath);
#endif

#ifdef Q_OS_WIN
    mkspecFullPath = mkspecFullPath.toLower();
#endif

    m_mkspecFullPath = mkspecFullPath;
    QString mkspec = m_mkspecFullPath;

    if (mkspec.startsWith(baseMkspecDir)) {
        mkspec = mkspec.mid(baseMkspecDir.length() + 1);
//        qDebug() << "Setting mkspec to"<<mkspec;
    } else {
        QString sourceMkSpecPath = sourcePath() + "/mkspecs";
        if (mkspec.startsWith(sourceMkSpecPath)) {
            mkspec = mkspec.mid(sourceMkSpecPath.length() + 1);
        } else {
            // Do nothing
        }
    }

    m_mkspec = mkspec;
    m_isBuildUsingSbsV2 = false;

    ProFileOption option;
    option.properties = versionInfo();
    ProMessageHandler msgHandler(true);
    ProFileCacheManager::instance()->incRefCount();
    ProFileParser parser(ProFileCacheManager::instance()->cache(), &msgHandler);
    ProFileEvaluator evaluator(&option, &parser, &msgHandler);
    if (ProFile *pro = parser.parsedProFile(m_mkspecFullPath + "/qmake.conf")) {
        evaluator.setCumulative(false);
        evaluator.accept(pro, ProFileEvaluator::LoadProOnly);
        pro->deref();
    }

    QString qmakeCXX = evaluator.values("QMAKE_CXX").join(" ");
    QString makefileGenerator = evaluator.value("MAKEFILE_GENERATOR");
    QString ce_sdk = evaluator.values("CE_SDK").join(QLatin1String(" "));
    QString ce_arch = evaluator.value("CE_ARCH");

    const QString coreLibrary = qtCorePath();

    // Evaluate all the information we have:
    if (!ce_sdk.isEmpty() && !ce_arch.isEmpty()) {
        // Treat windows CE as desktop.
        m_abis.append(ProjectExplorer::Abi(ProjectExplorer::Abi::ArmArchitecture, ProjectExplorer::Abi::WindowsOS,
                                           ProjectExplorer::Abi::WindowsCEFlavor, ProjectExplorer::Abi::PEFormat, false));
        m_targetIds.insert(Constants::DESKTOP_TARGET_ID);
    } else if (makefileGenerator == QLatin1String("SYMBIAN_ABLD") ||
               makefileGenerator == QLatin1String("SYMBIAN_SBSV2") ||
               makefileGenerator == QLatin1String("SYMBIAN_UNIX")) {
        m_isBuildUsingSbsV2 = (makefileGenerator == QLatin1String("SYMBIAN_SBSV2"));
        if (S60Manager::instance()) {
            m_abis.append(ProjectExplorer::Abi(ProjectExplorer::Abi::ArmArchitecture, ProjectExplorer::Abi::SymbianOS,
                                               ProjectExplorer::Abi::UnknownFlavor,
                                               ProjectExplorer::Abi::ElfFormat,
                                               32));
            m_targetIds.insert(QLatin1String(Constants::S60_DEVICE_TARGET_ID));
            m_targetIds.insert(QLatin1String(Constants::S60_EMULATOR_TARGET_ID));
        }
    } else if (MaemoGlobal::isValidMaemo5QtVersion(this)) {
        m_abis.append(ProjectExplorer::Abi(ProjectExplorer::Abi::ArmArchitecture, ProjectExplorer::Abi::LinuxOS,
                                           ProjectExplorer::Abi::MaemoLinuxFlavor, ProjectExplorer::Abi::ElfFormat,
                                           32));
        m_targetIds.insert(QLatin1String(Constants::MAEMO5_DEVICE_TARGET_ID));
    } else if (MaemoGlobal::isValidHarmattanQtVersion(this)) {
        m_abis.append(ProjectExplorer::Abi(ProjectExplorer::Abi::ArmArchitecture, ProjectExplorer::Abi::LinuxOS,
                                           ProjectExplorer::Abi::HarmattanLinuxFlavor,
                                           ProjectExplorer::Abi::ElfFormat,
                                           32));
        m_targetIds.insert(QLatin1String(Constants::HARMATTAN_DEVICE_TARGET_ID));
    } else if (MaemoGlobal::isValidMeegoQtVersion(this)) {
        m_abis.append(ProjectExplorer::Abi(ProjectExplorer::Abi::ArmArchitecture, ProjectExplorer::Abi::LinuxOS,
                                           ProjectExplorer::Abi::MeegoLinuxFlavor,
                                           ProjectExplorer::Abi::ElfFormat, 32));
        m_targetIds.insert(QLatin1String(Constants::MEEGO_DEVICE_TARGET_ID));
    } else if (qmakeCXX.contains("g++")
               || qmakeCXX == "cl" || qmakeCXX == "icl" // intel cl
               || qmakeCXX == QLatin1String("icpc")) {
        m_abis = ProjectExplorer::Abi::abisOfBinary(coreLibrary);
#if defined (Q_OS_WIN)
        if (makefileGenerator == "MINGW") {
            QList<ProjectExplorer::Abi> tmp = m_abis;
            m_abis.clear();
            foreach (const ProjectExplorer::Abi &abi, tmp)
                m_abis.append(ProjectExplorer::Abi(abi.architecture(), abi.os(), ProjectExplorer::Abi::WindowsMSysFlavor,
                                                   abi.binaryFormat(), abi.wordWidth()));
        }
#endif
        m_targetIds.insert(QLatin1String(Constants::DESKTOP_TARGET_ID));
    }

    if (m_abis.isEmpty() && !coreLibrary.isEmpty()) {
        qWarning("Warning: Could not find ABI for '%s' ('%s', %s)/%s by looking at %s:"
                 "Qt Creator does not know about the system includes, "
                 "nor the system defines.",
                 qPrintable(m_mkspecFullPath), qPrintable(displayName()),
                 qPrintable(qmakeCommand()), qPrintable(qmakeCXX), qPrintable(coreLibrary));
    }

    QStringList configValues = evaluator.values("CONFIG");
    m_defaultConfigIsDebugAndRelease = false;
    foreach(const QString &value, configValues) {
        if (value == "debug")
            m_defaultConfigIsDebug = true;
        else if (value == "release")
            m_defaultConfigIsDebug = false;
        else if (value == "build_all")
            m_defaultConfigIsDebugAndRelease = true;
    }
    // Is this actually a simulator Qt?
    if (configValues.contains(QLatin1String("simulator"))) {
        m_targetIds.clear();
        m_targetIds.insert(QLatin1String(Constants::QT_SIMULATOR_TARGET_ID));
    }
    ProFileCacheManager::instance()->decRefCount();

    // Set up systemroot
    if (supportsTargetId(Constants::MAEMO5_DEVICE_TARGET_ID)
            || supportsTargetId(Constants::HARMATTAN_DEVICE_TARGET_ID)) {
        if (m_systemRoot.isNull()) {
            QFile file(QDir::cleanPath(MaemoGlobal::targetRoot(this))
                       + QLatin1String("/information"));
            if (file.exists() && file.open(QIODevice::ReadOnly | QIODevice::Text)) {
                QTextStream stream(&file);
                while (!stream.atEnd()) {
                    const QString &line = stream.readLine().trimmed();
                    const QStringList &list = line.split(QLatin1Char(' '));
                    if (list.count() <= 1)
                        continue;
                    if (list.at(0) == QLatin1String("sysroot")) {
                        m_systemRoot = MaemoGlobal::maddeRoot(this)
                                + QLatin1String("/sysroots/") + list.at(1);
                    }
                }
            }
        }
    } else if (supportsTargetId(Constants::S60_DEVICE_TARGET_ID)
           || supportsTargetId(Constants::S60_EMULATOR_TARGET_ID)) {
        if (m_systemRoot.isEmpty())
            m_validSystemRoot = false;

        if (!m_systemRoot.endsWith(QLatin1Char('/')))
            m_systemRoot.append(QLatin1Char('/'));

        QFileInfo cppheader(m_systemRoot + QLatin1String("epoc32/include/stdapis/string.h"));
        if (!cppheader.exists())
            m_validSystemRoot = false;
    } else {
        m_systemRoot = QLatin1String("");
    }
}

QString QtVersion::resolveLink(const QString &path) const
{
    QFileInfo f(path);
    int links = 16;
    while (links-- && f.isSymLink())
        f.setFile(f.symLinkTarget());
    if (links <= 0)
        return QString();
    return f.filePath();
}

QString QtVersion::qtCorePath() const
{
    QList<QDir> dirs;
    dirs << QDir(libraryInstallPath()) << QDir(versionInfo().value(QLatin1String("QT_INSTALL_BINS")));

    QFileInfoList staticLibs;
    foreach (const QDir &d, dirs) {
        QFileInfoList infoList = d.entryInfoList();
        foreach (const QFileInfo &info, infoList) {
            const QString file = info.fileName();
            if (info.isDir()
                    && file.startsWith(QLatin1String("QtCore"))
                    && file.endsWith(QLatin1String(".framework"))) {
                // handle Framework
                const QString libName = file.left(file.lastIndexOf('.'));
                return info.absoluteFilePath() + '/' + libName;
            }
            if (info.isReadable()) {
                if (file.startsWith(QLatin1String("libQtCore"))
                        || file.startsWith(QLatin1String("QtCore"))) {
                    // Only handle static libs if we can not find dynamic ones:
                    if (file.endsWith(".a") || file.endsWith(".lib"))
                        staticLibs.append(info);
                    else if (file.endsWith(QLatin1String(".dll"))
                                || file.endsWith(QString::fromLatin1(".so.") + qtVersionString())
                                || file.endsWith(QLatin1Char('.') + qtVersionString() + QLatin1String(".dylib")))
                        return info.absoluteFilePath();
                }
            }
        }
    }
    // Return path to first static library found:
    if (!staticLibs.isEmpty())
        return staticLibs.at(0).absoluteFilePath();
    return QString();
}

QString QtVersion::sbsV2Directory() const
{
    QDir dir(m_sbsV2Directory);
    if (dir.exists(QLatin1String("sbs")))
        return dir.absolutePath();
    dir.cd("bin");
    if (dir.exists(QLatin1String("sbs")))
        return dir.absolutePath();
    return m_sbsV2Directory;
}

void QtVersion::setSbsV2Directory(const QString &directory)
{
    m_sbsV2Directory = directory;
}

void QtVersion::addToEnvironment(Utils::Environment &env) const
{
    // Generic:
    env.set("QTDIR", QDir::toNativeSeparators(versionInfo().value("QT_INSTALL_DATA")));
    env.prependOrSetPath(versionInfo().value("QT_INSTALL_BINS"));

    // Symbian specific:
    if (supportsTargetId(Constants::S60_DEVICE_TARGET_ID)
            || supportsTargetId(Constants::S60_EMULATOR_TARGET_ID)) {
        // Generic Symbian environment:
        QString epocRootPath(systemRoot());
        QDir epocDir(epocRootPath);

        // Clean up epoc root path for the environment:
        if (!epocRootPath.endsWith(QLatin1Char('/')))
            epocRootPath.append(QLatin1Char('/'));
        if (!isBuildWithSymbianSbsV2()) {
#ifdef Q_OS_WIN
            if (epocRootPath.count() > 2
                    && epocRootPath.at(0).toLower() >= QLatin1Char('a')
                    && epocRootPath.at(0).toLower() <= QLatin1Char('z')
                    && epocRootPath.at(1) == QLatin1Char(':')) {
                epocRootPath = epocRootPath.mid(2);
            }
#endif
        }
        env.set(QLatin1String("EPOCROOT"), QDir::toNativeSeparators(epocRootPath));

        env.prependOrSetPath(epocDir.filePath(QLatin1String("epoc32/tools"))); // e.g. make.exe
        // Windows only:
        if (ProjectExplorer::Abi::hostAbi().os() == ProjectExplorer::Abi::WindowsOS) {
            QString winDir = QLatin1String(qgetenv("WINDIR"));
            if (!winDir.isEmpty())
                env.prependOrSetPath(QDir(winDir).filePath(QLatin1String("system32")));

            if (epocDir.exists(QLatin1String("epoc32/gcc/bin")))
                env.prependOrSetPath(epocDir.filePath(QLatin1String("epoc32/gcc/bin"))); // e.g. cpp.exe, *NOT* gcc.exe
            // Find perl in the special Symbian flavour:
            if (epocDir.exists(QLatin1String("../../tools/perl/bin"))) {
                epocDir.cd(QLatin1String("../../tools/perl/bin"));
                env.prependOrSetPath(epocDir.absolutePath());
            } else {
                env.prependOrSetPath(epocDir.filePath(QLatin1String("perl/bin")));
            }
        }

        // SBSv2:
        if (isBuildWithSymbianSbsV2()) {
            QString sbsHome(env.value(QLatin1String("SBS_HOME")));
            if (!m_sbsV2Directory.isEmpty()) {
<<<<<<< HEAD
                env.prependOrSetPath(sbsV2Directory());
                env.unset(QLatin1String("SBS_HOME")); // unset SBS_HOME to prevent SBS from picking it up
=======
                env.prependOrSetPath(m_sbsV2Directory + QLatin1String("/bin"));
                env.set(QLatin1String("SBS_HOME"), m_sbsV2Directory); // We need this for Qt 4.6.3 compatibility
>>>>>>> da0e926a
            } else if (!sbsHome.isEmpty()) {
                env.prependOrSetPath(sbsHome + QLatin1Char('/') + QLatin1String("bin"));
            }
        }
    }
}

static const char *S60_EPOC_HEADERS[] = {
    "include", "mkspecs/common/symbian", "epoc32/include",
    "epoc32/include/osextensions/stdapis", "epoc32/include/osextensions/stdapis/sys",
    "epoc32/include/stdapis", "epoc32/include/stdapis/sys",
    "epoc32/include/osextensions/stdapis/stlport", "epoc32/include/stdapis/stlport",
    "epoc32/include/oem", "epoc32/include/middleware", "epoc32/include/domain/middleware",
    "epoc32/include/osextensions", "epoc32/include/domain/osextensions",
    "epoc32/include/domain/osextensions/loc", "epoc32/include/domain/middleware/loc",
    "epoc32/include/domain/osextensions/loc/sc", "epoc32/include/domain/middleware/loc/sc"
};

QList<ProjectExplorer::HeaderPath> QtVersion::systemHeaderPathes() const
{
    QList<ProjectExplorer::HeaderPath> result;
    if (supportsTargetId(Constants::S60_DEVICE_TARGET_ID)
            || supportsTargetId(Constants::S60_EMULATOR_TARGET_ID)) {
        QString root = systemRoot() + QLatin1Char('/');
        const int count = sizeof(S60_EPOC_HEADERS) / sizeof(const char *);
        for (int i = 0; i < count; ++i) {
            const QDir dir(root + QLatin1String(S60_EPOC_HEADERS[i]));
            if (dir.exists())
            result.append(ProjectExplorer::HeaderPath(dir.absolutePath(),
                                                      ProjectExplorer::HeaderPath::GlobalHeaderPath));
        }
    }
    return result;
}

int QtVersion::uniqueId() const
{
    return m_id;
}

int QtVersion::getUniqueId()
{
    return QtVersionManager::instance()->getUniqueId();
}

bool QtVersion::isValid() const
{
    updateVersionInfo();
    updateAbiAndMkspec();

    return m_id != -1
            && !qmakeCommand().isEmpty()
            && !displayName().isEmpty()
            && !m_notInstalled
            && m_versionInfo.contains("QT_INSTALL_BINS")
            && (!m_mkspecFullPath.isEmpty() || !m_abiUpToDate)
            && !m_abis.isEmpty()
            && m_qmakeIsExecutable
            && m_validSystemRoot;
}

bool QtVersion::toolChainAvailable(const QString &id) const
{
    if (!isValid())
        return false;

    if (id == QLatin1String(Constants::S60_EMULATOR_TARGET_ID)) {
        QList<ProjectExplorer::ToolChain *> tcList =
                ProjectExplorer::ToolChainManager::instance()->toolChains();
        foreach (ProjectExplorer::ToolChain *tc, tcList) {
            if (tc->id().startsWith(QLatin1String(Constants::WINSCW_TOOLCHAIN_ID)))
                return true;
        }
        return false;
    } else if (id == QLatin1String(Constants::S60_DEVICE_TARGET_ID)) {
        QList<ProjectExplorer::ToolChain *> tcList =
                ProjectExplorer::ToolChainManager::instance()->toolChains();
        foreach (ProjectExplorer::ToolChain *tc, tcList) {
            if (!tc->id().startsWith(Qt4ProjectManager::Constants::WINSCW_TOOLCHAIN_ID))
                return true;
        }
        return false;
    }

    foreach (const ProjectExplorer::Abi &abi, qtAbis())
        if (!ProjectExplorer::ToolChainManager::instance()->findToolChains(abi).isEmpty())
            return true;
    return false;
}

QString QtVersion::invalidReason() const
{
    if (isValid())
        return QString();
    if (qmakeCommand().isEmpty())
        return QCoreApplication::translate("QtVersion", "No qmake path set");
    if (!m_qmakeIsExecutable)
        return QCoreApplication::translate("QtVersion", "qmake does not exist or is not executable");
    if (displayName().isEmpty())
        return QCoreApplication::translate("QtVersion", "Qt version has no name");
    if (m_notInstalled)
        return QCoreApplication::translate("QtVersion", "Qt version is not properly installed, please run make install");
    if (!m_versionInfo.contains("QT_INSTALL_BINS"))
        return QCoreApplication::translate("QtVersion",
                                           "Could not determine the path to the binaries of the Qt installation, maybe the qmake path is wrong?");
    if (m_abiUpToDate && m_mkspecFullPath.isEmpty())
        return QCoreApplication::translate("QtVersion", "The default mkspec symlink is broken.");
    if (m_abiUpToDate && m_abis.isEmpty())
        return QCoreApplication::translate("QtVersion", "Failed to detect the ABI(s) used by the Qt version.");
    if (!m_validSystemRoot)
        return QCoreApplication::translate("QtVersion", "The \"Open C/C++ plugin\" is not installed in the Symbian SDK or the Symbian SDK path is misconfigured");
    return QString();
}

QString QtVersion::description() const
{
    if (!isValid())
        return invalidReason();
    QSet<QString> targets = supportedTargetIds();
    QString envs;
    if (targets.contains(Constants::DESKTOP_TARGET_ID))
        envs = QCoreApplication::translate("QtVersion", "Desktop", "Qt Version is meant for the desktop");
    else if (targets.contains(Constants::S60_DEVICE_TARGET_ID) ||
             targets.contains(Constants::S60_EMULATOR_TARGET_ID))
        envs = QCoreApplication::translate("QtVersion", "Symbian", "Qt Version is meant for Symbian");
    else if (targets.contains(Constants::MAEMO5_DEVICE_TARGET_ID))
        envs = QCoreApplication::translate("QtVersion", "Maemo", "Qt Version is meant for Maemo5");
    else if (targets.contains(Constants::HARMATTAN_DEVICE_TARGET_ID))
        envs = QCoreApplication::translate("QtVersion", "Harmattan ", "Qt Version is meant for Harmattan");
    else if (targets.contains(Constants::MEEGO_DEVICE_TARGET_ID))
        envs = QCoreApplication::translate("QtVersion", "Meego", "Qt Version is meant for Meego");
    else if (targets.contains(Constants::QT_SIMULATOR_TARGET_ID))
        envs = QCoreApplication::translate("QtVersion", "Qt Simulator", "Qt Version is meant for Qt Simulator");
    else
        envs = QCoreApplication::translate("QtVersion", "unknown", "No idea what this Qt Version is meant for!");
    return QCoreApplication::translate("QtVersion", "Qt version %1, using mkspec %2 (%3)")
           .arg(qtVersionString(), mkspec(), envs);
}

QtVersion::QmakeBuildConfigs QtVersion::defaultBuildConfig() const
{
    updateAbiAndMkspec();
    QtVersion::QmakeBuildConfigs result = QtVersion::QmakeBuildConfig(0);

    if (m_defaultConfigIsDebugAndRelease)
        result = QtVersion::BuildAll;
    if (m_defaultConfigIsDebug)
        result = result | QtVersion::DebugBuild;
    return result;
}

bool QtVersion::hasGdbDebuggingHelper() const
{
    updateVersionInfo();
    return m_hasDebuggingHelper;
}


bool QtVersion::hasQmlDump() const
{
    updateVersionInfo();
    return m_hasQmlDump;
}

bool QtVersion::hasQmlDebuggingLibrary() const
{
    updateVersionInfo();
    return m_hasQmlDebuggingLibrary;
}

bool QtVersion::hasQmlObserver() const
{
    updateVersionInfo();
    return m_hasQmlObserver;
}

Utils::Environment QtVersion::qmlToolsEnvironment() const
{
    // FIXME: This seems broken!
    Utils::Environment environment = Utils::Environment::systemEnvironment();
    addToEnvironment(environment);

    // add preferred tool chain, as that is how the tools are built, compare QtVersion::buildDebuggingHelperLibrary
    QList<ProjectExplorer::ToolChain *> alltc =
            ProjectExplorer::ToolChainManager::instance()->findToolChains(qtAbis().at(0));
    if (!alltc.isEmpty())
        alltc.first()->addToEnvironment(environment);

    return environment;
}

QString QtVersion::gdbDebuggingHelperLibrary() const
{
    QString qtInstallData = versionInfo().value("QT_INSTALL_DATA");
    if (qtInstallData.isEmpty())
        return QString();
    return DebuggingHelperLibrary::debuggingHelperLibraryByInstallData(qtInstallData);
}

QString QtVersion::qmlDumpTool(bool debugVersion) const
{
    QString qtInstallData = versionInfo().value("QT_INSTALL_DATA");
    if (qtInstallData.isEmpty())
        return QString();
    return QmlDumpTool::toolByInstallData(qtInstallData, debugVersion);
}

QString QtVersion::qmlDebuggingHelperLibrary(bool debugVersion) const
{
    QString qtInstallData = versionInfo().value("QT_INSTALL_DATA");
    if (qtInstallData.isEmpty())
        return QString();
    return QmlDebuggingLibrary::libraryByInstallData(qtInstallData, debugVersion);
}

QString QtVersion::qmlObserverTool() const
{
    QString qtInstallData = versionInfo().value("QT_INSTALL_DATA");
    if (qtInstallData.isEmpty())
        return QString();
    return QmlObserverTool::toolByInstallData(qtInstallData);
}

QStringList QtVersion::debuggingHelperLibraryLocations() const
{
    QString qtInstallData = versionInfo().value("QT_INSTALL_DATA");
    if (qtInstallData.isEmpty())
        return QStringList();
    return DebuggingHelperLibrary::locationsByInstallData(qtInstallData);
}

bool QtVersion::supportsBinaryDebuggingHelper() const
{
    if (!isValid())
        return false;
    return qtAbis().at(0).os() != ProjectExplorer::Abi::SymbianOS;
}

bool QtVersion::hasDocumentation() const
{
    updateVersionInfo();
    return m_hasDocumentation;
}

QString QtVersion::documentationPath() const
{
    updateVersionInfo();
    return m_versionInfo["QT_INSTALL_DOCS"];
}

bool QtVersion::hasDemos() const
{
    updateVersionInfo();
    return m_hasDemos;
}

QString QtVersion::demosPath() const
{
    updateVersionInfo();
    return m_versionInfo["QT_INSTALL_DEMOS"];
}

QString QtVersion::headerInstallPath() const
{
    updateVersionInfo();
    return m_versionInfo["QT_INSTALL_HEADERS"];
}

QString QtVersion::frameworkInstallPath() const
{
#ifdef Q_OS_MAC
    updateVersionInfo();
    return m_versionInfo["QT_INSTALL_LIBS"];
#else
    return QString();
#endif
}

QString QtVersion::libraryInstallPath() const
{
    updateVersionInfo();
    return m_versionInfo["QT_INSTALL_LIBS"];
}

bool QtVersion::hasExamples() const
{
    updateVersionInfo();
    return m_hasExamples;
}

QString QtVersion::examplesPath() const
{
    updateVersionInfo();
    return m_versionInfo["QT_INSTALL_EXAMPLES"];
}

void QtVersion::invalidateCache()
{
    m_versionInfoUpToDate = false;
}

///////////////
// QtVersionNumber
///////////////


QtVersionNumber::QtVersionNumber(int ma, int mi, int p)
    : majorVersion(ma), minorVersion(mi), patchVersion(p)
{
}

QtVersionNumber::QtVersionNumber(const QString &versionString)
{
    if (!checkVersionString(versionString)) {
        majorVersion = minorVersion = patchVersion = -1;
        return;
    }

    QStringList parts = versionString.split(QLatin1Char('.'));
    majorVersion = parts.at(0).toInt();
    minorVersion = parts.at(1).toInt();
    patchVersion = parts.at(2).toInt();
}

QtVersionNumber::QtVersionNumber()
{
    majorVersion = minorVersion = patchVersion = -1;
}


bool QtVersionNumber::checkVersionString(const QString &version) const
{
    int dots = 0;
    QString validChars = "0123456789.";
    foreach (const QChar &c, version) {
        if (!validChars.contains(c))
            return false;
        if (c == '.')
            ++dots;
    }
    if (dots != 2)
        return false;
    return true;
}

bool QtVersionNumber::operator <(const QtVersionNumber &b) const
{
    if (majorVersion < b.majorVersion)
        return true;
    if (majorVersion > b.majorVersion)
        return false;
    if (minorVersion < b.minorVersion)
        return true;
    if (minorVersion > b.minorVersion)
        return false;
    if (patchVersion < b.patchVersion)
        return true;
    return false;
}

bool QtVersionNumber::operator >(const QtVersionNumber &b) const
{
    return b < *this;
}

bool QtVersionNumber::operator ==(const QtVersionNumber &b) const
{
    return majorVersion == b.majorVersion
            && minorVersion == b.minorVersion
            && patchVersion == b.patchVersion;
}

bool QtVersionNumber::operator !=(const QtVersionNumber &b) const
{
    return !(*this == b);
}

bool QtVersionNumber::operator <=(const QtVersionNumber &b) const
{
    return !(*this > b);
}

bool QtVersionNumber::operator >=(const QtVersionNumber &b) const
{
    return b <= *this;
}<|MERGE_RESOLUTION|>--- conflicted
+++ resolved
@@ -1758,13 +1758,8 @@
         if (isBuildWithSymbianSbsV2()) {
             QString sbsHome(env.value(QLatin1String("SBS_HOME")));
             if (!m_sbsV2Directory.isEmpty()) {
-<<<<<<< HEAD
                 env.prependOrSetPath(sbsV2Directory());
-                env.unset(QLatin1String("SBS_HOME")); // unset SBS_HOME to prevent SBS from picking it up
-=======
-                env.prependOrSetPath(m_sbsV2Directory + QLatin1String("/bin"));
                 env.set(QLatin1String("SBS_HOME"), m_sbsV2Directory); // We need this for Qt 4.6.3 compatibility
->>>>>>> da0e926a
             } else if (!sbsHome.isEmpty()) {
                 env.prependOrSetPath(sbsHome + QLatin1Char('/') + QLatin1String("bin"));
             }
