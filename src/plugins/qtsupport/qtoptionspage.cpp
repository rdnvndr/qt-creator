// Copyright (C) 2016 The Qt Company Ltd.
// SPDX-License-Identifier: LicenseRef-Qt-Commercial OR GPL-3.0+ OR GPL-3.0 WITH Qt-GPL-exception-1.0

#include "qtoptionspage.h"

#include "qtconfigwidget.h"
#include "qtsupportconstants.h"
#include "qtsupporttr.h"
#include "qtversionmanager.h"
#include "qtversionfactory.h"

#include <app/app_version.h>

#include <coreplugin/coreconstants.h>
#include <coreplugin/dialogs/restartdialog.h>
#include <coreplugin/icore.h>
#include <coreplugin/progressmanager/progressmanager.h>

#include <projectexplorer/projectexplorerconstants.h>
#include <projectexplorer/projectexplorericons.h>
#include <projectexplorer/toolchain.h>
#include <projectexplorer/toolchainmanager.h>

#include <utils/algorithm.h>
#include <utils/buildablehelperlibrary.h>
#include <utils/detailswidget.h>
#include <utils/filepath.h>
#include <utils/hostosinfo.h>
#include <utils/layoutbuilder.h>
#include <utils/pathchooser.h>
#include <utils/qtcassert.h>
#include <utils/runextensions.h>
#include <utils/treemodel.h>
#include <utils/utilsicons.h>
#include <utils/variablechooser.h>

#include <QComboBox>
#include <QDesktopServices>
#include <QDialogButtonBox>
#include <QDir>
#include <QFormLayout>
#include <QGuiApplication>
#include <QHeaderView>
#include <QLabel>
#include <QMessageBox>
#include <QPushButton>
#include <QSortFilterProxyModel>
#include <QTextBrowser>
#include <QTreeView>

#include <utility>

using namespace ProjectExplorer;
using namespace Utils;

const char kInstallSettingsKey[] = "Settings/InstallSettings";

namespace QtSupport::Internal {

class QtVersionItem : public TreeItem
{
public:
    explicit QtVersionItem(QtVersion *version)
        : m_version(version)
    {}

    ~QtVersionItem()
    {
        delete m_version;
    }

    void setVersion(QtVersion *version)
    {
        m_version = version;
        update();
    }

    int uniqueId() const
    {
        return m_version ? m_version->uniqueId() : -1;
    }

    QtVersion *version() const
    {
        return m_version;
    }

    QVariant data(int column, int role) const final
    {
        if (!m_version)
            return TreeItem::data(column, role);

        if (role == Qt::DisplayRole) {
            if (column == 0)
                return m_version->displayName();
            if (column == 1)
                return m_version->qmakeFilePath().toUserOutput();
        }

        if (role == Qt::FontRole && m_changed) {
            QFont font;
            font.setBold(true);
            return font;
         }

        if (role == Qt::DecorationRole && column == 0)
            return m_icon;

        if (role == Qt::ToolTipRole) {
            const QString row = "<dt style=\"font-weight:bold\">%1:</dt>"
                                "<dd>%2</dd>";
            return QString("<dl style=\"white-space:pre\">"
                         + row.arg(Tr::tr("Qt Version"), m_version->qtVersionString())
                         + row.arg(Tr::tr("Location of qmake"), m_version->qmakeFilePath().toUserOutput())
                         + "</dl>");
        }

        return QVariant();
    }

    void setIcon(const QIcon &icon)
    {
        if (m_icon.cacheKey() == icon.cacheKey())
            return;
        m_icon = icon;
        update();
    }

    QString buildLog() const
    {
        return m_buildLog;
    }

    void setBuildLog(const QString &buildLog)
    {
        m_buildLog = buildLog;
    }

    void setChanged(bool changed)
    {
        if (changed == m_changed)
            return;
        m_changed = changed;
        update();
    }

private:
    QtVersion *m_version = nullptr;
    QIcon m_icon;
    QString m_buildLog;
    bool m_changed = false;
};

// QtOptionsPageWidget

class QtOptionsPageWidget : public Core::IOptionsPageWidget
{
public:
    QtOptionsPageWidget();
    ~QtOptionsPageWidget();

    static void linkWithQt();

private:
    void apply() final;

    void updateDescriptionLabel();
    void userChangedCurrentVersion();
    void updateWidgets();
    void setupLinkWithQtButton();
    QtVersion *currentVersion() const;
    QtVersionItem *currentItem() const;

    void updateQtVersions(const QList<int> &, const QList<int> &, const QList<int> &);
    void versionChanged(const QModelIndex &current, const QModelIndex &previous);
    void addQtDir();
    void removeQtDir();
    void editPath();
    void updateCleanUpButton();
    void updateCurrentQtName();

    void cleanUpQtVersions();
    void toolChainsUpdated();

    void setInfoWidgetVisibility();
    void infoAnchorClicked(const QUrl &);

    struct ValidityInfo {
        QString description;
        QString message;
        QString toolTip;
        QIcon icon;
    };
    ValidityInfo validInformation(const QtVersion *version);
    QList<ProjectExplorer::ToolChain*> toolChains(const QtVersion *version);
    QByteArray defaultToolChainId(const QtVersion *version);

    bool isNameUnique(const QtVersion *version);
    void updateVersionItem(QtVersionItem *item);

    TreeModel<TreeItem, TreeItem, QtVersionItem> *m_model;
    QSortFilterProxyModel *m_filterModel;
    TreeItem *m_autoItem;
    TreeItem *m_manualItem;

    const QString m_specifyNameString;

    QTreeView *m_qtdirList;
    DetailsWidget *m_versionInfoWidget;
    DetailsWidget *m_infoWidget;
    QComboBox *m_documentationSetting;
    QPushButton *m_delButton;
    QPushButton *m_linkWithQtButton;
    QPushButton *m_cleanUpButton;

    QTextBrowser *m_infoBrowser;
    QIcon m_invalidVersionIcon;
    QIcon m_warningVersionIcon;
    QIcon m_validVersionIcon;
    QtConfigWidget *m_configurationWidget;

    QLineEdit *m_nameEdit;
    QLabel *m_qmakePath;
    QPushButton *m_editPathPushButton;
    QLabel *m_errorLabel;
    QFormLayout *m_formLayout;
};

QtOptionsPageWidget::QtOptionsPageWidget()
    : m_specifyNameString(Tr::tr("<specify a name>"))
    , m_infoBrowser(new QTextBrowser)
    , m_invalidVersionIcon(Utils::Icons::CRITICAL.icon())
    , m_warningVersionIcon(Utils::Icons::WARNING.icon())
    , m_configurationWidget(nullptr)
{
    resize(446, 450);

    m_qtdirList = new QTreeView(this);
    m_qtdirList->setObjectName("qtDirList");
    m_qtdirList->setUniformRowHeights(true);

    m_versionInfoWidget = new DetailsWidget(this);

    m_infoWidget = new DetailsWidget(this);

    m_documentationSetting = new QComboBox(this);

    auto addButton = new QPushButton(Tr::tr("Add..."));
    m_delButton = new QPushButton(Tr::tr("Remove"));
    m_linkWithQtButton = new QPushButton(Tr::tr("Link with Qt..."));
    m_cleanUpButton = new QPushButton(Tr::tr("Clean Up"));

    m_nameEdit = new QLineEdit;

    m_qmakePath = new QLabel;
    m_qmakePath->setSizePolicy(QSizePolicy::Expanding, QSizePolicy::Preferred);
    m_qmakePath->setTextInteractionFlags(Qt::LinksAccessibleByMouse|Qt::TextSelectableByMouse);

    m_editPathPushButton = new QPushButton(Tr::tr("Edit"));
    m_editPathPushButton->setText(PathChooser::browseButtonLabel());

    m_errorLabel = new QLabel;

    using namespace Utils::Layouting;

    auto versionInfoWidget = new QWidget;
    // clang-format off
    Form {
        Tr::tr("Name:"), m_nameEdit, br,
        Tr::tr("qmake path:"), Row { m_qmakePath, m_editPathPushButton }, br,
        Span(2, m_errorLabel)
    }.attachTo(versionInfoWidget, WithoutMargins);
    // clang-format on

    m_formLayout = qobject_cast<QFormLayout*>(versionInfoWidget->layout());

    // clang-format off
    Row {
        Column {
            m_qtdirList,
            m_versionInfoWidget,
            m_infoWidget,
            Row { Tr::tr("Register documentation:"), m_documentationSetting, st }
        },

        Column {
            addButton,
            m_delButton,
            Space(20),
            m_linkWithQtButton,
            m_cleanUpButton,
            st,
        }
    }.attachTo(this);
    // clang-format on

    setupLinkWithQtButton();

    m_infoBrowser->setOpenLinks(false);
    m_infoBrowser->setTextInteractionFlags(Qt::TextBrowserInteraction);
    connect(m_infoBrowser, &QTextBrowser::anchorClicked,
            this, &QtOptionsPageWidget::infoAnchorClicked);
    m_infoWidget->setWidget(m_infoBrowser);
    connect(m_infoWidget, &DetailsWidget::expanded,
            this, &QtOptionsPageWidget::setInfoWidgetVisibility);

    m_versionInfoWidget->setWidget(versionInfoWidget);
    m_versionInfoWidget->setState(DetailsWidget::NoSummary);

    m_autoItem = new StaticTreeItem({ProjectExplorer::Constants::msgAutoDetected()},
                                    {ProjectExplorer::Constants::msgAutoDetectedToolTip()});
    m_manualItem = new StaticTreeItem(ProjectExplorer::Constants::msgManual());

    m_model = new TreeModel<TreeItem, TreeItem, QtVersionItem>();
    m_model->setHeader({Tr::tr("Name"), Tr::tr("qmake Path")});
    m_model->rootItem()->appendChild(m_autoItem);
    m_model->rootItem()->appendChild(m_manualItem);

    m_filterModel = new QSortFilterProxyModel(this);
    m_filterModel->setSourceModel(m_model);
    m_filterModel->setSortCaseSensitivity(Qt::CaseInsensitive);

    m_qtdirList->setModel(m_filterModel);
    m_qtdirList->setSortingEnabled(true);

    m_qtdirList->setFirstColumnSpanned(0, QModelIndex(), true);
    m_qtdirList->setFirstColumnSpanned(1, QModelIndex(), true);

    m_qtdirList->header()->setStretchLastSection(false);
    m_qtdirList->header()->setSectionResizeMode(0, QHeaderView::ResizeToContents);
    m_qtdirList->header()->setSectionResizeMode(1, QHeaderView::Stretch);
    m_qtdirList->setTextElideMode(Qt::ElideMiddle);
    m_qtdirList->sortByColumn(0, Qt::AscendingOrder);

    m_documentationSetting->addItem(Tr::tr("Highest Version Only"),
                                        int(QtVersionManager::DocumentationSetting::HighestOnly));
    m_documentationSetting->addItem(Tr::tr("All"), int(QtVersionManager::DocumentationSetting::All));
    m_documentationSetting->addItem(Tr::tr("None"),
                                        int(QtVersionManager::DocumentationSetting::None));
    const int selectedIndex = m_documentationSetting->findData(
        int(QtVersionManager::documentationSetting()));
    if (selectedIndex >= 0)
        m_documentationSetting->setCurrentIndex(selectedIndex);

    QList<int> additions = transform(QtVersionManager::versions(), &QtVersion::uniqueId);

    updateQtVersions(additions, QList<int>(), QList<int>());

    m_qtdirList->expandAll();

    connect(m_nameEdit, &QLineEdit::textEdited,
            this, &QtOptionsPageWidget::updateCurrentQtName);

    connect(m_editPathPushButton, &QAbstractButton::clicked,
            this, &QtOptionsPageWidget::editPath);

    connect(addButton, &QAbstractButton::clicked,
            this, &QtOptionsPageWidget::addQtDir);
    connect(m_delButton, &QAbstractButton::clicked,
            this, &QtOptionsPageWidget::removeQtDir);

    connect(m_qtdirList->selectionModel(), &QItemSelectionModel::currentChanged,
            this, &QtOptionsPageWidget::versionChanged);

    connect(m_cleanUpButton, &QAbstractButton::clicked,
            this, &QtOptionsPageWidget::cleanUpQtVersions);
    userChangedCurrentVersion();
    updateCleanUpButton();

    connect(QtVersionManager::instance(), &QtVersionManager::qtVersionsChanged,
            this, &QtOptionsPageWidget::updateQtVersions);

    connect(ProjectExplorer::ToolChainManager::instance(), &ToolChainManager::toolChainsChanged,
            this, &QtOptionsPageWidget::toolChainsUpdated);

    auto chooser = new VariableChooser(this);
    chooser->addSupportedWidget(m_nameEdit, "Qt:Name");
    chooser->addMacroExpanderProvider([this] {
        QtVersion *version = currentVersion();
        return version ? version->macroExpander() : nullptr;
    });
}

QtVersion *QtOptionsPageWidget::currentVersion() const
{
    QtVersionItem *item = currentItem();
    if (!item)
        return nullptr;
    return item->version();
}

QtVersionItem *QtOptionsPageWidget::currentItem() const
{
    QModelIndex idx = m_qtdirList->selectionModel()->currentIndex();
    QModelIndex sourceIdx = m_filterModel->mapToSource(idx);
    return m_model->itemForIndexAtLevel<2>(sourceIdx);
}

void QtOptionsPageWidget::cleanUpQtVersions()
{
    QVector<QtVersionItem *> toRemove;
    QString text;

    for (TreeItem *child : *m_manualItem) {
        auto item = static_cast<QtVersionItem *>(child);
        if (item->version() && !item->version()->isValid()) {
            toRemove.append(item);
            if (!text.isEmpty())
                text.append(QLatin1String("</li><li>"));
            text.append(item->version()->displayName());
        }
    }

    if (toRemove.isEmpty())
        return;

    if (QMessageBox::warning(nullptr, Tr::tr("Remove Invalid Qt Versions"),
                             Tr::tr("Do you want to remove all invalid Qt Versions?<br>"
                                    "<ul><li>%1</li></ul><br>"
                                    "will be removed.").arg(text),
                             QMessageBox::Yes, QMessageBox::No) == QMessageBox::No)
        return;

    for (QtVersionItem *item : std::as_const(toRemove))
        m_model->destroyItem(item);

    updateCleanUpButton();
}

void QtOptionsPageWidget::toolChainsUpdated()
{
    m_model->forItemsAtLevel<2>([this](QtVersionItem *item) {
        if (item == currentItem())
            updateDescriptionLabel();
        else
            updateVersionItem(item);
    });
}

void QtOptionsPageWidget::setInfoWidgetVisibility()
{
    m_versionInfoWidget->setVisible(m_infoWidget->state() == DetailsWidget::Collapsed);
    m_infoWidget->setVisible(true);
}

void QtOptionsPageWidget::infoAnchorClicked(const QUrl &url)
{
    QDesktopServices::openUrl(url);
}

static QString formatAbiHtmlList(const Abis &abis)
{
    QString result = QStringLiteral("<ul><li>");
    for (int i = 0, count = abis.size(); i < count; ++i) {
        if (i)
            result += QStringLiteral("</li><li>");
        result += abis.at(i).toString();
    }
    result += QStringLiteral("</li></ul>");
    return result;
}

QtOptionsPageWidget::ValidityInfo QtOptionsPageWidget::validInformation(const QtVersion *version)
{
    ValidityInfo info;
    info.icon = m_validVersionIcon;

    if (!version)
        return info;

    info.description = Tr::tr("Qt version %1 for %2").arg(version->qtVersionString(), version->description());
    if (!version->isValid()) {
        info.icon = m_invalidVersionIcon;
        info.message = version->invalidReason();
        return info;
    }

    // Do we have tool chain issues?
    Abis missingToolChains;
    const Abis qtAbis = version->qtAbis();

    for (const Abi &abi : qtAbis) {
        const auto abiCompatePred = [&abi] (const ToolChain *tc)
        {
            return Utils::contains(tc->supportedAbis(),
                                   [&abi](const Abi &sabi) { return sabi.isCompatibleWith(abi); });
        };

        if (!ToolChainManager::toolChain(abiCompatePred))
            missingToolChains.append(abi);
    }

    bool useable = true;
    QStringList warnings;
    if (!isNameUnique(version))
        warnings << Tr::tr("Display Name is not unique.");

    if (!missingToolChains.isEmpty()) {
        if (missingToolChains.count() == qtAbis.size()) {
            // Yes, this Qt version can't be used at all!
            info.message =
                Tr::tr("No compiler can produce code for this Qt version."
                       " Please define one or more compilers for: %1").arg(formatAbiHtmlList(qtAbis));
            info.icon = m_invalidVersionIcon;
            useable = false;
        } else {
            // Yes, some ABIs are unsupported
            warnings << Tr::tr("Not all possible target environments can be supported due to missing compilers.");
            info.toolTip = Tr::tr("The following ABIs are currently not supported: %1")
                    .arg(formatAbiHtmlList(missingToolChains));
            info.icon = m_warningVersionIcon;
        }
    }

    if (useable) {
        warnings += version->warningReason();
        if (!warnings.isEmpty()) {
            info.message = warnings.join(QLatin1Char('\n'));
            info.icon = m_warningVersionIcon;
        }
    }

    return info;
}

QList<ToolChain*> QtOptionsPageWidget::toolChains(const QtVersion *version)
{
    QList<ToolChain*> toolChains;
    if (!version)
        return toolChains;

    QSet<QByteArray> ids;
    const Abis abis = version->qtAbis();
    for (const Abi &a : abis) {
        const Toolchains tcList = ToolChainManager::findToolChains(a);
        for (ToolChain *tc : tcList) {
            if (ids.contains(tc->id()))
                continue;
            ids.insert(tc->id());
            toolChains.append(tc);
        }
    }

    return toolChains;
}

QByteArray QtOptionsPageWidget::defaultToolChainId(const QtVersion *version)
{
    QList<ToolChain*> possibleToolChains = toolChains(version);
    if (!possibleToolChains.isEmpty())
        return possibleToolChains.first()->id();
    return QByteArray();
}

bool QtOptionsPageWidget::isNameUnique(const QtVersion *version)
{
    const QString name = version->displayName().trimmed();

    return !m_model->findItemAtLevel<2>([name, version](QtVersionItem *item) {
        QtVersion *v = item->version();
        return v != version && v->displayName().trimmed() == name;
    });
}

void QtOptionsPageWidget::updateVersionItem(QtVersionItem *item)
{
    if (!item)
        return;
    if (!item->version())
        return;

    const ValidityInfo info = validInformation(item->version());
    item->update();
    item->setIcon(info.icon);
}

void QtOptionsPageWidget::updateQtVersions(const QList<int> &additions, const QList<int> &removals,
                                           const QList<int> &changes)
{
    QList<QtVersionItem *> toRemove;
    QList<int> toAdd = additions;

    // Find existing items to remove/change:
    m_model->forItemsAtLevel<2>([&](QtVersionItem *item) {
        int id = item->uniqueId();
        if (removals.contains(id)) {
            toRemove.append(item);
        } else if (changes.contains(id)) {
            toAdd.append(id);
            toRemove.append(item);
        }
    });

    // Remove changed/removed items:
    for (QtVersionItem *item : std::as_const(toRemove))
        m_model->destroyItem(item);

    // Add changed/added items:
    for (int a : std::as_const(toAdd)) {
        QtVersion *version = QtVersionManager::version(a)->clone();
        auto *item = new QtVersionItem(version);

        // Insert in the right place:
        TreeItem *parent = version->isAutodetected()? m_autoItem : m_manualItem;
        parent->appendChild(item);
    }

    m_model->forItemsAtLevel<2>([this](QtVersionItem *item) { updateVersionItem(item); });
}

QtOptionsPageWidget::~QtOptionsPageWidget()
{
    delete m_configurationWidget;
}

void QtOptionsPageWidget::addQtDir()
{
    FilePath qtVersion
        = FileUtils::getOpenFilePath(this,
                                     Tr::tr("Select a qmake Executable"),
                                     {},
                                     BuildableHelperLibrary::filterForQmakeFileDialog(),
                                     nullptr,
                                     QFileDialog::DontResolveSymlinks,
                                     true);

    if (qtVersion.isEmpty())
        return;

    // should add all qt versions here ?
    if (BuildableHelperLibrary::isQtChooser(qtVersion))
        qtVersion = BuildableHelperLibrary::qtChooserToQmakePath(qtVersion.symLinkTarget());

    auto checkAlreadyExists = [qtVersion](TreeItem *parent) -> QPair<bool, QString> {
        for (int i = 0; i < parent->childCount(); ++i) {
            auto item = static_cast<QtVersionItem *>(parent->childAt(i));
            if (item->version()->qmakeFilePath() == qtVersion) {
                return {true, item->version()->displayName()};
            }
        }
        return {false, {}};
    };

    bool alreadyExists;
    QString otherName;
    std::tie(alreadyExists, otherName) = checkAlreadyExists(m_autoItem);
    if (!alreadyExists)
        std::tie(alreadyExists, otherName) = checkAlreadyExists(m_manualItem);

    if (alreadyExists) {
        // Already exist
        QMessageBox::warning(this, Tr::tr("Qt Version Already Known"),
                             Tr::tr("This Qt version was already registered as \"%1\".")
                             .arg(otherName));
        return;
    }

    QString error;
    QtVersion *version = QtVersionFactory::createQtVersionFromQMakePath(qtVersion, false, QString(), &error);
    if (version) {
        auto item = new QtVersionItem(version);
        item->setIcon(version->isValid()? m_validVersionIcon : m_invalidVersionIcon);
        m_manualItem->appendChild(item);
        QModelIndex source = m_model->indexForItem(item);
        m_qtdirList->setCurrentIndex(m_filterModel->mapFromSource(source)); // should update the rest of the ui
        m_nameEdit->setFocus();
        m_nameEdit->selectAll();
    } else {
        QMessageBox::warning(this, Tr::tr("Qmake Not Executable"),
                             Tr::tr("The qmake executable %1 could not be added: %2").arg(qtVersion.toUserOutput()).arg(error));
        return;
    }
    updateCleanUpButton();
}

void QtOptionsPageWidget::removeQtDir()
{
    QtVersionItem *item = currentItem();
    if (!item)
        return;

    m_model->destroyItem(item);

    updateCleanUpButton();
}

void QtOptionsPageWidget::editPath()
{
    QtVersion *current = currentVersion();
    FilePath qtVersion =
            FileUtils::getOpenFilePath(this,
                                       Tr::tr("Select a qmake Executable"),
                                       current->qmakeFilePath().absolutePath(),
                                       BuildableHelperLibrary::filterForQmakeFileDialog(),
                                       nullptr,
                                       QFileDialog::DontResolveSymlinks);
    if (qtVersion.isEmpty())
        return;
    QtVersion *version = QtVersionFactory::createQtVersionFromQMakePath(qtVersion);
    if (!version)
        return;
    // Same type? then replace!
    if (current->type() != version->type()) {
        // not the same type, error out
        QMessageBox::critical(this, Tr::tr("Incompatible Qt Versions"),
                              Tr::tr("The Qt version selected must match the device type."),
                              QMessageBox::Ok);
        delete version;
        return;
    }
    // same type, replace
    version->setId(current->uniqueId());
    if (current->unexpandedDisplayName() != current->defaultUnexpandedDisplayName())
        version->setUnexpandedDisplayName(current->displayName());

    // Update ui
    if (QtVersionItem *item = currentItem()) {
        item->setVersion(version);
        item->setIcon(version->isValid()? m_validVersionIcon : m_invalidVersionIcon);
    }
    userChangedCurrentVersion();

    delete current;
}

// To be called if a Qt version was removed or added
void QtOptionsPageWidget::updateCleanUpButton()
{
    bool hasInvalidVersion = false;
    for (TreeItem *child : *m_manualItem) {
        auto item = static_cast<QtVersionItem *>(child);
        if (item->version() && !item->version()->isValid()) {
            hasInvalidVersion = true;
            break;
        }
    }

    m_cleanUpButton->setEnabled(hasInvalidVersion);
}

void QtOptionsPageWidget::userChangedCurrentVersion()
{
    updateWidgets();
    updateDescriptionLabel();
}

void QtOptionsPageWidget::updateDescriptionLabel()
{
    QtVersionItem *item = currentItem();
    const QtVersion *version = item ? item->version() : nullptr;
    const ValidityInfo info = validInformation(version);
    if (info.message.isEmpty()) {
        m_errorLabel->setVisible(false);
    } else {
        m_errorLabel->setVisible(true);
        m_errorLabel->setText(info.message);
        m_errorLabel->setToolTip(info.toolTip);
    }
    m_infoWidget->setSummaryText(info.description);
    if (item)
        item->setIcon(info.icon);

    if (version) {
        m_infoBrowser->setHtml(version->toHtml(true));
        setInfoWidgetVisibility();
    } else {
        m_infoBrowser->clear();
        m_versionInfoWidget->setVisible(false);
        m_infoWidget->setVisible(false);
    }
}

void QtOptionsPageWidget::versionChanged(const QModelIndex &current, const QModelIndex &previous)
{
    Q_UNUSED(current)
    Q_UNUSED(previous)
    userChangedCurrentVersion();
}

void QtOptionsPageWidget::updateWidgets()
{
    delete m_configurationWidget;
    m_configurationWidget = nullptr;
    QtVersion *version = currentVersion();
    if (version) {
        m_nameEdit->setText(version->unexpandedDisplayName());
        m_qmakePath->setText(version->qmakeFilePath().toUserOutput());
        m_configurationWidget = version->createConfigurationWidget();
        if (m_configurationWidget) {
            m_formLayout->addRow(m_configurationWidget);
            m_configurationWidget->setEnabled(!version->isAutodetected());
            connect(m_configurationWidget, &QtConfigWidget::changed,
                    this, &QtOptionsPageWidget::updateDescriptionLabel);
        }
    } else {
        m_nameEdit->clear();
        m_qmakePath->clear();
    }

    const bool enabled = version != nullptr;
    const bool isAutodetected = enabled && version->isAutodetected();
    m_delButton->setEnabled(enabled && !isAutodetected);
    m_nameEdit->setEnabled(enabled);
    m_editPathPushButton->setEnabled(enabled && !isAutodetected);
}

static QString settingsFile(const QString &baseDir)
{
    return baseDir + (baseDir.isEmpty() ? "" : "/") + Core::Constants::IDE_SETTINGSVARIANT_STR + '/'
           + Core::Constants::IDE_CASED_ID + ".ini";
}

static QString qtVersionsFile(const QString &baseDir)
{
    return baseDir + (baseDir.isEmpty() ? "" : "/") + Core::Constants::IDE_SETTINGSVARIANT_STR + '/'
           + Core::Constants::IDE_ID + '/' + "qtversion.xml";
}

static std::optional<FilePath> currentlyLinkedQtDir(bool *hasInstallSettings)
{
    const QString installSettingsFilePath = settingsFile(Core::ICore::resourcePath().toString());
    const bool installSettingsExist = QFile::exists(installSettingsFilePath);
    if (hasInstallSettings)
        *hasInstallSettings = installSettingsExist;
    if (installSettingsExist) {
        const QVariant value = QSettings(installSettingsFilePath, QSettings::IniFormat)
                                   .value(kInstallSettingsKey);
        if (value.isValid())
            return FilePath::fromVariant(value);
    }
    return {};
}

static QString linkingPurposeText()
{
    return Tr::tr(
        "Linking with a Qt installation automatically registers Qt versions and kits, and other "
        "tools that were installed with that Qt installer, in this Qt Creator installation. Other "
        "Qt Creator installations are not affected.");
}

static bool canLinkWithQt(QString *toolTip)
{
    bool canLink = true;
    bool installSettingsExist;
    const std::optional<FilePath> installSettingsValue = currentlyLinkedQtDir(
        &installSettingsExist);
    QStringList tip;
    tip << linkingPurposeText();
    if (!Core::ICore::resourcePath().isWritableDir()) {
        canLink = false;
        tip << Tr::tr("%1's resource directory is not writable.")
                   .arg(Core::Constants::IDE_DISPLAY_NAME);
    }
    // guard against redirecting Qt Creator that is part of a Qt installations
    // TODO this fails for pre-releases in the online installer
    // TODO this will fail when make Qt Creator non-required in the Qt installers
    if (installSettingsExist && !installSettingsValue) {
        canLink = false;
        tip << Tr::tr("%1 is part of a Qt installation.")
                   .arg(Core::Constants::IDE_DISPLAY_NAME);
    }
    const FilePath link = installSettingsValue ? *installSettingsValue : FilePath();
    if (!link.isEmpty())
        tip << Tr::tr("%1 is currently linked to \"%2\".")
                   .arg(QString(Core::Constants::IDE_DISPLAY_NAME), link.toUserOutput());
    if (toolTip)
        *toolTip = tip.join("\n\n");
    return canLink;
}

void QtOptionsPageWidget::setupLinkWithQtButton()
{
    QString tip;
    const bool canLink = canLinkWithQt(&tip);
    m_linkWithQtButton->setEnabled(canLink);
    m_linkWithQtButton->setToolTip(tip);
    connect(m_linkWithQtButton, &QPushButton::clicked, this, &QtOptionsPage::linkWithQt);
}

void QtOptionsPageWidget::updateCurrentQtName()
{
    QtVersionItem *item = currentItem();
    if (!item || !item->version())
        return;

    item->setChanged(true);
    item->version()->setUnexpandedDisplayName(m_nameEdit->text());

    updateDescriptionLabel();
    m_model->forItemsAtLevel<2>([this](QtVersionItem *item) { updateVersionItem(item); });
}

void QtOptionsPageWidget::apply()
{
    disconnect(QtVersionManager::instance(),
               &QtVersionManager::qtVersionsChanged,
               this,
               &QtOptionsPageWidget::updateQtVersions);

    QtVersionManager::setDocumentationSetting(
        QtVersionManager::DocumentationSetting(m_documentationSetting->currentData().toInt()));

    QtVersions versions;
    m_model->forItemsAtLevel<2>([&versions](QtVersionItem *item) {
        item->setChanged(false);
        versions.append(item->version()->clone());
    });
    QtVersionManager::setNewQtVersions(versions);

    connect(QtVersionManager::instance(),
            &QtVersionManager::qtVersionsChanged,
            this,
            &QtOptionsPageWidget::updateQtVersions);
}

const QStringList kSubdirsToCheck = {"",
                                     "Tools/sdktool", // macOS
                                     "Tools/sdktool/share/qtcreator", // Windows/Linux
                                     "Qt Creator.app/Contents/Resources",
                                     "Contents/Resources",
                                     "Tools/QtCreator/share/qtcreator",
                                     "share/qtcreator"};

static QStringList settingsFilesToCheck()
{
    return Utils::transform(kSubdirsToCheck, [](const QString &dir) { return settingsFile(dir); });
}

static QStringList qtversionFilesToCheck()
{
    return Utils::transform(kSubdirsToCheck, [](const QString &dir) { return qtVersionsFile(dir); });
}

static std::optional<FilePath> settingsDirForQtDir(const FilePath &baseDirectory,
                                                   const FilePath &qtDir)
{
    const FilePaths dirsToCheck = Utils::transform(kSubdirsToCheck, [qtDir](const QString &dir) {
        return qtDir / dir;
    });
    const FilePath validDir = Utils::findOrDefault(dirsToCheck, [baseDirectory](const FilePath &dir) {
        return QFile::exists(settingsFile(baseDirectory.resolvePath(dir).toString()))
               || QFile::exists(qtVersionsFile(baseDirectory.resolvePath(dir).toString()));
    });
    if (!validDir.isEmpty())
        return validDir;
    return {};
}

static bool validateQtInstallDir(PathChooser *input, QString *errorString)
{
    const FilePath qtDir = input->rawFilePath();
    if (!settingsDirForQtDir(input->baseDirectory(), qtDir)) {
        if (errorString) {
            const QStringList filesToCheck = settingsFilesToCheck() + qtversionFilesToCheck();
            *errorString = "<html><body>"
                           + Tr::tr("Qt installation information was not found in \"%1\". "
                                    "Choose a directory that contains one of the files %2")
                                 .arg(qtDir.toUserOutput(),
                                      "<pre>" + filesToCheck.join('\n') + "</pre>");
        }
        return false;
    }
    return true;
}

static FilePath defaultQtInstallationPath()
{
    if (HostOsInfo::isWindowsHost())
        return FilePath::fromString({"C:/Qt"});
    return FileUtils::homePath() / "Qt";
}

void QtOptionsPageWidget::linkWithQt()
{
    const QString title = Tr::tr("Choose Qt Installation");
    const QString restartText = Tr::tr("The change will take effect after restart.");
    bool askForRestart = false;
    QDialog dialog(Core::ICore::dialogParent());
    dialog.setWindowTitle(title);
    auto layout = new QVBoxLayout;
    dialog.setLayout(layout);
    auto tipLabel = new QLabel(linkingPurposeText());
    tipLabel->setWordWrap(true);
    layout->addWidget(tipLabel);
    auto pathLayout = new QHBoxLayout;
    layout->addLayout(pathLayout);
    auto pathLabel = new QLabel(Tr::tr("Qt installation path:"));
    pathLabel->setToolTip(
        Tr::tr("Choose the Qt installation directory, or a directory that contains \"%1\".")
            .arg(settingsFile("")));
    pathLayout->addWidget(pathLabel);
    auto pathInput = new PathChooser;
    pathLayout->addWidget(pathInput);
    pathInput->setExpectedKind(PathChooser::ExistingDirectory);
    pathInput->setBaseDirectory(FilePath::fromString(QCoreApplication::applicationDirPath()));
    pathInput->setPromptDialogTitle(title);
    pathInput->setMacroExpander(nullptr);
    pathInput->setValidationFunction([pathInput](FancyLineEdit *input, QString *errorString) {
        if (pathInput->defaultValidationFunction()
            && !pathInput->defaultValidationFunction()(input, errorString))
            return false;
        return validateQtInstallDir(pathInput, errorString);
    });
    const std::optional<FilePath> currentLink = currentlyLinkedQtDir(nullptr);
    pathInput->setFilePath(currentLink ? *currentLink : defaultQtInstallationPath());
    pathInput->setAllowPathFromDevice(true);
    auto buttons = new QDialogButtonBox;
    layout->addStretch(10);
    layout->addWidget(buttons);
    auto linkButton = buttons->addButton(Tr::tr("Link with Qt"), QDialogButtonBox::AcceptRole);
    connect(linkButton, &QPushButton::clicked, &dialog, &QDialog::accept);
    auto cancelButton = buttons->addButton(Tr::tr("Cancel"), QDialogButtonBox::RejectRole);
    connect(cancelButton, &QPushButton::clicked, &dialog, &QDialog::reject);
    auto unlinkButton = buttons->addButton(Tr::tr("Remove Link"), QDialogButtonBox::DestructiveRole);
    unlinkButton->setEnabled(currentLink.has_value());
    connect(unlinkButton, &QPushButton::clicked, &dialog, [&dialog, &askForRestart] {
        bool removeSettingsFile = false;
        const QString filePath = settingsFile(Core::ICore::resourcePath().toString());
        {
            QSettings installSettings(filePath, QSettings::IniFormat);
            installSettings.remove(kInstallSettingsKey);
            if (installSettings.allKeys().isEmpty())
                removeSettingsFile = true;
        }
        if (removeSettingsFile)
            QFile::remove(filePath);
        askForRestart = true;
        dialog.reject();
    });
    connect(pathInput, &PathChooser::validChanged, linkButton, &QPushButton::setEnabled);
    linkButton->setEnabled(pathInput->isValid());

    dialog.exec();
    if (dialog.result() == QDialog::Accepted) {
        const std::optional<FilePath> settingsDir = settingsDirForQtDir(pathInput->baseDirectory(),
                                                                        pathInput->rawFilePath());
        if (QTC_GUARD(settingsDir)) {
<<<<<<< HEAD
            const QString settingsFilePath = settingsFile(Core::ICore::resourcePath().toString());
            QSettings settings(settingsFilePath, QSettings::IniFormat);
            settings.setValue(kInstallSettingsKey, *settingsDir);
            settings.sync();
            if (settings.status() == QSettings::AccessError) {
                QMessageBox::critical(Core::ICore::dialogParent(),
                                      Tr::tr("Error Linking With Qt"),
                                      Tr::tr("Could not write to \"%1\".").arg(settingsFilePath));
                return;
            }

=======
            QSettings settings(settingsFile(Core::ICore::resourcePath().toString()),
                               QSettings::IniFormat);
            settings.setValue(kInstallSettingsKey, settingsDir->toVariant());
>>>>>>> 0a74a1e9
            askForRestart = true;
        }
    }
    if (askForRestart) {
        Core::RestartDialog restartDialog(Core::ICore::dialogParent(), restartText);
        restartDialog.exec();
    }
}

// QtOptionsPage

QtOptionsPage::QtOptionsPage()
{
    setId(Constants::QTVERSION_SETTINGS_PAGE_ID);
    setDisplayName(Tr::tr("Qt Versions"));
    setCategory(ProjectExplorer::Constants::KITS_SETTINGS_CATEGORY);
    setWidgetCreator([] { return new QtOptionsPageWidget; });
}

bool QtOptionsPage::canLinkWithQt()
{
    return Internal::canLinkWithQt(nullptr);
}

bool QtOptionsPage::isLinkedWithQt()
{
    return currentlyLinkedQtDir(nullptr).has_value();
}

void QtOptionsPage::linkWithQt()
{
    QtOptionsPageWidget::linkWithQt();
}

} // QtSupport::Internal<|MERGE_RESOLUTION|>--- conflicted
+++ resolved
@@ -1036,10 +1036,9 @@
         const std::optional<FilePath> settingsDir = settingsDirForQtDir(pathInput->baseDirectory(),
                                                                         pathInput->rawFilePath());
         if (QTC_GUARD(settingsDir)) {
-<<<<<<< HEAD
             const QString settingsFilePath = settingsFile(Core::ICore::resourcePath().toString());
             QSettings settings(settingsFilePath, QSettings::IniFormat);
-            settings.setValue(kInstallSettingsKey, *settingsDir);
+            settings.setValue(kInstallSettingsKey, settingsDir->toVariant());
             settings.sync();
             if (settings.status() == QSettings::AccessError) {
                 QMessageBox::critical(Core::ICore::dialogParent(),
@@ -1048,11 +1047,6 @@
                 return;
             }
 
-=======
-            QSettings settings(settingsFile(Core::ICore::resourcePath().toString()),
-                               QSettings::IniFormat);
-            settings.setValue(kInstallSettingsKey, settingsDir->toVariant());
->>>>>>> 0a74a1e9
             askForRestart = true;
         }
     }
