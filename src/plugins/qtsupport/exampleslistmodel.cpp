// Copyright (C) 2016 The Qt Company Ltd.
// SPDX-License-Identifier: LicenseRef-Qt-Commercial OR GPL-3.0-only WITH Qt-GPL-exception-1.0

#include "exampleslistmodel.h"

#include "examplesparser.h"
#include "qtsupporttr.h"

#include <QBuffer>
#include <QApplication>
#include <QDir>
#include <QFile>
#include <QImageReader>
#include <QPixmapCache>
#include <QUrl>

#include <android/androidconstants.h>
#include <ios/iosconstants.h>
#include <coreplugin/helpmanager.h>
#include <coreplugin/icore.h>

#include <qtsupport/qtkitinformation.h>
#include <qtsupport/qtversionmanager.h>

#include <utils/algorithm.h>
#include <utils/environment.h>
#include <utils/filepath.h>
#include <utils/qtcassert.h>
#include <utils/stringutils.h>
#include <utils/stylehelper.h>

#include <algorithm>
#include <memory>

using namespace Core;
using namespace Utils;

namespace QtSupport {
namespace Internal {

static bool debugExamples()
{
    return qtcEnvironmentVariableIsSet("QTC_DEBUG_EXAMPLESMODEL");
}

static const char kSelectedExampleSetKey[] = "WelcomePage/SelectedExampleSet";
Q_GLOBAL_STATIC_WITH_ARGS(QVersionNumber, minQtVersionForCategories, (6, 5, 1));

void ExampleSetModel::writeCurrentIdToSettings(int currentIndex) const
{
    QSettings *settings = Core::ICore::settings();
    settings->setValue(QLatin1String(kSelectedExampleSetKey), getId(currentIndex));
}

int ExampleSetModel::readCurrentIndexFromSettings() const
{
    QVariant id = Core::ICore::settings()->value(QLatin1String(kSelectedExampleSetKey));
    for (int i=0; i < rowCount(); i++) {
        if (id == getId(i))
            return i;
    }
    return -1;
}

ExampleSetModel::ExampleSetModel()
{
    // read extra example sets settings
    QSettings *settings = Core::ICore::settings();
    const QStringList list = settings->value("Help/InstalledExamples", QStringList()).toStringList();
    if (debugExamples())
        qWarning() << "Reading Help/InstalledExamples from settings:" << list;
    for (const QString &item : list) {
        const QStringList &parts = item.split(QLatin1Char('|'));
        if (parts.size() < 3) {
            if (debugExamples())
                qWarning() << "Item" << item << "has less than 3 parts (separated by '|'):" << parts;
            continue;
        }
        ExtraExampleSet set;
        set.displayName = parts.at(0);
        set.manifestPath = parts.at(1);
        set.examplesPath = parts.at(2);
        QFileInfo fi(set.manifestPath);
        if (!fi.isDir() || !fi.isReadable()) {
            if (debugExamples())
                qWarning() << "Manifest path " << set.manifestPath << "is not a readable directory, ignoring";
            continue;
        }
        if (debugExamples()) {
            qWarning() << "Adding examples set displayName=" << set.displayName
                       << ", manifestPath=" << set.manifestPath
                       << ", examplesPath=" << set.examplesPath;
        }
        if (!Utils::anyOf(m_extraExampleSets, [&set](const ExtraExampleSet &s) {
                return FilePath::fromString(s.examplesPath).cleanPath()
                           == FilePath::fromString(set.examplesPath).cleanPath()
                       && FilePath::fromString(s.manifestPath).cleanPath()
                              == FilePath::fromString(set.manifestPath).cleanPath();
            })) {
            m_extraExampleSets.append(set);
        } else if (debugExamples()) {
            qWarning() << "Not adding, because example set with same directories exists";
        }
    }
    m_extraExampleSets += pluginRegisteredExampleSets();

    connect(QtVersionManager::instance(), &QtVersionManager::qtVersionsLoaded,
            this, &ExampleSetModel::qtVersionManagerLoaded);

    connect(Core::HelpManager::Signals::instance(),
            &Core::HelpManager::Signals::setupFinished,
            this,
            &ExampleSetModel::helpManagerInitialized);
}

void ExampleSetModel::recreateModel(const QtVersions &qtVersions)
{
    beginResetModel();
    clear();

    QHash<FilePath, int> extraManifestDirs;
    for (int i = 0; i < m_extraExampleSets.size(); ++i)  {
        const ExtraExampleSet &set = m_extraExampleSets.at(i);
        auto newItem = new QStandardItem();
        newItem->setData(set.displayName, Qt::DisplayRole);
        newItem->setData(set.displayName, Qt::UserRole + 1);
        newItem->setData(QVariant(), Qt::UserRole + 2);
        newItem->setData(i, Qt::UserRole + 3);
        appendRow(newItem);

        extraManifestDirs.insert(FilePath::fromUserInput(set.manifestPath), i);
    }

    for (QtVersion *version : qtVersions) {
        // Sanitize away qt versions that have already been added through extra sets.
        // This way we do not have entries for Qt/Android, Qt/Desktop, Qt/MinGW etc pp,
        // but only the one "QtX X.Y.Z" entry that is registered as an example set by the installer.
        if (extraManifestDirs.contains(version->docsPath())) {
            m_extraExampleSets[extraManifestDirs.value(version->docsPath())].qtVersion
                = version->qtVersion();
            if (debugExamples()) {
                qWarning() << "Not showing Qt version because manifest path is already added "
                              "through InstalledExamples settings:"
                           << version->displayName();
            }
            continue;
        }
        auto newItem = new QStandardItem();
        newItem->setData(version->displayName(), Qt::DisplayRole);
        newItem->setData(version->displayName(), Qt::UserRole + 1);
        newItem->setData(version->uniqueId(), Qt::UserRole + 2);
        newItem->setData(QVariant(), Qt::UserRole + 3);
        appendRow(newItem);
    }
    endResetModel();
}

int ExampleSetModel::indexForQtVersion(QtVersion *qtVersion) const
{
    // return either the entry with the same QtId, or an extra example set with same path

    if (!qtVersion)
        return -1;

    // check for Qt version
    for (int i = 0; i < rowCount(); ++i) {
        if (getType(i) == QtExampleSet && getQtId(i) == qtVersion->uniqueId())
            return i;
    }

    // check for extra set
    const QString &documentationPath = qtVersion->docsPath().toString();
    for (int i = 0; i < rowCount(); ++i) {
        if (getType(i) == ExtraExampleSetType
                && m_extraExampleSets.at(getExtraExampleSetIndex(i)).manifestPath == documentationPath)
            return i;
    }
    return -1;
}

QVariant ExampleSetModel::getDisplayName(int i) const
{
    if (i < 0 || i >= rowCount())
        return QVariant();
    return data(index(i, 0), Qt::UserRole + 1);
}

// id is either the Qt version uniqueId, or the display name of the extra example set
QVariant ExampleSetModel::getId(int i) const
{
    if (i < 0 || i >= rowCount())
        return QVariant();
    QModelIndex modelIndex = index(i, 0);
    QVariant variant = data(modelIndex, Qt::UserRole + 2);
    if (variant.isValid()) // set from qt version
        return variant;
    return getDisplayName(i);
}

ExampleSetModel::ExampleSetType ExampleSetModel::getType(int i) const
{
    if (i < 0 || i >= rowCount())
        return InvalidExampleSet;
    QModelIndex modelIndex = index(i, 0);
    QVariant variant = data(modelIndex, Qt::UserRole + 2); /*Qt version uniqueId*/
    if (variant.isValid())
        return QtExampleSet;
    return ExtraExampleSetType;
}

int ExampleSetModel::getQtId(int i) const
{
    QTC_ASSERT(i >= 0, return -1);
    QModelIndex modelIndex = index(i, 0);
    QVariant variant = data(modelIndex, Qt::UserRole + 2);
    QTC_ASSERT(variant.isValid(), return -1);
    QTC_ASSERT(variant.canConvert<int>(), return -1);
    return variant.toInt();
}

bool ExampleSetModel::selectedQtSupports(const Utils::Id &target) const
{
    return m_selectedQtTypes.contains(target);
}

int ExampleSetModel::getExtraExampleSetIndex(int i) const
{
    QTC_ASSERT(i >= 0, return -1);
    QModelIndex modelIndex = index(i, 0);
    QVariant variant = data(modelIndex, Qt::UserRole + 3);
    QTC_ASSERT(variant.isValid(), return -1);
    QTC_ASSERT(variant.canConvert<int>(), return -1);
    return variant.toInt();
}

static QString resourcePath()
{
    // normalize paths so QML doesn't freak out if it's wrongly capitalized on Windows
    return Core::ICore::resourcePath().normalizedPathName().toString();
}

static QPixmap fetchPixmapAndUpdatePixmapCache(const QString &url)
{
    QPixmap pixmap;
    if (QPixmapCache::find(url, &pixmap))
        return pixmap;

    if (url.startsWith("qthelp://")) {
        QByteArray fetchedData = Core::HelpManager::fileData(url);
        if (!fetchedData.isEmpty()) {
            QBuffer imgBuffer(&fetchedData);
            imgBuffer.open(QIODevice::ReadOnly);
            QImageReader reader(&imgBuffer, QFileInfo(url).suffix().toLatin1());
            QImage img = reader.read();
            img.convertTo(QImage::Format_RGB32);
            const int dpr = qApp->devicePixelRatio();
            // boundedTo -> don't scale thumbnails up
            const QSize scaledSize = Core::ListModel::defaultImageSize.boundedTo(img.size()) * dpr;
            pixmap = QPixmap::fromImage(
                img.scaled(scaledSize, Qt::KeepAspectRatio, Qt::SmoothTransformation));
            pixmap.setDevicePixelRatio(dpr);
        }
    } else {
        pixmap.load(url);

        if (pixmap.isNull())
            pixmap.load(resourcePath() + "/welcomescreen/widgets/" + url);
    }

    QPixmapCache::insert(url, pixmap);

    return pixmap;
}

ExamplesViewController::ExamplesViewController(ExampleSetModel *exampleSetModel,
                                               SectionedGridView *view,
                                               bool isExamples,
                                               QObject *parent)
    : QObject(parent)
    , m_exampleSetModel(exampleSetModel)
    , m_view(view)
    , m_isExamples(isExamples)
{
    if (isExamples) {
        connect(m_exampleSetModel,
                &ExampleSetModel::selectedExampleSetChanged,
                this,
                &ExamplesViewController::updateExamples);
    }
    connect(Core::HelpManager::Signals::instance(),
            &Core::HelpManager::Signals::documentationChanged,
            this,
            &ExamplesViewController::updateExamples);
    view->setPixmapFunction(fetchPixmapAndUpdatePixmapCache);
    updateExamples();
}

static bool isValidExampleOrDemo(ExampleItem *item)
{
    QTC_ASSERT(item, return false);
    if (item->type == Tutorial)
        return true;
    static QString invalidPrefix = QLatin1String("qthelp:////"); /* means that the qthelp url
                                                                    doesn't have any namespace */
    QString reason;
    bool ok = true;
    if (!item->hasSourceCode || !item->projectPath.exists()) {
        ok = false;
        reason = QString::fromLatin1("projectPath \"%1\" empty or does not exist")
                     .arg(item->projectPath.toUserOutput());
    } else if (item->imageUrl.startsWith(invalidPrefix) || !QUrl(item->imageUrl).isValid()) {
        ok = false;
        reason = QString::fromLatin1("imageUrl \"%1\" not valid").arg(item->imageUrl);
    } else if (!item->docUrl.isEmpty()
               && (item->docUrl.startsWith(invalidPrefix) || !QUrl(item->docUrl).isValid())) {
        ok = false;
        reason = QString::fromLatin1("docUrl \"%1\" non-empty but not valid").arg(item->docUrl);
    }
    if (!ok) {
        item->tags.append(QLatin1String("broken"));
        if (debugExamples())
            qWarning() << QString::fromLatin1("ERROR: Item \"%1\" broken: %2").arg(item->name, reason);
    }
    if (debugExamples() && item->description.isEmpty())
        qWarning() << QString::fromLatin1("WARNING: Item \"%1\" has no description").arg(item->name);
    return ok || debugExamples();
}

static bool sortByHighlightedAndName(ExampleItem *first, ExampleItem *second)
{
    if (first->isHighlighted && !second->isHighlighted)
        return true;
    if (!first->isHighlighted && second->isHighlighted)
        return false;
    return first->name.compare(second->name, Qt::CaseInsensitive) < 0;
}

<<<<<<< HEAD
static QList<std::pair<Section, QList<ExampleItem *>>> getCategories(
    const QList<ExampleItem *> &items)
=======
static QList<std::pair<QString, QList<ExampleItem *>>> getCategories(
    const QList<ExampleItem *> &items, bool sortIntoCategories)
>>>>>>> f2c6af06
{
    static const QString otherDisplayName = Tr::tr("Other", "Category for all other examples");
    const bool useCategories = sortIntoCategories
                               || qtcEnvironmentVariableIsSet("QTC_USE_EXAMPLE_CATEGORIES");
    QList<ExampleItem *> other;
    QMap<QString, QList<ExampleItem *>> categoryMap;
    if (useCategories) {
        for (ExampleItem *item : items) {
            const QStringList itemCategories = item->metaData.value("category");
            for (const QString &category : itemCategories)
                categoryMap[category].append(item);
            if (itemCategories.isEmpty())
                other.append(item);
        }
    }
    QList<std::pair<Section, QList<ExampleItem *>>> categories;
    if (categoryMap.isEmpty()) {
        // The example set doesn't define categories. Consider the "highlighted" ones as "featured"
        QList<ExampleItem *> featured;
        QList<ExampleItem *> allOther;
        std::tie(featured, allOther) = Utils::partition(items, [](ExampleItem *i) {
            return i->isHighlighted;
        });
        if (!featured.isEmpty())
            categories.append(
                {{Tr::tr("Featured", "Category for highlighted examples"), 0}, featured});
        if (!allOther.isEmpty())
            categories.append({{otherDisplayName, 1}, allOther});
    } else {
        int index = 0;
        const auto end = categoryMap.constKeyValueEnd();
        for (auto it = categoryMap.constKeyValueBegin(); it != end; ++it) {
            categories.append({{it->first, index, /*maxRows=*/index == 0 ? 2 : 1}, it->second});
            ++index;
        }
        if (!other.isEmpty())
            categories.append({{otherDisplayName, index, /*maxRows=*/1}, other});
    }
    const auto end = categories.end();
    for (auto it = categories.begin(); it != end; ++it)
        sort(it->second, sortByHighlightedAndName);
    return categories;
}

void ExamplesViewController::updateExamples()
{
    QString examplesInstallPath;
    QString demosInstallPath;
    QVersionNumber qtVersion;

    const QStringList sources = m_exampleSetModel->exampleSources(&examplesInstallPath,
                                                                  &demosInstallPath,
                                                                  &qtVersion);
    m_view->clear();

    QList<ExampleItem *> items;
    for (const QString &exampleSource : sources) {
        const auto manifest = FilePath::fromUserInput(exampleSource);
        if (debugExamples()) {
            qWarning() << QString::fromLatin1("Reading file \"%1\"...")
                              .arg(manifest.absoluteFilePath().toUserOutput());
        }

        const expected_str<QList<ExampleItem *>> result
            = parseExamples(manifest,
                            FilePath::fromUserInput(examplesInstallPath),
                            FilePath::fromUserInput(demosInstallPath),
                            m_isExamples);
        if (!result) {
            if (debugExamples()) {
                qWarning() << "ERROR: Could not read examples from" << exampleSource << ":"
                           << result.error();
            }
            continue;
        }
        items += filtered(*result, isValidExampleOrDemo);
    }

    if (m_isExamples) {
        if (m_exampleSetModel->selectedQtSupports(Android::Constants::ANDROID_DEVICE_TYPE)) {
            items = Utils::filtered(items, [](ExampleItem *item) {
                return item->tags.contains("android");
            });
        } else if (m_exampleSetModel->selectedQtSupports(Ios::Constants::IOS_DEVICE_TYPE)) {
            items = Utils::filtered(items,
                                    [](ExampleItem *item) { return item->tags.contains("ios"); });
        }
    }

<<<<<<< HEAD
    const QList<std::pair<Section, QList<ExampleItem *>>> sections = getCategories(items);
=======
    const bool sortIntoCategories = qtVersion >= *minQtVersionForCategories;
    const QList<std::pair<QString, QList<ExampleItem *>>> sections
        = getCategories(items, sortIntoCategories);
>>>>>>> f2c6af06
    for (int i = 0; i < sections.size(); ++i) {
        m_view->addSection(sections.at(i).first,
                           static_container_cast<ListItem *>(sections.at(i).second));
    }
}

void ExampleSetModel::updateQtVersionList()
{
    QtVersions versions = QtVersionManager::sortVersions(QtVersionManager::versions(
        [](const QtVersion *v) { return v->hasExamples() || v->hasDemos(); }));

    // prioritize default qt version
    ProjectExplorer::Kit *defaultKit = ProjectExplorer::KitManager::defaultKit();
    QtVersion *defaultVersion = QtKitAspect::qtVersion(defaultKit);
    if (defaultVersion && versions.contains(defaultVersion))
        versions.move(versions.indexOf(defaultVersion), 0);

    recreateModel(versions);

    int currentIndex = m_selectedExampleSetIndex;
    if (currentIndex < 0) // reset from settings
        currentIndex = readCurrentIndexFromSettings();

    ExampleSetModel::ExampleSetType currentType = getType(currentIndex);

    if (currentType == ExampleSetModel::InvalidExampleSet) {
        // select examples corresponding to 'highest' Qt version
        QtVersion *highestQt = findHighestQtVersion(versions);
        currentIndex = indexForQtVersion(highestQt);
    } else if (currentType == ExampleSetModel::QtExampleSet) {
        // try to select the previously selected Qt version, or
        // select examples corresponding to 'highest' Qt version
        int currentQtId = getQtId(currentIndex);
        QtVersion *newQtVersion = QtVersionManager::version(currentQtId);
        if (!newQtVersion)
            newQtVersion = findHighestQtVersion(versions);
        currentIndex = indexForQtVersion(newQtVersion);
    } // nothing to do for extra example sets
    // Make sure to select something even if the above failed
    if (currentIndex < 0 && rowCount() > 0)
        currentIndex = 0; // simply select first
    selectExampleSet(currentIndex);
    emit selectedExampleSetChanged(currentIndex);
}

QtVersion *ExampleSetModel::findHighestQtVersion(const QtVersions &versions) const
{
    QtVersion *newVersion = nullptr;
    for (QtVersion *version : versions) {
        if (!newVersion) {
            newVersion = version;
        } else {
            if (version->qtVersion() > newVersion->qtVersion()) {
                newVersion = version;
            } else if (version->qtVersion() == newVersion->qtVersion()
                       && version->uniqueId() < newVersion->uniqueId()) {
                newVersion = version;
            }
        }
    }

    if (!newVersion && !versions.isEmpty())
        newVersion = versions.first();

    return newVersion;
}

QStringList ExampleSetModel::exampleSources(QString *examplesInstallPath,
                                            QString *demosInstallPath,
                                            QVersionNumber *qtVersion)
{
    QStringList sources;

    // Qt Creator shipped tutorials
    sources << ":/qtsupport/qtcreator_tutorials.xml";

    QString examplesPath;
    QString demosPath;
    QString manifestScanPath;

    ExampleSetModel::ExampleSetType currentType = getType(m_selectedExampleSetIndex);
    if (currentType == ExampleSetModel::ExtraExampleSetType) {
        int index = getExtraExampleSetIndex(m_selectedExampleSetIndex);
        ExtraExampleSet exampleSet = m_extraExampleSets.at(index);
        manifestScanPath = exampleSet.manifestPath;
        examplesPath = exampleSet.examplesPath;
        demosPath = exampleSet.examplesPath;
        if (qtVersion)
            *qtVersion = exampleSet.qtVersion;
    } else if (currentType == ExampleSetModel::QtExampleSet) {
        const int qtId = getQtId(m_selectedExampleSetIndex);
        const QtVersions versions = QtVersionManager::versions();
        for (QtVersion *version : versions) {
            if (version->uniqueId() == qtId) {
                manifestScanPath = version->docsPath().toString();
                examplesPath = version->examplesPath().toString();
                demosPath = version->demosPath().toString();
                if (qtVersion)
                    *qtVersion = version->qtVersion();
                break;
            }
        }
    }
    if (!manifestScanPath.isEmpty()) {
        // search for examples-manifest.xml, demos-manifest.xml in <path>/*/
        QDir dir = QDir(manifestScanPath);
        const QStringList examplesPattern(QLatin1String("examples-manifest.xml"));
        const QStringList demosPattern(QLatin1String("demos-manifest.xml"));
        QFileInfoList fis;
        const QFileInfoList subDirs = dir.entryInfoList(QDir::Dirs | QDir::NoDotAndDotDot);
        for (const QFileInfo &subDir : subDirs) {
            fis << QDir(subDir.absoluteFilePath()).entryInfoList(examplesPattern);
            fis << QDir(subDir.absoluteFilePath()).entryInfoList(demosPattern);
        }
        for (const QFileInfo &fi : std::as_const(fis))
            sources.append(fi.filePath());
    }
    if (examplesInstallPath)
        *examplesInstallPath = examplesPath;
    if (demosInstallPath)
        *demosInstallPath = demosPath;

    return sources;
}

void ExampleSetModel::selectExampleSet(int index)
{
    if (index != m_selectedExampleSetIndex) {
        m_selectedExampleSetIndex = index;
        writeCurrentIdToSettings(m_selectedExampleSetIndex);
        if (getType(m_selectedExampleSetIndex) == ExampleSetModel::QtExampleSet) {
            QtVersion *selectedQtVersion = QtVersionManager::version(getQtId(m_selectedExampleSetIndex));
            m_selectedQtTypes = selectedQtVersion->targetDeviceTypes();
        } else {
            m_selectedQtTypes.clear();
        }
        emit selectedExampleSetChanged(m_selectedExampleSetIndex);
    }
}

void ExampleSetModel::qtVersionManagerLoaded()
{
    m_qtVersionManagerInitialized = true;
    tryToInitialize();
}

void ExampleSetModel::helpManagerInitialized()
{
    m_helpManagerInitialized = true;
    tryToInitialize();
}


void ExampleSetModel::tryToInitialize()
{
    if (m_initalized)
        return;
    if (!m_qtVersionManagerInitialized)
        return;
    if (!m_helpManagerInitialized)
        return;

    m_initalized = true;

    connect(QtVersionManager::instance(), &QtVersionManager::qtVersionsChanged,
            this, &ExampleSetModel::updateQtVersionList);
    connect(ProjectExplorer::KitManager::instance(), &ProjectExplorer::KitManager::defaultkitChanged,
            this, &ExampleSetModel::updateQtVersionList);

    updateQtVersionList();
}

} // namespace Internal
} // namespace QtSupport<|MERGE_RESOLUTION|>--- conflicted
+++ resolved
@@ -335,13 +335,8 @@
     return first->name.compare(second->name, Qt::CaseInsensitive) < 0;
 }
 
-<<<<<<< HEAD
 static QList<std::pair<Section, QList<ExampleItem *>>> getCategories(
-    const QList<ExampleItem *> &items)
-=======
-static QList<std::pair<QString, QList<ExampleItem *>>> getCategories(
     const QList<ExampleItem *> &items, bool sortIntoCategories)
->>>>>>> f2c6af06
 {
     static const QString otherDisplayName = Tr::tr("Other", "Category for all other examples");
     const bool useCategories = sortIntoCategories
@@ -431,13 +426,9 @@
         }
     }
 
-<<<<<<< HEAD
-    const QList<std::pair<Section, QList<ExampleItem *>>> sections = getCategories(items);
-=======
     const bool sortIntoCategories = qtVersion >= *minQtVersionForCategories;
-    const QList<std::pair<QString, QList<ExampleItem *>>> sections
+    const QList<std::pair<Section, QList<ExampleItem *>>> sections
         = getCategories(items, sortIntoCategories);
->>>>>>> f2c6af06
     for (int i = 0; i < sections.size(); ++i) {
         m_view->addSection(sections.at(i).first,
                            static_container_cast<ListItem *>(sections.at(i).second));
