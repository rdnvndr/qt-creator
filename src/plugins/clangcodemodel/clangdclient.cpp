--- conflicted
+++ resolved
@@ -331,186 +331,6 @@
     bool isTesting = false;
 };
 
-<<<<<<< HEAD
-=======
-class ClangdCompletionCapabilities : public TextDocumentClientCapabilities::CompletionCapabilities
-{
-public:
-    explicit ClangdCompletionCapabilities(const JsonObject &object)
-        : TextDocumentClientCapabilities::CompletionCapabilities(object)
-    {
-        insert(u"editsNearCursor", true); // For dot-to-arrow correction.
-        if (Utils::optional<CompletionItemCapbilities> completionItemCaps = completionItem()) {
-            completionItemCaps->setSnippetSupport(false);
-            setCompletionItem(*completionItemCaps);
-        }
-    }
-};
-
-class ClangdCompletionItem : public LanguageClientCompletionItem
-{
-public:
-    using LanguageClientCompletionItem::LanguageClientCompletionItem;
-    void apply(TextDocumentManipulatorInterface &manipulator,
-               int basePosition) const override;
-
-    enum class SpecialQtType { Signal, Slot, None };
-    static SpecialQtType getQtType(const CompletionItem &item);
-
-private:
-    QIcon icon() const override;
-    QString text() const override;
-};
-
-class ClangdClient::ClangdCompletionAssistProcessor : public LanguageClientCompletionAssistProcessor
-{
-public:
-    ClangdCompletionAssistProcessor(ClangdClient *client, const QString &snippetsGroup)
-        : LanguageClientCompletionAssistProcessor(client, snippetsGroup)
-        , m_client(client)
-    {
-        m_timer.start();
-    }
-
-    ~ClangdCompletionAssistProcessor()
-    {
-        qCDebug(clangdLogTiming).noquote().nospace()
-            << "ClangdCompletionAssistProcessor took: " << m_timer.elapsed() << " ms";
-    }
-
-private:
-    IAssistProposal *perform(const AssistInterface *interface) override
-    {
-        if (m_client->d->isTesting) {
-            setAsyncCompletionAvailableHandler([this](IAssistProposal *proposal) {
-                emit m_client->proposalReady(proposal);
-            });
-        }
-        return LanguageClientCompletionAssistProcessor::perform(interface);
-    }
-
-    QList<AssistProposalItemInterface *> generateCompletionItems(
-        const QList<LanguageServerProtocol::CompletionItem> &items) const override;
-
-    ClangdClient * const m_client;
-    QElapsedTimer m_timer;
-};
-
-QList<AssistProposalItemInterface *>
-ClangdClient::ClangdCompletionAssistProcessor::generateCompletionItems(
-    const QList<LanguageServerProtocol::CompletionItem> &items) const
-{
-    qCDebug(clangdLog) << "received" << items.count() << "completions";
-
-    auto itemGenerator = [](const QList<LanguageServerProtocol::CompletionItem> &items) {
-        return Utils::transform<QList<AssistProposalItemInterface *>>(
-            items, [](const LanguageServerProtocol::CompletionItem &item) {
-                return new ClangdCompletionItem(item);
-            });
-    };
-
-    // If there are signals among the candidates, we employ the built-in code model to find out
-    // whether the cursor was on the second argument of a (dis)connect() call.
-    // If so, we offer only signals, as nothing else makes sense in that context.
-    static const auto criterion = [](const CompletionItem &ci) {
-        return ClangdCompletionItem::getQtType(ci) == ClangdCompletionItem::SpecialQtType::Signal;
-    };
-    const QTextDocument *doc = document();
-    const int pos = basePos();
-    if (!doc || pos < 0 || !Utils::anyOf(items, criterion))
-        return itemGenerator(items);
-    const QString content = doc->toPlainText();
-    const bool requiresSignal = CppEditor::CppModelManager::instance()
-                                    ->getSignalSlotType(filePath().toString(), content.toUtf8(), pos)
-                                == CppEditor::SignalSlotType::NewStyleSignal;
-    if (requiresSignal)
-        return itemGenerator(Utils::filtered(items, criterion));
-    return itemGenerator(items);
-}
-
-class ClangdClient::ClangdCompletionAssistProvider : public LanguageClientCompletionAssistProvider
-{
-public:
-    ClangdCompletionAssistProvider(ClangdClient *client);
-
-private:
-    IAssistProcessor *createProcessor(const AssistInterface *interface) const override;
-
-    int activationCharSequenceLength() const override { return 3; }
-    bool isActivationCharSequence(const QString &sequence) const override;
-    bool isContinuationChar(const QChar &c) const override;
-
-    bool isInCommentOrString(const AssistInterface *interface) const;
-
-    ClangdClient * const m_client;
-};
-
-class ClangdQuickFixProcessor : public LanguageClientQuickFixAssistProcessor
-{
-public:
-    ClangdQuickFixProcessor(LanguageClient::Client *client)
-        : LanguageClientQuickFixAssistProcessor(client)
-    {
-    }
-
-private:
-    IAssistProposal *perform(const AssistInterface *interface) override
-    {
-        m_interface = interface;
-
-        // Step 1: Collect clangd code actions asynchronously
-        LanguageClientQuickFixAssistProcessor::perform(interface);
-
-        // Step 2: Collect built-in quickfixes synchronously
-        m_builtinOps = CppEditor::quickFixOperations(interface);
-
-        return nullptr;
-    }
-
-    TextEditor::GenericProposal *handleCodeActionResult(const CodeActionResult &result) override
-    {
-        auto toOperation =
-            [=](const Utils::variant<Command, CodeAction> &item) -> QuickFixOperation * {
-            if (auto action = Utils::get_if<CodeAction>(&item)) {
-                const Utils::optional<QList<Diagnostic>> diagnostics = action->diagnostics();
-                if (!diagnostics.has_value() || diagnostics->isEmpty())
-                    return new CodeActionQuickFixOperation(*action, client());
-            }
-            if (auto command = Utils::get_if<Command>(&item))
-                return new CommandQuickFixOperation(*command, client());
-            return nullptr;
-        };
-
-        if (auto list = Utils::get_if<QList<Utils::variant<Command, CodeAction>>>(&result)) {
-            QuickFixOperations ops;
-            for (const Utils::variant<Command, CodeAction> &item : *list) {
-                if (QuickFixOperation *op = toOperation(item)) {
-                    op->setDescription("clangd: " + op->description());
-                    ops << op;
-                }
-            }
-            return GenericProposal::createProposal(m_interface, ops + m_builtinOps);
-        }
-        return nullptr;
-    }
-
-    QuickFixOperations m_builtinOps;
-    const AssistInterface *m_interface = nullptr;
-};
-
-class ClangdQuickFixProvider : public LanguageClientQuickFixProvider
-{
-public:
-    ClangdQuickFixProvider(ClangdClient *client) : LanguageClientQuickFixProvider(client) {};
-
-private:
-    IAssistProcessor *createProcessor(const TextEditor::AssistInterface *) const override
-    {
-        return new ClangdQuickFixProcessor(client());
-    }
-};
-
->>>>>>> 5d85c4db
 static void addToCompilationDb(QJsonObject &cdb,
                                const CppEditor::ProjectPart &projectPart,
                                CppEditor::UsePrecompiledHeaders usePch,
