--- conflicted
+++ resolved
@@ -42,8 +42,6 @@
     bool foldAuxData() const;
     void setFoldAuxData(const bool foldAuxData);
 
-<<<<<<< HEAD
-=======
     QString defaultFormatCommand() const;
     QString formatCommand() const;
     void setFormatCommand(const QString &formatCommand);
@@ -54,7 +52,6 @@
     bool useCustomFormatCommand() const;
     void setUseCustomFormatCommand(bool customCommand);
 
->>>>>>> f7639f45
     QmllsSettings &qmllsSettigs();
     const QmllsSettings &qmllsSettigs() const;
 
@@ -72,16 +69,11 @@
     bool m_autoFormatOnSave = false;
     bool m_autoFormatOnlyCurrentProject = false;
     bool m_foldAuxData = true;
-<<<<<<< HEAD
-    QmllsSettings m_qmllsSettings;
-    QString m_uiQmlOpenMode = {};
-=======
     bool m_useCustomFormatCommand = false;
     QmllsSettings m_qmllsSettings;
     QString m_uiQmlOpenMode;
     QString m_formatCommand;
     QString m_formatCommandOptions;
->>>>>>> f7639f45
 };
 
 namespace Internal {
