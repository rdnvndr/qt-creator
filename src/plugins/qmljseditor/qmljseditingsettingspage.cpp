// Copyright (C) 2016 The Qt Company Ltd.
// SPDX-License-Identifier: LicenseRef-Qt-Commercial OR GPL-3.0-only WITH Qt-GPL-exception-1.0

#include "qmljseditingsettingspage.h"
#include "qmljseditorconstants.h"
#include "qmljseditortr.h"

#include <coreplugin/coreconstants.h>
#include <coreplugin/icore.h>
#include <utils/layoutbuilder.h>
#include <utils/macroexpander.h>
#include <utils/qtcsettings.h>
#include <utils/variablechooser.h>
#include <qmljstools/qmljstoolsconstants.h>

#include <QCheckBox>
#include <QComboBox>
#include <QLabel>
#include <QLineEdit>
#include <QSettings>
#include <QTextStream>

const char AUTO_FORMAT_ON_SAVE[] = "QmlJSEditor.AutoFormatOnSave";
const char AUTO_FORMAT_ONLY_CURRENT_PROJECT[] = "QmlJSEditor.AutoFormatOnlyCurrentProject";
const char QML_CONTEXTPANE_KEY[] = "QmlJSEditor.ContextPaneEnabled";
const char QML_CONTEXTPANEPIN_KEY[] = "QmlJSEditor.ContextPanePinned";
const char FOLD_AUX_DATA[] = "QmlJSEditor.FoldAuxData";
const char USE_QMLLS[] = "QmlJSEditor.UseQmlls";
const char USE_LATEST_QMLLS[] = "QmlJSEditor.UseLatestQmlls";
const char UIQML_OPEN_MODE[] = "QmlJSEditor.openUiQmlMode";
const char FORMAT_COMMAND[] = "QmlJSEditor.formatCommand";
const char FORMAT_COMMAND_OPTIONS[] = "QmlJSEditor.formatCommandOptions";
const char CUSTOM_COMMAND[] = "QmlJSEditor.useCustomFormatCommand";
const char DEFAULT_CUSTOM_FORMAT_COMMAND[] = "%{CurrentDocument:Project:QT_HOST_BINS}/qmlformat";

using namespace QmlJSEditor;
using namespace QmlJSEditor::Internal;

void QmlJsEditingSettings::set()
{
    if (get() != *this)
        toSettings(Core::ICore::settings());
}

void QmlJsEditingSettings::fromSettings(QSettings *settings)
{
    settings->beginGroup(QmlJSEditor::Constants::SETTINGS_CATEGORY_QML);
    m_enableContextPane = settings->value(QML_CONTEXTPANE_KEY, QVariant(false)).toBool();
    m_pinContextPane = settings->value(QML_CONTEXTPANEPIN_KEY, QVariant(false)).toBool();
    m_autoFormatOnSave = settings->value(AUTO_FORMAT_ON_SAVE, QVariant(false)).toBool();
    m_autoFormatOnlyCurrentProject
        = settings->value(AUTO_FORMAT_ONLY_CURRENT_PROJECT, QVariant(false)).toBool();
    m_foldAuxData = settings->value(FOLD_AUX_DATA, QVariant(true)).toBool();
    m_uiQmlOpenMode = settings->value(UIQML_OPEN_MODE, "").toString();
    m_qmllsSettings.useQmlls = settings->value(USE_QMLLS, QVariant(false)).toBool();
    m_qmllsSettings.useLatestQmlls = settings->value(USE_LATEST_QMLLS, QVariant(false)).toBool();
<<<<<<< HEAD
=======
    m_formatCommand = settings->value(FORMAT_COMMAND, {}).toString();
    m_formatCommandOptions = settings->value(FORMAT_COMMAND_OPTIONS, {}).toString();
    m_useCustomFormatCommand = settings->value(CUSTOM_COMMAND, QVariant(false)).toBool();
>>>>>>> f7639f45
    settings->endGroup();
}

void QmlJsEditingSettings::toSettings(QSettings *settings) const
{
    settings->beginGroup(QmlJSEditor::Constants::SETTINGS_CATEGORY_QML);
    settings->setValue(QML_CONTEXTPANE_KEY, m_enableContextPane);
    settings->setValue(QML_CONTEXTPANEPIN_KEY, m_pinContextPane);
    settings->setValue(AUTO_FORMAT_ON_SAVE, m_autoFormatOnSave);
    settings->setValue(AUTO_FORMAT_ONLY_CURRENT_PROJECT, m_autoFormatOnlyCurrentProject);
    settings->setValue(FOLD_AUX_DATA, m_foldAuxData);
    settings->setValue(UIQML_OPEN_MODE, m_uiQmlOpenMode);
    settings->setValue(USE_QMLLS, m_qmllsSettings.useQmlls);
    settings->setValue(USE_LATEST_QMLLS, m_qmllsSettings.useLatestQmlls);
<<<<<<< HEAD
=======
    Utils::QtcSettings::setValueWithDefault(settings, FORMAT_COMMAND, m_formatCommand, {});
    Utils::QtcSettings::setValueWithDefault(settings,
                                            FORMAT_COMMAND_OPTIONS,
                                            m_formatCommandOptions,
                                            {});
    Utils::QtcSettings::setValueWithDefault(settings,
                                            CUSTOM_COMMAND,
                                            m_useCustomFormatCommand,
                                            false);
>>>>>>> f7639f45
    settings->endGroup();
    QmllsSettingsManager::instance()->checkForChanges();
}

bool QmlJsEditingSettings::equals(const QmlJsEditingSettings &other) const
{
    return m_enableContextPane == other.m_enableContextPane
           && m_pinContextPane == other.m_pinContextPane
           && m_autoFormatOnSave == other.m_autoFormatOnSave
           && m_autoFormatOnlyCurrentProject == other.m_autoFormatOnlyCurrentProject
<<<<<<< HEAD
           && m_foldAuxData == other.m_foldAuxData
           && m_qmllsSettings == other.m_qmllsSettings
           && m_uiQmlOpenMode == other.m_uiQmlOpenMode;
=======
           && m_foldAuxData == other.m_foldAuxData && m_qmllsSettings == other.m_qmllsSettings
           && m_uiQmlOpenMode == other.m_uiQmlOpenMode && m_formatCommand == other.m_formatCommand
           && m_formatCommandOptions == other.m_formatCommandOptions
           && m_useCustomFormatCommand == other.m_useCustomFormatCommand;
>>>>>>> f7639f45
}

bool QmlJsEditingSettings::enableContextPane() const
{
    return m_enableContextPane;
}

void QmlJsEditingSettings::setEnableContextPane(const bool enableContextPane)
{
    m_enableContextPane = enableContextPane;
}

bool QmlJsEditingSettings::pinContextPane() const
{
    return m_pinContextPane;
}

void QmlJsEditingSettings::setPinContextPane(const bool pinContextPane)
{
    m_pinContextPane = pinContextPane;
}

bool QmlJsEditingSettings::autoFormatOnSave() const
{
    return m_autoFormatOnSave;
}

void QmlJsEditingSettings::setAutoFormatOnSave(const bool autoFormatOnSave)
{
    m_autoFormatOnSave = autoFormatOnSave;
}

bool QmlJsEditingSettings::autoFormatOnlyCurrentProject() const
{
    return m_autoFormatOnlyCurrentProject;
}

void QmlJsEditingSettings::setAutoFormatOnlyCurrentProject(const bool autoFormatOnlyCurrentProject)
{
    m_autoFormatOnlyCurrentProject = autoFormatOnlyCurrentProject;
}

bool QmlJsEditingSettings::foldAuxData() const
{
    return m_foldAuxData;
}

void QmlJsEditingSettings::setFoldAuxData(const bool foldAuxData)
{
    m_foldAuxData = foldAuxData;
}

<<<<<<< HEAD
=======
QString QmlJsEditingSettings::defaultFormatCommand() const
{
    return DEFAULT_CUSTOM_FORMAT_COMMAND;
}

QString QmlJsEditingSettings::formatCommand() const
{
    return m_formatCommand;
}

void QmlJsEditingSettings::setFormatCommand(const QString &formatCommand)
{
    m_formatCommand = formatCommand;
}

QString QmlJsEditingSettings::formatCommandOptions() const
{
    return m_formatCommandOptions;
}

void QmlJsEditingSettings::setFormatCommandOptions(const QString &formatCommandOptions)
{
    m_formatCommandOptions = formatCommandOptions;
}

bool QmlJsEditingSettings::useCustomFormatCommand() const
{
    return m_useCustomFormatCommand;
}

void QmlJsEditingSettings::setUseCustomFormatCommand(bool customCommand)
{
    m_useCustomFormatCommand = customCommand;
}

>>>>>>> f7639f45
QmllsSettings &QmlJsEditingSettings::qmllsSettigs()
{
    return m_qmllsSettings;
}

const QmllsSettings &QmlJsEditingSettings::qmllsSettigs() const
{
    return m_qmllsSettings;
}

const QString QmlJsEditingSettings::uiQmlOpenMode() const
{
    return m_uiQmlOpenMode;
}

void QmlJsEditingSettings::setUiQmlOpenMode(const QString &mode)
{
    m_uiQmlOpenMode = mode;
}

class QmlJsEditingSettingsPageWidget final : public Core::IOptionsPageWidget
{
public:
    QmlJsEditingSettingsPageWidget()
    {
        auto s = QmlJsEditingSettings::get();
        autoFormatOnSave = new QCheckBox(Tr::tr("Enable auto format on file save"));
        autoFormatOnSave->setChecked(s.autoFormatOnSave());
        autoFormatOnlyCurrentProject =
                new QCheckBox(Tr::tr("Restrict to files contained in the current project"));
        autoFormatOnlyCurrentProject->setChecked(s.autoFormatOnlyCurrentProject());
        autoFormatOnlyCurrentProject->setEnabled(autoFormatOnSave->isChecked());
        useCustomFormatCommand = new QCheckBox(
            Tr::tr("Use custom command instead of built-in formatter"));
        useCustomFormatCommand->setChecked(s.useCustomFormatCommand());
        auto formatCommandLabel = new QLabel(Tr::tr("Command:"));
        formatCommand = new QLineEdit();
        formatCommand->setText(s.formatCommand());
        formatCommand->setPlaceholderText(s.defaultFormatCommand());
        auto formatCommandOptionsLabel = new QLabel(Tr::tr("Arguments:"));
        formatCommandOptions = new QLineEdit();
        formatCommandOptions->setText(s.formatCommandOptions());
        pinContextPane = new QCheckBox(Tr::tr("Pin Qt Quick Toolbar"));
        pinContextPane->setChecked(s.pinContextPane());
        enableContextPane = new QCheckBox(Tr::tr("Always show Qt Quick Toolbar"));
        enableContextPane->setChecked(s.enableContextPane());
        foldAuxData = new QCheckBox(Tr::tr("Auto-fold auxiliary data"));
        foldAuxData->setChecked(s.foldAuxData());
        uiQmlOpenComboBox = new QComboBox;
        uiQmlOpenComboBox->addItem(Tr::tr("Always Ask"), "");
        uiQmlOpenComboBox->addItem(Tr::tr("Qt Design Studio"), Core::Constants::MODE_DESIGN);
        uiQmlOpenComboBox->addItem(Tr::tr("Qt Creator"), Core::Constants::MODE_EDIT);
        const int comboIndex = qMax(0, uiQmlOpenComboBox->findData(s.uiQmlOpenMode()));
        uiQmlOpenComboBox->setCurrentIndex(comboIndex);
        uiQmlOpenComboBox->setSizePolicy(QSizePolicy::Maximum, QSizePolicy::Preferred);
        uiQmlOpenComboBox->setSizeAdjustPolicy(QComboBox::QComboBox::AdjustToContents);

<<<<<<< HEAD
        useQmlls = new QCheckBox(tr("Use qmlls (EXPERIMENTAL!)"));
        useQmlls->setChecked(s.qmllsSettigs().useQmlls);
        useLatestQmlls = new QCheckBox(tr("Always use latest qmlls"));
=======
        useQmlls = new QCheckBox(Tr::tr("Use qmlls (EXPERIMENTAL!)"));
        useQmlls->setChecked(s.qmllsSettigs().useQmlls);
        useLatestQmlls = new QCheckBox(Tr::tr("Always use latest qmlls"));
>>>>>>> f7639f45
        useLatestQmlls->setChecked(s.qmllsSettigs().useLatestQmlls);
        useLatestQmlls->setEnabled(s.qmllsSettigs().useQmlls);
        QObject::connect(useQmlls, &QCheckBox::stateChanged, this, [this](int checked) {
            useLatestQmlls->setEnabled(checked != Qt::Unchecked);
        });
        using namespace Utils::Layouting;
        // clang-format off
        const auto formattingGroup =
            Group {
                title(Tr::tr("Automatic Formatting on File Save")),
                Column {
                    autoFormatOnSave,
                    autoFormatOnlyCurrentProject,
                    useCustomFormatCommand,
                    Form {
                        formatCommandLabel, formatCommand, br,
                        formatCommandOptionsLabel, formatCommandOptions
                    }
                },
            };

        Column {
            formattingGroup,
            Group {
                title(Tr::tr("Qt Quick Toolbars")),
                Column { pinContextPane, enableContextPane },
            },
            Group {
                title(Tr::tr("Features")),
                Column {
                    foldAuxData,
                    Form { Tr::tr("Open .ui.qml files with:"), uiQmlOpenComboBox },
                },
            },
            Group{
<<<<<<< HEAD
                title(tr("Language Server")),
                Column{useQmlls, useLatestQmlls},
            },
            st,
        }
            .attachTo(this);
=======
                title(Tr::tr("Language Server")),
                Column{useQmlls, useLatestQmlls},
            },
            st,
        }.attachTo(this);
        // clang-format on

        Utils::VariableChooser::addSupportForChildWidgets(formattingGroup.widget,
                                                          Utils::globalMacroExpander());
>>>>>>> f7639f45

        const auto updateFormatCommandState = [&, formatCommandLabel, formatCommandOptionsLabel] {
            const bool enabled = useCustomFormatCommand->isChecked()
                                 && autoFormatOnSave->isChecked();
            formatCommandLabel->setEnabled(enabled);
            formatCommand->setEnabled(enabled);
            formatCommandOptionsLabel->setEnabled(enabled);
            formatCommandOptions->setEnabled(enabled);
        };
        updateFormatCommandState();

        connect(autoFormatOnSave, &QCheckBox::toggled, this, [&, updateFormatCommandState]() {
            autoFormatOnlyCurrentProject->setEnabled(autoFormatOnSave->isChecked());
            useCustomFormatCommand->setEnabled(autoFormatOnSave->isChecked());
            updateFormatCommandState();
        });
        connect(useCustomFormatCommand, &QCheckBox::toggled, this, updateFormatCommandState);
    }

    void apply() final
    {
        QmlJsEditingSettings s;
        s.setEnableContextPane(enableContextPane->isChecked());
        s.setPinContextPane(pinContextPane->isChecked());
        s.setAutoFormatOnSave(autoFormatOnSave->isChecked());
        s.setAutoFormatOnlyCurrentProject(autoFormatOnlyCurrentProject->isChecked());
        s.setUseCustomFormatCommand(useCustomFormatCommand->isChecked());
        s.setFormatCommand(formatCommand->text());
        s.setFormatCommandOptions(formatCommandOptions->text());
        s.setFoldAuxData(foldAuxData->isChecked());
        s.setUiQmlOpenMode(uiQmlOpenComboBox->currentData().toString());
        s.qmllsSettigs().useQmlls = useQmlls->isChecked();
        s.qmllsSettigs().useLatestQmlls = useLatestQmlls->isChecked();
        s.set();
    }

private:
    QCheckBox *autoFormatOnSave;
    QCheckBox *autoFormatOnlyCurrentProject;
    QCheckBox *useCustomFormatCommand;
    QLineEdit *formatCommand;
    QLineEdit *formatCommandOptions;
    QCheckBox *pinContextPane;
    QCheckBox *enableContextPane;
    QCheckBox *foldAuxData;
    QCheckBox *useQmlls;
    QCheckBox *useLatestQmlls;
    QComboBox *uiQmlOpenComboBox;
};


QmlJsEditingSettings QmlJsEditingSettings::get()
{
    QmlJsEditingSettings settings;
    settings.fromSettings(Core::ICore::settings());
    return settings;
}

QmlJsEditingSettingsPage::QmlJsEditingSettingsPage()
{
    setId("C.QmlJsEditing");
    setDisplayName(Tr::tr("QML/JS Editing"));
    setCategory(Constants::SETTINGS_CATEGORY_QML);
    setWidgetCreator([] { return new QmlJsEditingSettingsPageWidget; });
}<|MERGE_RESOLUTION|>--- conflicted
+++ resolved
@@ -54,12 +54,9 @@
     m_uiQmlOpenMode = settings->value(UIQML_OPEN_MODE, "").toString();
     m_qmllsSettings.useQmlls = settings->value(USE_QMLLS, QVariant(false)).toBool();
     m_qmllsSettings.useLatestQmlls = settings->value(USE_LATEST_QMLLS, QVariant(false)).toBool();
-<<<<<<< HEAD
-=======
     m_formatCommand = settings->value(FORMAT_COMMAND, {}).toString();
     m_formatCommandOptions = settings->value(FORMAT_COMMAND_OPTIONS, {}).toString();
     m_useCustomFormatCommand = settings->value(CUSTOM_COMMAND, QVariant(false)).toBool();
->>>>>>> f7639f45
     settings->endGroup();
 }
 
@@ -74,8 +71,6 @@
     settings->setValue(UIQML_OPEN_MODE, m_uiQmlOpenMode);
     settings->setValue(USE_QMLLS, m_qmllsSettings.useQmlls);
     settings->setValue(USE_LATEST_QMLLS, m_qmllsSettings.useLatestQmlls);
-<<<<<<< HEAD
-=======
     Utils::QtcSettings::setValueWithDefault(settings, FORMAT_COMMAND, m_formatCommand, {});
     Utils::QtcSettings::setValueWithDefault(settings,
                                             FORMAT_COMMAND_OPTIONS,
@@ -85,7 +80,6 @@
                                             CUSTOM_COMMAND,
                                             m_useCustomFormatCommand,
                                             false);
->>>>>>> f7639f45
     settings->endGroup();
     QmllsSettingsManager::instance()->checkForChanges();
 }
@@ -96,16 +90,10 @@
            && m_pinContextPane == other.m_pinContextPane
            && m_autoFormatOnSave == other.m_autoFormatOnSave
            && m_autoFormatOnlyCurrentProject == other.m_autoFormatOnlyCurrentProject
-<<<<<<< HEAD
-           && m_foldAuxData == other.m_foldAuxData
-           && m_qmllsSettings == other.m_qmllsSettings
-           && m_uiQmlOpenMode == other.m_uiQmlOpenMode;
-=======
            && m_foldAuxData == other.m_foldAuxData && m_qmllsSettings == other.m_qmllsSettings
            && m_uiQmlOpenMode == other.m_uiQmlOpenMode && m_formatCommand == other.m_formatCommand
            && m_formatCommandOptions == other.m_formatCommandOptions
            && m_useCustomFormatCommand == other.m_useCustomFormatCommand;
->>>>>>> f7639f45
 }
 
 bool QmlJsEditingSettings::enableContextPane() const
@@ -158,8 +146,6 @@
     m_foldAuxData = foldAuxData;
 }
 
-<<<<<<< HEAD
-=======
 QString QmlJsEditingSettings::defaultFormatCommand() const
 {
     return DEFAULT_CUSTOM_FORMAT_COMMAND;
@@ -195,7 +181,6 @@
     m_useCustomFormatCommand = customCommand;
 }
 
->>>>>>> f7639f45
 QmllsSettings &QmlJsEditingSettings::qmllsSettigs()
 {
     return m_qmllsSettings;
@@ -253,15 +238,9 @@
         uiQmlOpenComboBox->setSizePolicy(QSizePolicy::Maximum, QSizePolicy::Preferred);
         uiQmlOpenComboBox->setSizeAdjustPolicy(QComboBox::QComboBox::AdjustToContents);
 
-<<<<<<< HEAD
-        useQmlls = new QCheckBox(tr("Use qmlls (EXPERIMENTAL!)"));
-        useQmlls->setChecked(s.qmllsSettigs().useQmlls);
-        useLatestQmlls = new QCheckBox(tr("Always use latest qmlls"));
-=======
         useQmlls = new QCheckBox(Tr::tr("Use qmlls (EXPERIMENTAL!)"));
         useQmlls->setChecked(s.qmllsSettigs().useQmlls);
         useLatestQmlls = new QCheckBox(Tr::tr("Always use latest qmlls"));
->>>>>>> f7639f45
         useLatestQmlls->setChecked(s.qmllsSettigs().useLatestQmlls);
         useLatestQmlls->setEnabled(s.qmllsSettigs().useQmlls);
         QObject::connect(useQmlls, &QCheckBox::stateChanged, this, [this](int checked) {
@@ -297,14 +276,6 @@
                 },
             },
             Group{
-<<<<<<< HEAD
-                title(tr("Language Server")),
-                Column{useQmlls, useLatestQmlls},
-            },
-            st,
-        }
-            .attachTo(this);
-=======
                 title(Tr::tr("Language Server")),
                 Column{useQmlls, useLatestQmlls},
             },
@@ -314,7 +285,6 @@
 
         Utils::VariableChooser::addSupportForChildWidgets(formattingGroup.widget,
                                                           Utils::globalMacroExpander());
->>>>>>> f7639f45
 
         const auto updateFormatCommandState = [&, formatCommandLabel, formatCommandOptionsLabel] {
             const bool enabled = useCustomFormatCommand->isChecked()
