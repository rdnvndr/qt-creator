--- conflicted
+++ resolved
@@ -66,8 +66,6 @@
     QPointer<StudioQuickWidget> m_quickWidget;
     QmlDesigner::QmlModelNodeProxy m_backendModelNode;
     QmlDesigner::QmlAnchorBindingProxy m_backendAnchorBinding;
-<<<<<<< HEAD
-=======
 
     struct ImportScanData {
         QFuture<void> future;
@@ -79,7 +77,6 @@
 
     ImportScanData m_importScan;
     QString m_compositionPath;
->>>>>>> dc42b62d
 };
 
 } // namespace EffectMaker
