--- conflicted
+++ resolved
@@ -194,13 +194,8 @@
     if (!adb.appendPath(QLatin1String("platform-tools/adb" QTC_HOST_EXE_SUFFIX)).toFileInfo().exists()
             || (!androidExe.appendPath(QLatin1String("/tools/android" QTC_HOST_EXE_SUFFIX)).toFileInfo().exists()
                 && !androidBat.appendPath(QLatin1String("/tools/android" ANDROID_BAT_SUFFIX)).toFileInfo().exists())
-<<<<<<< HEAD
             || !emulator.appendPath(QLatin1String("/tools/emulator" QTC_HOST_EXE_SUFFIX)).toFileInfo().exists()) {
-        QMessageBox::critical(this, tr("Android SDK Folder"), tr("\"%1\" doesn't seem to be an Android SDK top folder").arg(location.toUserOutput()));
-=======
-            || !emulator.appendPath(QLatin1String("/tools/emulator" ANDROID_EXE_SUFFIX)).toFileInfo().exists()) {
         QMessageBox::critical(this, tr("Android SDK Folder"), tr("\"%1\" does not seem to be an Android SDK top folder.").arg(location.toUserOutput()));
->>>>>>> ed86a7ca
         return false;
     }
     return true;
