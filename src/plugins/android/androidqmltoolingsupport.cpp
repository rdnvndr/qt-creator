// Copyright (C) 2016 The Qt Company Ltd.
// SPDX-License-Identifier: LicenseRef-Qt-Commercial OR GPL-3.0-only WITH Qt-GPL-exception-1.0

#include "androidqmltoolingsupport.h"

#include "androidconstants.h"
#include "androidrunner.h"

#include <projectexplorer/projectexplorerconstants.h>
#include <projectexplorer/qmldebugcommandlinearguments.h>

using namespace ProjectExplorer;

namespace Android::Internal {

class AndroidQmlToolingSupportFactory final : public RunWorkerFactory
{
public:
    AndroidQmlToolingSupportFactory()
    {
        setProducer([](RunControl *runControl) {
<<<<<<< HEAD
            auto androidRunner = new RecipeRunner(runControl, androidRecipe(runControl));
=======
            auto androidRunner = new RunWorker(runControl, androidRecipe(runControl));
>>>>>>> 46226e93

            auto extraWorker = runControl->createWorker(ProjectExplorer::Constants::QML_PROFILER_RUNNER);
            extraWorker->addStartDependency(androidRunner);
            return androidRunner;
        });
        addSupportedRunMode(ProjectExplorer::Constants::QML_PROFILER_RUN_MODE);
        addSupportedRunConfig(Constants::ANDROID_RUNCONFIG_ID);
    }
};

void setupAndroidQmlToolingSupport()
{
    static AndroidQmlToolingSupportFactory theAndroidQmlToolingSupportFactory;
}

} // Android::Internal<|MERGE_RESOLUTION|>--- conflicted
+++ resolved
@@ -19,11 +19,7 @@
     AndroidQmlToolingSupportFactory()
     {
         setProducer([](RunControl *runControl) {
-<<<<<<< HEAD
-            auto androidRunner = new RecipeRunner(runControl, androidRecipe(runControl));
-=======
             auto androidRunner = new RunWorker(runControl, androidRecipe(runControl));
->>>>>>> 46226e93
 
             auto extraWorker = runControl->createWorker(ProjectExplorer::Constants::QML_PROFILER_RUNNER);
             extraWorker->addStartDependency(androidRunner);
