/****************************************************************************
**
** Copyright (C) 2016 BogDan Vatra <bog_dan_ro@yahoo.com>
** Contact: https://www.qt.io/licensing/
**
** This file is part of Qt Creator.
**
** Commercial License Usage
** Licensees holding valid commercial Qt licenses may use this file in
** accordance with the commercial license agreement provided with the
** Software or, alternatively, in accordance with the terms contained in
** a written agreement between you and The Qt Company. For licensing terms
** and conditions see https://www.qt.io/terms-conditions. For further
** information use the contact form at https://www.qt.io/contact-us.
**
** GNU General Public License Usage
** Alternatively, this file may be used under the terms of the GNU
** General Public License version 3 as published by the Free Software
** Foundation with exceptions as appearing in the file LICENSE.GPL3-EXCEPT
** included in the packaging of this file. Please review the following
** information to ensure the GNU General Public License requirements will
** be met: https://www.gnu.org/licenses/gpl-3.0.html.
**
****************************************************************************/

#include "androidconfigurations.h"
#include "androidconstants.h"
#include "androidtoolchain.h"
#include "androiddevice.h"
#include "androidmanager.h"
#include "androidqtversion.h"
#include "androiddevicedialog.h"
#include "avddialog.h"

#include <coreplugin/icore.h>
#include <coreplugin/messagemanager.h>

#include <projectexplorer/devicesupport/devicemanager.h>
#include <projectexplorer/kitinformation.h>
#include <projectexplorer/kitmanager.h>
#include <projectexplorer/project.h>
#include <projectexplorer/projectexplorerconstants.h>
#include <projectexplorer/session.h>
#include <projectexplorer/toolchainmanager.h>

#include <debugger/debuggeritemmanager.h>
#include <debugger/debuggeritem.h>
#include <debugger/debuggerkitinformation.h>

#include <qtsupport/baseqtversion.h>
#include <qtsupport/qtkitinformation.h>
#include <qtsupport/qtversionmanager.h>

#include <utils/algorithm.h>
#include <utils/environment.h>
#include <utils/environment.h>
#include <utils/hostosinfo.h>
#include <utils/persistentsettings.h>
#include <utils/qtcassert.h>
#include <utils/qtcprocess.h>
#include <utils/runextensions.h>
#include <utils/stringutils.h>

#include <QApplication>
#include <QDirIterator>
#include <QFileInfo>
#include <QHostAddress>
#include <QJsonArray>
#include <QJsonDocument>
#include <QJsonObject>
#include <QLoggingCategory>
#include <QProcess>
#include <QRegularExpression>
#include <QSettings>
#include <QStandardPaths>
#include <QStringList>
#include <QTcpSocket>
#include <QThread>

#include <functional>
#include <memory>

using namespace QtSupport;
using namespace ProjectExplorer;
using namespace Utils;

namespace {
static Q_LOGGING_CATEGORY(avdConfigLog, "qtc.android.androidconfig", QtWarningMsg)
}

namespace Android {
using namespace Internal;

const char JsonFilePath[] = "android/sdk_definitions.json";
const char SdkToolsUrlKey[] = "sdk_tools_url";
const char CommonKey[] = "common";
const char SdkEssentialPkgsKey[] = "sdk_essential_packages";
const char VersionsKey[] = "versions";
const char NdkPathKey[] = "ndk_path";
const char SpecificQtVersionsKey[] = "specific_qt_versions";
const char DefaultVersionKey[] = "default";
const char LinuxOsKey[] = "linux";
const char WindowsOsKey[] = "windows";
const char macOsKey[] = "mac";


namespace {
    const char jdk8SettingsPath[] = "HKEY_LOCAL_MACHINE\\SOFTWARE\\JavaSoft\\Java Development Kit";
    const char jdkLatestSettingsPath[] = "HKEY_LOCAL_MACHINE\\SOFTWARE\\JavaSoft\\JDK\\";

    const QLatin1String SettingsGroup("AndroidConfigurations");
    const QLatin1String SDKLocationKey("SDKLocation");
    const QLatin1String CustomNdkLocationsKey("CustomNdkLocations");
    const QLatin1String SdkFullyConfiguredKey("AllEssentialsInstalled");
    const QLatin1String SDKManagerToolArgsKey("SDKManagerToolArgs");
    const QLatin1String OpenJDKLocationKey("OpenJDKLocation");
    const QLatin1String OpenSslPriLocationKey("OpenSSLPriLocation");
    const QLatin1String AutomaticKitCreationKey("AutomatiKitCreation");
    const QLatin1String EmulatorArgsKey("EmulatorArgs");

    const QLatin1String ArmToolchainPrefix("arm-linux-androideabi");
    const QLatin1String X86ToolchainPrefix("x86");
    const QLatin1String AArch64ToolchainPrefix("aarch64-linux-android");
    const QLatin1String X86_64ToolchainPrefix("x86_64");

    const QLatin1String ArmToolsPrefix("arm-linux-androideabi");
    const QLatin1String X86ToolsPrefix("i686-linux-android");
    const QLatin1String AArch64ToolsPrefix("aarch64-linux-android");
    const QLatin1String X86_64ToolsPrefix("x86_64-linux-android");

    const QLatin1String ArmToolsDisplayName("arm");
    const QLatin1String X86ToolsDisplayName("i686");
    const QLatin1String AArch64ToolsDisplayName("aarch64");
    const QLatin1String X86_64ToolsDisplayName("x86_64");

    const QLatin1String Unknown("unknown");
    const QLatin1String keytoolName("keytool");
    const QLatin1String changeTimeStamp("ChangeTimeStamp");

    const QLatin1String sdkToolsVersionKey("Pkg.Revision");
    const QLatin1String ndkRevisionKey("Pkg.Revision");

    static QString sdkSettingsFileName()
    {
        return Core::ICore::installerResourcePath("android.xml").toString();
    }

    static bool is32BitUserSpace()
    {
        // Do the exact same check as android's emulator is doing:
        if (HostOsInfo::isLinuxHost()) {
            if (QSysInfo::WordSize == 32 ) {
                Environment env = Environment::systemEnvironment();
                FilePath executable = env.searchInPath("file");
                QString shell = env.value(QLatin1String("SHELL"));
                if (executable.isEmpty() || shell.isEmpty())
                    return true; // we can't detect, but creator is 32bit so assume 32bit

                QtcProcess proc;
                proc.setProcessChannelMode(QProcess::MergedChannels);
                proc.setTimeoutS(30);
                proc.setCommand({executable, {shell}});
                proc.runBlocking();
                if (proc.result() != QtcProcess::FinishedWithSuccess)
                    return true;
                return !proc.allOutput().contains("x86-64");
            }
        }
        return false;
    }
}

//////////////////////////////////
// AndroidConfig
//////////////////////////////////

QLatin1String AndroidConfig::toolchainPrefix(const Abi &abi)
{
    switch (abi.architecture()) {
    case Abi::ArmArchitecture:
        if (abi.wordWidth() == 64)
            return AArch64ToolchainPrefix;
        return ArmToolchainPrefix;
    case Abi::X86Architecture:
        if (abi.wordWidth() == 64)
            return X86_64ToolchainPrefix;
        return X86ToolchainPrefix;
    default:
        return Unknown;
    }
}

QLatin1String AndroidConfig::toolsPrefix(const Abi &abi)
{
    switch (abi.architecture()) {
    case Abi::ArmArchitecture:
        if (abi.wordWidth() == 64)
            return AArch64ToolsPrefix;
        return ArmToolsPrefix;
    case Abi::X86Architecture:
        if (abi.wordWidth() == 64)
            return X86_64ToolsPrefix;
        return X86ToolsPrefix;
    default:
        return Unknown;
    }
}

QLatin1String AndroidConfig::displayName(const Abi &abi)
{
    switch (abi.architecture()) {
    case Abi::ArmArchitecture:
        if (abi.wordWidth() == 64)
            return AArch64ToolsDisplayName;
        return ArmToolsDisplayName;
    case Abi::X86Architecture:
        if (abi.wordWidth() == 64)
            return X86_64ToolsDisplayName;
        return X86ToolsDisplayName;
    default:
        return Unknown;
    }
}

void AndroidConfig::load(const QSettings &settings)
{
    // user settings
    m_emulatorArgs = settings.value(EmulatorArgsKey,
                         QStringList({"-netdelay", "none", "-netspeed", "full"})).toStringList();
    m_sdkLocation = FilePath::fromUserInput(settings.value(SDKLocationKey).toString()).cleanPath();
    m_customNdkList = settings.value(CustomNdkLocationsKey).toStringList();
    m_sdkManagerToolArgs = settings.value(SDKManagerToolArgsKey).toStringList();
    m_openJDKLocation = FilePath::fromString(settings.value(OpenJDKLocationKey).toString());
    m_openSslLocation = FilePath::fromString(settings.value(OpenSslPriLocationKey).toString());
    m_automaticKitCreation = settings.value(AutomaticKitCreationKey, true).toBool();
    m_sdkFullyConfigured = settings.value(SdkFullyConfiguredKey, false).toBool();

    PersistentSettingsReader reader;
    if (reader.load(FilePath::fromString(sdkSettingsFileName()))
            && settings.value(changeTimeStamp).toInt() != QFileInfo(sdkSettingsFileName()).lastModified().toMSecsSinceEpoch() / 1000) {
        // persisten settings
        m_sdkLocation = FilePath::fromUserInput(reader.restoreValue(SDKLocationKey, m_sdkLocation.toString()).toString()).cleanPath();
        m_customNdkList = reader.restoreValue(CustomNdkLocationsKey).toStringList();
        m_sdkManagerToolArgs = reader.restoreValue(SDKManagerToolArgsKey, m_sdkManagerToolArgs).toStringList();
        m_openJDKLocation = FilePath::fromString(reader.restoreValue(OpenJDKLocationKey, m_openJDKLocation.toString()).toString());
        m_openSslLocation = FilePath::fromString(reader.restoreValue(OpenSslPriLocationKey, m_openSslLocation.toString()).toString());
        m_automaticKitCreation = reader.restoreValue(AutomaticKitCreationKey, m_automaticKitCreation).toBool();
        m_sdkFullyConfigured = reader.restoreValue(SdkFullyConfiguredKey, m_sdkFullyConfigured).toBool();
        // persistent settings
    }
    m_customNdkList.removeAll("");
    parseDependenciesJson();
}

void AndroidConfig::save(QSettings &settings) const
{
    QFileInfo fileInfo(sdkSettingsFileName());
    if (fileInfo.exists())
        settings.setValue(changeTimeStamp, fileInfo.lastModified().toMSecsSinceEpoch() / 1000);

    // user settings
    settings.setValue(SDKLocationKey, m_sdkLocation.toString());
    settings.setValue(CustomNdkLocationsKey, m_customNdkList);
    settings.setValue(SDKManagerToolArgsKey, m_sdkManagerToolArgs);
    settings.setValue(OpenJDKLocationKey, m_openJDKLocation.toString());
    settings.setValue(OpenSslPriLocationKey, m_openSslLocation.toString());
    settings.setValue(EmulatorArgsKey, m_emulatorArgs);
    settings.setValue(AutomaticKitCreationKey, m_automaticKitCreation);
    settings.setValue(SdkFullyConfiguredKey, m_sdkFullyConfigured);
}

void AndroidConfig::parseDependenciesJson()
{
    const FilePath sdkConfigUserFile = Core::ICore::userResourcePath(JsonFilePath);
    const FilePath sdkConfigFile = Core::ICore::resourcePath(JsonFilePath);

    if (!sdkConfigUserFile.exists()) {
        sdkConfigUserFile.absolutePath().ensureWritableDir();
        sdkConfigFile.copyFile(sdkConfigUserFile);
    }

    if (sdkConfigFile.lastModified() > sdkConfigUserFile.lastModified()) {
        const FilePath oldUserFile = sdkConfigUserFile + ".old";
        oldUserFile.removeFile();
        sdkConfigUserFile.renameFile(oldUserFile);
        sdkConfigFile.copyFile(sdkConfigUserFile);
    }

    QFile jsonFile(sdkConfigUserFile.toString());
    if (!jsonFile.open(QIODevice::ReadOnly)) {
        qCDebug(avdConfigLog, "Couldn't open JSON config file %s.", qPrintable(jsonFile.fileName()));
        return;
    }

    QJsonObject jsonObject = QJsonDocument::fromJson(jsonFile.readAll()).object();

    if (jsonObject.contains(CommonKey) && jsonObject[CommonKey].isObject()) {
        QJsonObject commonObject = jsonObject[CommonKey].toObject();
        // Parse SDK Tools URL
        if (commonObject.contains(SdkToolsUrlKey) && commonObject[SdkToolsUrlKey].isObject()) {
            QJsonObject sdkToolsObj(commonObject[SdkToolsUrlKey].toObject());
            if (HostOsInfo::isMacHost()) {
                m_sdkToolsUrl = sdkToolsObj[macOsKey].toString();
                m_sdkToolsSha256 = QByteArray::fromHex(sdkToolsObj["mac_sha256"].toString().toUtf8());
            } else if (HostOsInfo::isWindowsHost()) {
                m_sdkToolsUrl = sdkToolsObj[WindowsOsKey].toString();
                m_sdkToolsSha256 = QByteArray::fromHex(sdkToolsObj["windows_sha256"].toString().toUtf8());
            } else {
                m_sdkToolsUrl = sdkToolsObj[LinuxOsKey].toString();
                m_sdkToolsSha256 = QByteArray::fromHex(sdkToolsObj["linux_sha256"].toString().toUtf8());
            }
        }

        // Parse common essential packages
        auto appendEssentialsFromArray = [this](QJsonArray array) {
            for (const QJsonValueRef &pkg : array)
                m_commonEssentialPkgs.append(pkg.toString());
        };

        QJsonObject commonEssentials = commonObject[SdkEssentialPkgsKey].toObject();
        appendEssentialsFromArray(commonEssentials[DefaultVersionKey].toArray());

        if (HostOsInfo::isWindowsHost())
            appendEssentialsFromArray(commonEssentials[WindowsOsKey].toArray());
        if (HostOsInfo::isMacHost())
            appendEssentialsFromArray(commonEssentials[macOsKey].toArray());
        else
            appendEssentialsFromArray(commonEssentials[LinuxOsKey].toArray());
    }

    auto fillQtVersionsRange = [](const QString &shortVersion) {
        QList<QtVersionNumber> versions;
        QRegularExpression re("([0-9]\\.[0-9]*\\.)\\[([0-9])\\-([0-9])\\]");
        QRegularExpressionMatch match = re.match(shortVersion);
        if (match.hasMatch() && match.lastCapturedIndex() == 3)
            for (int i = match.captured(2).toInt(); i <= match.captured(3).toInt(); ++i)
                versions.append(QtVersionNumber(match.captured(1) + QString::number(i)));
        else
            versions.append(QtVersionNumber(shortVersion));

        return versions;
    };

    if (jsonObject.contains(SpecificQtVersionsKey) && jsonObject[SpecificQtVersionsKey].isArray()) {
        const QJsonArray versionsArray = jsonObject[SpecificQtVersionsKey].toArray();
        for (const QJsonValue &item : versionsArray) {
            QJsonObject itemObj = item.toObject();
            SdkForQtVersions specificVersion;
            specificVersion.ndkPath = itemObj[NdkPathKey].toString();
            const auto pkgs = itemObj[SdkEssentialPkgsKey].toArray();
            for (const QJsonValue &pkg : pkgs)
                specificVersion.essentialPackages.append(pkg.toString());
            const auto versions = itemObj[VersionsKey].toArray();
            for (const QJsonValue &pkg : versions)
                specificVersion.versions.append(fillQtVersionsRange(pkg.toString()));

            if (itemObj[VersionsKey].toArray().first().toString() == DefaultVersionKey)
                m_defaultSdkDepends = specificVersion;
            else
                m_specificQtVersions.append(specificVersion);
        }
    }
}

QVector<int> AndroidConfig::availableNdkPlatforms(const BaseQtVersion *qtVersion) const
{
    QVector<int> availableNdkPlatforms;
    QDirIterator it(ndkLocation(qtVersion).pathAppended("platforms").toString(),
                    QStringList("android-*"),
                    QDir::Dirs);
    while (it.hasNext()) {
        const QString &fileName = it.next();
        availableNdkPlatforms.push_back(
            fileName.mid(fileName.lastIndexOf(QLatin1Char('-')) + 1).toInt());
    }
    Utils::sort(availableNdkPlatforms, std::greater<>());

    return availableNdkPlatforms;
}

QStringList AndroidConfig::getCustomNdkList() const
{
    return m_customNdkList;
}

void AndroidConfig::addCustomNdk(const QString &customNdk)
{
    if (!m_customNdkList.contains(customNdk))
        m_customNdkList.append(customNdk);
}

void AndroidConfig::removeCustomNdk(const QString &customNdk)
{
    m_customNdkList.removeAll(customNdk);
}

FilePath AndroidConfig::openSslLocation() const
{
    return m_openSslLocation;
}

void AndroidConfig::setOpenSslLocation(const FilePath &openSslLocation)
{
    m_openSslLocation = openSslLocation;
}

QStringList AndroidConfig::apiLevelNamesFor(const SdkPlatformList &platforms)
{
    return Utils::transform(platforms, AndroidConfig::apiLevelNameFor);
}

QString AndroidConfig::apiLevelNameFor(const SdkPlatform *platform)
{
    return platform && platform->apiLevel() > 0 ?
                QString("android-%1").arg(platform->apiLevel()) : "";
}

bool AndroidConfig::isCmdlineSdkToolsInstalled() const
{
    QString toolPath("cmdline-tools/latest/bin/sdkmanager");
    if (HostOsInfo::isWindowsHost())
        toolPath += ANDROID_BAT_SUFFIX;

    return m_sdkLocation.pathAppended(toolPath).exists();
}

FilePath AndroidConfig::adbToolPath() const
{
    return m_sdkLocation / "platform-tools/adb" QTC_HOST_EXE_SUFFIX;
}

FilePath AndroidConfig::emulatorToolPath() const
{
    QString relativePath = "emulator/emulator";
    if (sdkToolsVersion() < QVersionNumber(25, 3, 0) && !isCmdlineSdkToolsInstalled())
        relativePath = "tools/emulator";
    return m_sdkLocation / (relativePath + QTC_HOST_EXE_SUFFIX);
}

FilePath AndroidConfig::sdkManagerToolPath() const
{
    QStringList sdkmanagerPaths = {"cmdline-tools/latest/bin/sdkmanager",
                                   "tools/bin/sdkmanager"};

    for (QString &toolPath : sdkmanagerPaths) {
        if (HostOsInfo::isWindowsHost())
            toolPath += ANDROID_BAT_SUFFIX;

        const FilePath sdkmanagerPath = m_sdkLocation / toolPath;
        if (sdkmanagerPath.exists())
            return sdkmanagerPath;
    }

    return FilePath();
}

FilePath AndroidConfig::avdManagerToolPath() const
{
    QStringList sdkmanagerPaths = {"cmdline-tools/latest/bin/avdmanager",
                                   "tools/bin/avdmanager"};

    for (QString &toolPath : sdkmanagerPaths) {
        if (HostOsInfo::isWindowsHost())
            toolPath += ANDROID_BAT_SUFFIX;

        const FilePath sdkmanagerPath = m_sdkLocation / toolPath;
        if (sdkmanagerPath.exists())
            return sdkmanagerPath;
    }

    return FilePath();
}

FilePath AndroidConfig::toolchainPathFromNdk(const FilePath &ndkLocation) const
{
    const FilePath toolchainPath = ndkLocation / "toolchains/llvm/prebuilt/";

    // detect toolchain host
    QStringList hostPatterns;
    switch (HostOsInfo::hostOs()) {
    case OsTypeLinux:
        hostPatterns << QLatin1String("linux*");
        break;
    case OsTypeWindows:
        hostPatterns << QLatin1String("windows*");
        break;
    case OsTypeMac:
        hostPatterns << QLatin1String("darwin*");
        break;
    default: /* unknown host */ return FilePath();
    }

    QDirIterator iter(toolchainPath.toString(), hostPatterns, QDir::Dirs);
    if (iter.hasNext()) {
        iter.next();
        return toolchainPath / iter.fileName();
    }

    return {};
}

FilePath AndroidConfig::toolchainPath(const BaseQtVersion *qtVersion) const
{
    return toolchainPathFromNdk(ndkLocation(qtVersion));
}

FilePath AndroidConfig::clangPathFromNdk(const FilePath &ndkLocation) const
{
    const FilePath path = toolchainPathFromNdk(ndkLocation);
    if (path.isEmpty())
        return {};
    return path.pathAppended("bin/clang").withExecutableSuffix();
}

FilePath AndroidConfig::gdbPath(const Abi &abi, const BaseQtVersion *qtVersion) const
{
    return gdbPathFromNdk(abi, ndkLocation(qtVersion));
}

FilePath AndroidConfig::gdbPathFromNdk(const Abi &abi, const FilePath &ndkLocation) const
{
    const FilePath path = ndkLocation.pathAppended(
        QString("prebuilt/%1/bin/gdb%2").arg(toolchainHostFromNdk(ndkLocation),
                                             QString(QTC_HOST_EXE_SUFFIX)));
    if (path.exists())
        return path;
    // fallback for old NDKs (e.g. 10e)
    return ndkLocation.pathAppended(QString("toolchains/%1-4.9/prebuilt/%2/bin/%3-gdb%4")
                                                   .arg(toolchainPrefix(abi),
                                                        toolchainHostFromNdk(ndkLocation),
                                                        toolsPrefix(abi),
                                                        QString(QTC_HOST_EXE_SUFFIX)));
}

FilePath AndroidConfig::makePathFromNdk(const FilePath &ndkLocation) const
{
    return ndkLocation.pathAppended(
                QString("prebuilt/%1/bin/make%2").arg(toolchainHostFromNdk(ndkLocation),
                                                      QString(QTC_HOST_EXE_SUFFIX)));
}

FilePath AndroidConfig::openJDKBinPath() const
{
    const FilePath path = m_openJDKLocation;
    if (!path.isEmpty())
        return path.pathAppended("bin");
    return path;
}

FilePath AndroidConfig::keytoolPath() const
{
    return openJDKBinPath().pathAppended(keytoolName);
}

QVector<AndroidDeviceInfo> AndroidConfig::connectedDevices(QString *error) const
{
    return connectedDevices(adbToolPath(), error);
}

QVector<AndroidDeviceInfo> AndroidConfig::connectedDevices(const FilePath &adbToolPath, QString *error)
{
    QVector<AndroidDeviceInfo> devices;
    QtcProcess adbProc;
    adbProc.setTimeoutS(30);
    CommandLine cmd{adbToolPath, {"devices"}};
    adbProc.setCommand(cmd);
    adbProc.runBlocking();
    if (adbProc.result() != QtcProcess::FinishedWithSuccess) {
        if (error)
            *error = QApplication::translate("AndroidConfiguration", "Could not run: %1")
                .arg(cmd.toUserOutput());
        return devices;
    }
    QStringList adbDevs = adbProc.allOutput().split('\n', Qt::SkipEmptyParts);
    if (adbDevs.empty())
        return devices;

    for (const QString &line : adbDevs) // remove the daemon logs
        if (line.startsWith("* daemon"))
            adbDevs.removeOne(line);
    adbDevs.removeFirst(); // remove "List of devices attached" header line

    // workaround for '????????????' serial numbers:
    // can use "adb -d" when only one usb device attached
    foreach (const QString &device, adbDevs) {
        const QString serialNo = device.left(device.indexOf('\t')).trimmed();
        const QString deviceType = device.mid(device.indexOf('\t')).trimmed();
        AndroidDeviceInfo dev;
        dev.serialNumber = serialNo;
        dev.type = serialNo.startsWith(QLatin1String("emulator")) ? AndroidDeviceInfo::Emulator : AndroidDeviceInfo::Hardware;
        dev.sdk = getSDKVersion(adbToolPath, dev.serialNumber);
        dev.cpuAbi = getAbis(adbToolPath, dev.serialNumber);
        if (deviceType == QLatin1String("unauthorized"))
            dev.state = AndroidDeviceInfo::UnAuthorizedState;
        else if (deviceType == QLatin1String("offline"))
            dev.state = AndroidDeviceInfo::OfflineState;
        else
            dev.state = AndroidDeviceInfo::OkState;

        if (dev.type == AndroidDeviceInfo::Emulator) {
            dev.avdname = getAvdName(dev.serialNumber);
            if (dev.avdname.isEmpty())
                dev.avdname = serialNo;
        }

        devices.push_back(dev);
    }

    Utils::sort(devices);
    if (devices.isEmpty() && error)
        *error = QApplication::translate("AndroidConfiguration",
                                         "No devices found in output of: %1")
            .arg(cmd.toUserOutput());
    return devices;
}

bool AndroidConfig::isConnected(const QString &serialNumber) const
{
    QVector<AndroidDeviceInfo> devices = connectedDevices();
    foreach (AndroidDeviceInfo device, devices) {
        if (device.serialNumber == serialNumber)
            return true;
    }
    return false;
}

QString AndroidConfig::getDeviceProperty(const FilePath &adbToolPath, const QString &device, const QString &property)
{
    // workaround for '????????????' serial numbers
    CommandLine cmd(adbToolPath, AndroidDeviceInfo::adbSelector(device));
    cmd.addArgs({"shell", "getprop", property});

    QtcProcess adbProc;
    adbProc.setTimeoutS(10);
    adbProc.setCommand(cmd);
    adbProc.runBlocking();
    if (adbProc.result() != QtcProcess::FinishedWithSuccess)
        return QString();

    return adbProc.allOutput();
}

int AndroidConfig::getSDKVersion(const FilePath &adbToolPath, const QString &device)
{
    QString tmp = getDeviceProperty(adbToolPath, device, "ro.build.version.sdk");
    if (tmp.isEmpty())
        return -1;
    return tmp.trimmed().toInt();
}

QString AndroidConfig::getAvdName(const QString &serialnumber)
{
    int index = serialnumber.indexOf(QLatin1String("-"));
    if (index == -1)
        return QString();
    bool ok;
    int port = serialnumber.mid(index + 1).toInt(&ok);
    if (!ok)
        return QString();

    const QByteArray avdName = "avd name\n";

    QTcpSocket tcpSocket;
    tcpSocket.connectToHost(QHostAddress(QHostAddress::LocalHost), port);
    if (!tcpSocket.waitForConnected(100)) // Don't wait more than 100ms for a local connection
        return QString{};

    tcpSocket.write(avdName + "exit\n");
    tcpSocket.waitForDisconnected(500);

    QByteArray name;
    const QByteArrayList response = tcpSocket.readAll().split('\n');
    // The input "avd name" might not be echoed as-is, but contain ASCII
    // control sequences.
    for (int i = response.size() - 1; i > 1; --i) {
        if (response.at(i).startsWith("OK")) {
            name = response.at(i - 1);
            break;
        }
    }
    return QString::fromLatin1(name).trimmed();
}

AndroidConfig::OpenGl AndroidConfig::getOpenGLEnabled(const QString &emulator) const
{
    QDir dir = QDir::home();
    if (!dir.cd(QLatin1String(".android")))
        return OpenGl::Unknown;
    if (!dir.cd(QLatin1String("avd")))
        return OpenGl::Unknown;
    if (!dir.cd(emulator + QLatin1String(".avd")))
        return OpenGl::Unknown;
    QFile file(dir.filePath(QLatin1String("config.ini")));
    if (!file.exists())
        return OpenGl::Unknown;
    if (!file.open(QIODevice::ReadOnly | QIODevice::Text))
        return OpenGl::Unknown;
    while (!file.atEnd()) {
        QByteArray line = file.readLine();
        if (line.contains("hw.gpu.enabled") && line.contains("yes"))
            return OpenGl::Enabled;
    }
    return OpenGl::Disabled;
}

//!
//! \brief AndroidConfigurations::getProductModel
//! \param device serial number
//! \return the produce model of the device or if that cannot be read the serial number
//!
QString AndroidConfig::getProductModel(const QString &device) const
{
    if (m_serialNumberToDeviceName.contains(device))
        return m_serialNumberToDeviceName.value(device);

    QString model = getDeviceProperty(adbToolPath(), device, "ro.product.model").trimmed();
    if (model.isEmpty())
        return device;

    if (!device.startsWith(QLatin1String("????")))
        m_serialNumberToDeviceName.insert(device, model);
    return model;
}

QStringList AndroidConfig::getAbis(const FilePath &adbToolPath, const QString &device)
{
    QStringList result;
    // First try via ro.product.cpu.abilist
    QStringList arguments = AndroidDeviceInfo::adbSelector(device);
    arguments << "shell" << "getprop" << "ro.product.cpu.abilist";
    QtcProcess adbProc;
    adbProc.setTimeoutS(10);
    adbProc.setCommand({adbToolPath, arguments});
    adbProc.runBlocking();
    if (adbProc.result() != QtcProcess::FinishedWithSuccess)
        return result;

    QString output = adbProc.allOutput().trimmed();
    if (!output.isEmpty()) {
        QStringList result = output.split(QLatin1Char(','));
        if (!result.isEmpty())
            return result;
    }

    // Fall back to ro.product.cpu.abi, ro.product.cpu.abi2 ...
    for (int i = 1; i < 6; ++i) {
        QStringList arguments = AndroidDeviceInfo::adbSelector(device);
        arguments << QLatin1String("shell") << QLatin1String("getprop");
        if (i == 1)
            arguments << QLatin1String("ro.product.cpu.abi");
        else
            arguments << QString::fromLatin1("ro.product.cpu.abi%1").arg(i);

        QtcProcess abiProc;
        abiProc.setTimeoutS(10);
        abiProc.setCommand({adbToolPath, arguments});
        abiProc.runBlocking();
        if (abiProc.result() != QtcProcess::FinishedWithSuccess)
            return result;

        QString abi = abiProc.allOutput().trimmed();
        if (abi.isEmpty())
            break;
        result << abi;
    }
    return result;
}

bool AndroidConfig::isValidNdk(const QString &ndkLocation) const
{
    auto ndkPath = Utils::FilePath::fromUserInput(ndkLocation);
    const FilePath ndkPlatformsDir = ndkPath.pathAppended("platforms");

    return ndkPath.exists() && ndkPath.pathAppended("toolchains").exists()
           && ndkPlatformsDir.exists() && !ndkPlatformsDir.toString().contains(' ')
           && !ndkVersion(ndkPath).isNull();
}

QString AndroidConfig::bestNdkPlatformMatch(int target, const BaseQtVersion *qtVersion) const
{
    target = std::max(AndroidManager::defaultMinimumSDK(qtVersion), target);
    foreach (int apiLevel, availableNdkPlatforms(qtVersion)) {
        if (apiLevel <= target)
            return QString::fromLatin1("android-%1").arg(apiLevel);
    }
    return QString("android-%1").arg(AndroidManager::defaultMinimumSDK(qtVersion));
}

FilePath AndroidConfig::sdkLocation() const
{
    return m_sdkLocation;
}

void AndroidConfig::setSdkLocation(const FilePath &sdkLocation)
{
    m_sdkLocation = sdkLocation;
}

QVersionNumber AndroidConfig::sdkToolsVersion() const
{
    QVersionNumber version;
    if (m_sdkLocation.exists()) {
        FilePath sdkToolsPropertiesPath;
        if (isCmdlineSdkToolsInstalled())
            sdkToolsPropertiesPath = m_sdkLocation / "cmdline-tools/latest/source.properties";
        else
            sdkToolsPropertiesPath = m_sdkLocation / "tools/source.properties";
        QSettings settings(sdkToolsPropertiesPath.toString(), QSettings::IniFormat);
        auto versionStr = settings.value(sdkToolsVersionKey).toString();
        version = QVersionNumber::fromString(versionStr);
    }
    return version;
}

QVersionNumber AndroidConfig::buildToolsVersion() const
{
    //TODO: return version according to qt version
    QVersionNumber maxVersion;
    QDir buildToolsDir(m_sdkLocation.pathAppended("build-tools").toString());
    const auto files = buildToolsDir.entryInfoList(QDir::Dirs|QDir::NoDotAndDotDot);
    for (const QFileInfo &file: files)
        maxVersion = qMax(maxVersion, QVersionNumber::fromString(file.fileName()));
    return maxVersion;
}

QStringList AndroidConfig::sdkManagerToolArgs() const
{
    return m_sdkManagerToolArgs;
}

void AndroidConfig::setSdkManagerToolArgs(const QStringList &args)
{
    m_sdkManagerToolArgs = args;
}

FilePath AndroidConfig::ndkLocation(const BaseQtVersion *qtVersion) const
{
    return sdkLocation().pathAppended(ndkPathFromQtVersion(*qtVersion));
}

QVersionNumber AndroidConfig::ndkVersion(const BaseQtVersion *qtVersion) const
{
    return ndkVersion(ndkLocation(qtVersion));
}

QVersionNumber AndroidConfig::ndkVersion(const FilePath &ndkPath) const
{
    QVersionNumber version;
    if (!ndkPath.exists()) {
        qCDebug(avdConfigLog) << "Cannot find ndk version. Check NDK path."
                              << ndkPath.toString();
        return version;
    }

    const FilePath ndkPropertiesPath = ndkPath.pathAppended("source.properties");
    if (ndkPropertiesPath.exists()) {
        // source.properties files exists in NDK version > 11
        QSettings settings(ndkPropertiesPath.toString(), QSettings::IniFormat);
        auto versionStr = settings.value(ndkRevisionKey).toString();
        version = QVersionNumber::fromString(versionStr);
    } else {
        // No source.properties. There should be a file named RELEASE.TXT
        const FilePath ndkReleaseTxtPath = ndkPath.pathAppended("RELEASE.TXT");
        FileReader reader;
        QString errorString;
        if (reader.fetch(ndkReleaseTxtPath, &errorString)) {
            // RELEASE.TXT contains the ndk version in either of the following formats:
            // r6a
            // r10e (64 bit)
            QString content = QString::fromUtf8(reader.data());
            QRegularExpression re("(r)(?<major>[0-9]{1,2})(?<minor>[a-z]{1,1})");
            QRegularExpressionMatch match = re.match(content);
            if (match.hasMatch()) {
                QString major = match.captured("major");
                QString minor = match.captured("minor");
                // Minor version: a = 0, b = 1, c = 2 and so on.
                // Int equivalent = minorVersionChar - 'a'. i.e. minorVersionChar - 97.
                version = QVersionNumber::fromString(QString("%1.%2.0").arg(major)
                                                     .arg((int)minor[0].toLatin1() - 97));
            } else {
                qCDebug(avdConfigLog) << "Cannot find ndk version. Cannot parse RELEASE.TXT."
                                      << content;
            }
        } else {
            qCDebug(avdConfigLog) << "Cannot find ndk version." << errorString;
        }
    }
    return version;
}

QStringList AndroidConfig::allEssentials() const
{
    QList<BaseQtVersion *> installedVersions = QtVersionManager::versions(
        [](const BaseQtVersion *v) {
            return v->targetDeviceTypes().contains(Android::Constants::ANDROID_DEVICE_TYPE);
        });

    QStringList allPackages(defaultEssentials());
    for (const BaseQtVersion *version : installedVersions)
        allPackages.append(essentialsFromQtVersion(*version));
    allPackages.removeDuplicates();

    return allPackages;
}

bool AndroidConfig::allEssentialsInstalled(AndroidSdkManager *sdkManager)
{
    QStringList essentialPkgs(allEssentials());
    const auto installedPkgs = sdkManager->installedSdkPackages();
    for (const AndroidSdkPackage *pkg : installedPkgs) {
        if (essentialPkgs.contains(pkg->sdkStylePath()))
            essentialPkgs.removeOne(pkg->sdkStylePath());
        if (essentialPkgs.isEmpty())
            break;
    }
    return essentialPkgs.isEmpty() ? true : false;
}

bool AndroidConfig::sdkToolsOk() const
{
    bool exists = sdkLocation().exists();
    bool writable = sdkLocation().isWritablePath();
    bool sdkToolsExist = !sdkToolsVersion().isNull();
    return exists && writable && sdkToolsExist;
}

QStringList AndroidConfig::essentialsFromQtVersion(const BaseQtVersion &version) const
{
    QtVersionNumber qtVersion = version.qtVersion();
    for (const SdkForQtVersions &item : m_specificQtVersions)
        if (item.containsVersion(qtVersion))
            return item.essentialPackages;

    return m_defaultSdkDepends.essentialPackages;
}

QString AndroidConfig::ndkPathFromQtVersion(const BaseQtVersion &version) const
{
    QtVersionNumber qtVersion(version.qtVersionString());
    for (const SdkForQtVersions &item : m_specificQtVersions)
        if (item.containsVersion(qtVersion))
            return item.ndkPath;

    return m_defaultSdkDepends.ndkPath;
}

QStringList AndroidConfig::defaultEssentials() const
{
    return m_defaultSdkDepends.essentialPackages + m_commonEssentialPkgs;
}

bool SdkForQtVersions::containsVersion(const QtVersionNumber &qtVersion) const
{
    return versions.contains(qtVersion)
           || versions.contains(QtVersionNumber(qtVersion.majorVersion, qtVersion.minorVersion));
}

FilePath AndroidConfig::openJDKLocation() const
{
    return m_openJDKLocation;
}

void AndroidConfig::setOpenJDKLocation(const FilePath &openJDKLocation)
{
    m_openJDKLocation = openJDKLocation;
}

QString AndroidConfig::toolchainHost(const BaseQtVersion *qtVersion) const
{
    return toolchainHostFromNdk(ndkLocation(qtVersion));
}

QString AndroidConfig::toolchainHostFromNdk(const FilePath &ndkPath) const
{
    // detect toolchain host
    QString toolchainHost;
    QStringList hostPatterns;
    switch (HostOsInfo::hostOs()) {
    case OsTypeLinux:
        hostPatterns << QLatin1String("linux*");
        break;
    case OsTypeWindows:
        hostPatterns << QLatin1String("windows*");
        break;
    case OsTypeMac:
        hostPatterns << QLatin1String("darwin*");
        break;
    default: /* unknown host */
        return toolchainHost;
    }

    QDirIterator jt(ndkPath.pathAppended("prebuilt").toString(),
                    hostPatterns,
                    QDir::Dirs);
    if (jt.hasNext()) {
        jt.next();
        toolchainHost = jt.fileName();
    }

    return toolchainHost;
}

QStringList AndroidConfig::emulatorArgs() const
{
    return m_emulatorArgs;
}

void AndroidConfig::setEmulatorArgs(const QStringList &args)
{
    m_emulatorArgs = args;
}

bool AndroidConfig::automaticKitCreation() const
{
    return m_automaticKitCreation;
}

void AndroidConfig::setAutomaticKitCreation(bool b)
{
    m_automaticKitCreation = b;
}

FilePath AndroidConfig::defaultSdkPath()
{
    QString sdkFromEnvVar = QString::fromLocal8Bit(getenv("ANDROID_SDK_ROOT"));
    if (!sdkFromEnvVar.isEmpty())
        return FilePath::fromUserInput(sdkFromEnvVar).cleanPath();

    // Set default path of SDK as used by Android Studio
    if (HostOsInfo::isMacHost()) {
        return FilePath::fromString(
            QStandardPaths::writableLocation(QStandardPaths::HomeLocation) + "/Library/Android/sdk");
    }

    if (HostOsInfo::isWindowsHost()) {
        return FilePath::fromString(
            QStandardPaths::writableLocation(QStandardPaths::GenericConfigLocation) + "/Android/Sdk");
    }

    return FilePath::fromString(
        QStandardPaths::writableLocation(QStandardPaths::HomeLocation) + "/Android/Sdk");
}

///////////////////////////////////
// AndroidConfigurations
///////////////////////////////////
void AndroidConfigurations::setConfig(const AndroidConfig &devConfigs)
{
    emit m_instance->aboutToUpdate();
    m_instance->m_config = devConfigs;

    m_instance->save();
    updateAndroidDevice();
    registerNewToolChains();
    updateAutomaticKitList();
    removeOldToolChains();
    emit m_instance->updated();
}

AndroidDeviceInfo AndroidConfigurations::showDeviceDialog(Project *project,
                                                          int apiLevel, const QStringList &abis)
{
    QString serialNumber;
    for (const QString &abi : abis) {
        serialNumber = defaultDevice(project, abi);
        if (!serialNumber.isEmpty())
            break;
    }

    const AndroidDeviceInfo defaultDevice = AndroidDeviceDialog::defaultDeviceInfo(serialNumber);
    if (defaultDevice.isValid())
        return defaultDevice;

    AndroidDeviceDialog dialog(apiLevel, abis, serialNumber, Core::ICore::dialogParent());
    AndroidDeviceInfo info = dialog.showAndGetSelectedDevice();
    if (dialog.saveDeviceSelection() && info.isValid()) {
        const QString newSerialNumber = info.type == AndroidDeviceInfo::Hardware ?
                    info.serialNumber : info.avdname;
        if (!newSerialNumber.isEmpty()) {
            const QString preferredAbi = AndroidManager::devicePreferredAbi(info.cpuAbi, abis);
            AndroidConfigurations::setDefaultDevice(project, preferredAbi, newSerialNumber);
        }
    }
    return info;
}

void AndroidConfigurations::clearDefaultDevices(Project *project)
{
    if (m_instance->m_defaultDeviceForAbi.contains(project))
        m_instance->m_defaultDeviceForAbi.remove(project);
}

void AndroidConfigurations::setDefaultDevice(Project *project, const QString &abi, const QString &serialNumber)
{
    m_instance->m_defaultDeviceForAbi[project][abi] = serialNumber;
}

QString AndroidConfigurations::defaultDevice(Project *project, const QString &abi)
{
    if (!m_instance->m_defaultDeviceForAbi.contains(project))
        return QString();
    const QMap<QString, QString> &map = m_instance->m_defaultDeviceForAbi.value(project);
    if (!map.contains(abi))
        return QString();
    return map.value(abi);
}

static bool matchToolChain(const ToolChain *atc, const ToolChain *btc)
{
    if (atc == btc)
        return true;

    if (!atc || !btc)
        return false;

    if (atc->typeId() != Constants::ANDROID_TOOLCHAIN_TYPEID || btc->typeId() != Constants::ANDROID_TOOLCHAIN_TYPEID)
        return false;

    auto aatc = static_cast<const AndroidToolChain *>(atc);
    auto abtc = static_cast<const AndroidToolChain *>(btc);
    return aatc->targetAbi() == abtc->targetAbi();
}

void AndroidConfigurations::registerNewToolChains()
{
    const QList<ToolChain *> existingAndroidToolChains
            = ToolChainManager::toolChains(Utils::equal(&ToolChain::typeId, Id(Constants::ANDROID_TOOLCHAIN_TYPEID)));
    QList<ToolChain *> newToolchains = AndroidToolChainFactory::autodetectToolChains(
        existingAndroidToolChains);

    foreach (ToolChain *tc, newToolchains)
        ToolChainManager::registerToolChain(tc);

    registerCustomToolChainsAndDebuggers();
}

void AndroidConfigurations::registerCustomToolChainsAndDebuggers()
{
    const QList<ToolChain *> existingAndroidToolChains = ToolChainManager::toolChains(
        Utils::equal(&ToolChain::typeId, Id(Constants::ANDROID_TOOLCHAIN_TYPEID)));
    QList<FilePath> customNdks = Utils::transform(currentConfig().getCustomNdkList(),
                                                  FilePath::fromString);
    QList<ToolChain *> customToolchains
        = AndroidToolChainFactory::autodetectToolChainsFromNdks(existingAndroidToolChains,
                                                                customNdks,
                                                                true);
    for (ToolChain *tc : customToolchains) {
        ToolChainManager::registerToolChain(tc);

        const FilePath ndk = static_cast<AndroidToolChain *>(tc)->ndkLocation();
        const FilePath command = AndroidConfigurations::currentConfig()
                                     .gdbPathFromNdk(tc->targetAbi(), ndk);

        const Debugger::DebuggerItem *existing = Debugger::DebuggerItemManager::findByCommand(
            command);
        QString abiStr
            = static_cast<AndroidToolChain *>(tc)->platformLinkerFlags().at(1).split('-').first();
        Abi abi = Abi::abiFromTargetTriplet(abiStr);
        if (existing && existing->abis().contains(abi))
            continue;

        Debugger::DebuggerItem debugger;
        debugger.setCommand(command);
        debugger.setEngineType(Debugger::GdbEngineType);
        debugger.setUnexpandedDisplayName(
            AndroidConfigurations::tr("Custom Android Debugger (%1, NDK %2)")
                .arg(abiStr,
                     AndroidConfigurations::currentConfig().ndkVersion(ndk).toString()));
        debugger.setAutoDetected(true);
        debugger.setAbi(abi);
        debugger.reinitializeFromFile();

        Debugger::DebuggerItemManager::registerDebugger(debugger);
    }
}

void AndroidConfigurations::removeOldToolChains()
{
    const auto tcs = ToolChainManager::toolChains(Utils::equal(&ToolChain::typeId,
                                                               Id(Constants::ANDROID_TOOLCHAIN_TYPEID)));
    for (ToolChain *tc : tcs) {
        if (!tc->isValid())
            ToolChainManager::deregisterToolChain(tc);
    }
}

void AndroidConfigurations::removeUnusedDebuggers()
{
    QVector<FilePath> uniqueNdks;
    const QList<BaseQtVersion *> qtVersions
        = QtVersionManager::versions([](const BaseQtVersion *v) {
              return v->type() == Constants::ANDROIDQT;
          });

    for (const BaseQtVersion *qt : qtVersions) {
        FilePath ndkLocation = currentConfig().ndkLocation(qt);
        if (!uniqueNdks.contains(ndkLocation))
            uniqueNdks.append(ndkLocation);
    }


    uniqueNdks.append(Utils::transform(currentConfig().getCustomNdkList(),
                                       FilePath::fromString).toVector());

    const QList<Debugger::DebuggerItem> allDebuggers = Debugger::DebuggerItemManager::debuggers();
    for (const Debugger::DebuggerItem &debugger : allDebuggers) {
        if (!debugger.displayName().contains("Android"))
            continue;

        bool isChildOfNdk = false;
        for (const FilePath &path : uniqueNdks) {
            if (debugger.command().isChildOf(path)) {
                isChildOfNdk = true;
                break;
            }
        }

        if (!isChildOfNdk && debugger.isAutoDetected())
            Debugger::DebuggerItemManager::deregisterDebugger(debugger.id());
    }
}

static bool containsAllAbis(const QStringList &abis)
{
    QStringList supportedAbis{
        ProjectExplorer::Constants::ANDROID_ABI_ARMEABI_V7A,
        ProjectExplorer::Constants::ANDROID_ABI_ARM64_V8A,
        ProjectExplorer::Constants::ANDROID_ABI_X86,
        ProjectExplorer::Constants::ANDROID_ABI_X86_64,
    };
    for (const QString &abi : abis)
        if (supportedAbis.contains(abi))
            supportedAbis.removeOne(abi);

    return supportedAbis.isEmpty();
}

static QVariant findOrRegisterDebugger(ToolChain *tc,
                                       const QStringList &abisList,
                                       const BaseQtVersion *qtVersion)
{
    const FilePath command = AndroidConfigurations::currentConfig().gdbPath(tc->targetAbi(),
                                                                            qtVersion);
    // check if the debugger is already registered, but ignoring the display name
    const Debugger::DebuggerItem *existing = Debugger::DebuggerItemManager::findByCommand(command);

    QList<Abi> abis = Utils::transform(abisList, Abi::abiFromTargetTriplet);

    auto containsAbis = [abis](const Abis &secondAbis) {
        for (const Abi &abi : secondAbis) {
            if (!abis.contains(abi))
                return false;
        }
        return true;
    };

    if (existing && existing->engineType() == Debugger::GdbEngineType && existing->isAutoDetected()
        && containsAbis(existing->abis())) {
        // update debugger info with new
        return existing->id();
    }

    // debugger not found, register a new one
    Debugger::DebuggerItem debugger;
    debugger.setCommand(command);
    debugger.setEngineType(Debugger::GdbEngineType);
    debugger.setUnexpandedDisplayName(
        AndroidConfigurations::tr("Android Debugger (%1, NDK %2)")
            .arg(containsAllAbis(abisList) ? "Multi-Abi" : abisList.join(","))
            .arg(AndroidConfigurations::currentConfig().ndkVersion(qtVersion).toString()));
    debugger.setAutoDetected(true);
    debugger.setAbis(abis.toVector());
    debugger.reinitializeFromFile();
    return Debugger::DebuggerItemManager::registerDebugger(debugger);
}

void AndroidConfigurations::updateAutomaticKitList()
{
    for (Kit *k : KitManager::kits()) {
        if (DeviceTypeKitAspect::deviceTypeId(k) == Constants::ANDROID_DEVICE_TYPE) {
            if (k->value(Constants::ANDROID_KIT_NDK).isNull() || k->value(Constants::ANDROID_KIT_SDK).isNull()) {
                if (BaseQtVersion *qt = QtKitAspect::qtVersion(k)) {
                    k->setValueSilently(Constants::ANDROID_KIT_NDK, currentConfig().ndkLocation(qt).toString());
                    k->setValue(Constants::ANDROID_KIT_SDK, currentConfig().sdkLocation().toString());
                }
            }
        }
    }

    const QList<Kit *> existingKits = Utils::filtered(KitManager::kits(), [](Kit *k) {
        Id deviceTypeId = DeviceTypeKitAspect::deviceTypeId(k);
        if (k->isAutoDetected() && !k->isSdkProvided()
<<<<<<< HEAD
                && deviceTypeId == Constants::ANDROID_DEVICE_TYPE) {
            if (!QtKitAspect::qtVersion(k))
                KitManager::deregisterKit(k); // Remove autoDetected kits without Qt.
            else
                return true;
=======
                && deviceTypeId == Utils::Id(Constants::ANDROID_DEVICE_TYPE)) {
            return true;
>>>>>>> cd8da8fe
        }
        return false;
    });

    removeUnusedDebuggers();

    QHash<Abi, QList<const BaseQtVersion *> > qtVersionsForArch;
    const QList<BaseQtVersion *> qtVersions = QtVersionManager::versions([](const BaseQtVersion *v) {
        return v->type() == Constants::ANDROIDQT;
    });
    for (const BaseQtVersion *qtVersion : qtVersions) {
        const Abis qtAbis = qtVersion->qtAbis();
        if (qtAbis.empty())
            continue;
        qtVersionsForArch[qtAbis.first()].append(qtVersion);
    }

    DeviceManager *dm = DeviceManager::instance();
    IDevice::ConstPtr device = dm->find(Constants::ANDROID_DEVICE_ID);
    if (device.isNull()) {
        // no device, means no sdk path
        for (Kit *k : existingKits)
            KitManager::deregisterKit(k);
        return;
    }

    // register new kits
    const QList<ToolChain *> toolchains = ToolChainManager::toolChains([](const ToolChain *tc) {
        return tc->isAutoDetected()
            && tc->isValid()
            && tc->typeId() == Constants::ANDROID_TOOLCHAIN_TYPEID;
    });
    QList<Kit *> unhandledKits = existingKits;
    for (ToolChain *tc : toolchains) {
        if (tc->language() != ProjectExplorer::Constants::CXX_LANGUAGE_ID)
            continue;

        for (const BaseQtVersion *qt : qtVersionsForArch.value(tc->targetAbi())) {
            FilePath tcNdk = static_cast<const AndroidToolChain *>(tc)->ndkLocation();
            if (tcNdk != currentConfig().ndkLocation(qt))
                continue;

            const QList<ToolChain *> allLanguages
                = Utils::filtered(toolchains, [tc, tcNdk](ToolChain *otherTc) {
                      FilePath otherNdk = static_cast<const AndroidToolChain *>(otherTc)->ndkLocation();
                      return tc->targetAbi() == otherTc->targetAbi() && tcNdk == otherNdk;
                  });

            QHash<Id, ToolChain *> toolChainForLanguage;
            for (ToolChain *tc : allLanguages)
                toolChainForLanguage[tc->language()] = tc;

            Kit *existingKit = Utils::findOrDefault(existingKits, [&](const Kit *b) {
                if (qt != QtKitAspect::qtVersion(b))
                    return false;
                return matchToolChain(toolChainForLanguage[ProjectExplorer::Constants::CXX_LANGUAGE_ID],
                                      ToolChainKitAspect::cxxToolChain(b))
                        && matchToolChain(toolChainForLanguage[ProjectExplorer::Constants::C_LANGUAGE_ID],
                                          ToolChainKitAspect::cToolChain(b));
            });

            const auto initializeKit = [allLanguages, device, tc, qt](Kit *k) {
                k->setAutoDetected(true);
                k->setAutoDetectionSource("AndroidConfiguration");
                DeviceTypeKitAspect::setDeviceTypeId(k, Constants::ANDROID_DEVICE_TYPE);
                for (ToolChain *tc : allLanguages)
                    ToolChainKitAspect::setToolChain(k, tc);
                QtKitAspect::setQtVersion(k, qt);
                DeviceKitAspect::setDevice(k, device);
                QStringList abis = static_cast<const AndroidQtVersion *>(qt)->androidAbis();
                Debugger::DebuggerKitAspect::setDebugger(k, findOrRegisterDebugger(tc, abis, QtKitAspect::qtVersion(k)));

                k->setSticky(ToolChainKitAspect::id(), true);
                k->setSticky(QtKitAspect::id(), true);
                k->setSticky(DeviceKitAspect::id(), true);
                k->setSticky(DeviceTypeKitAspect::id(), true);

                QString versionStr = QLatin1String("Qt %{Qt:Version}");
                if (!qt->isAutodetected())
                    versionStr = QString("%1").arg(qt->displayName());
                k->setUnexpandedDisplayName(tr("Android %1 Clang %2")
                                                .arg(versionStr)
                                                .arg(containsAllAbis(abis) ? "Multi-Abi" : abis.join(",")));
                k->setValueSilently(Constants::ANDROID_KIT_NDK, currentConfig().ndkLocation(qt).toString());
                k->setValueSilently(Constants::ANDROID_KIT_SDK, currentConfig().sdkLocation().toString());
            };

            if (existingKit) {
                initializeKit(existingKit); // Update the existing kit with new data.
                unhandledKits.removeOne(existingKit);
            } else {
                KitManager::registerKit(initializeKit);
            }
        }
    }
    // cleanup any mess that might have existed before, by removing all Android kits that
    // existed before, but weren't re-used
    for (Kit *k : unhandledKits)
        KitManager::deregisterKit(k);
}

bool AndroidConfigurations::force32bitEmulator()
{
    return m_instance->m_force32bit;
}

Environment AndroidConfigurations::toolsEnvironment(const AndroidConfig &config)
{
    Environment env = Environment::systemEnvironment();
    FilePath jdkLocation = config.openJDKLocation();
    if (!jdkLocation.isEmpty()) {
        env.set("JAVA_HOME", jdkLocation.toUserOutput());
        env.prependOrSetPath(jdkLocation.pathAppended("bin").toUserOutput());
    }
    return env;
}

const AndroidConfig &AndroidConfigurations::currentConfig()
{
    return m_instance->m_config; // ensure that m_instance is initialized
}

AndroidSdkManager *AndroidConfigurations::sdkManager()
{
    return m_instance->m_sdkManager.get();
}

AndroidConfigurations *AndroidConfigurations::instance()
{
    return m_instance;
}

void AndroidConfigurations::save()
{
    QSettings *settings = Core::ICore::settings();
    settings->beginGroup(SettingsGroup);
    m_config.save(*settings);
    settings->endGroup();
}

AndroidConfigurations::AndroidConfigurations()
    : m_sdkManager(new AndroidSdkManager(m_config))
{
    load();

    connect(SessionManager::instance(), &SessionManager::projectRemoved,
            this, &AndroidConfigurations::clearDefaultDevices);
    connect(DeviceManager::instance(), &DeviceManager::devicesLoaded,
            this, &AndroidConfigurations::updateAndroidDevice);

    m_force32bit = is32BitUserSpace();

    m_instance = this;
}

AndroidConfigurations::~AndroidConfigurations() = default;

static FilePath androidStudioPath()
{
#if defined(Q_OS_WIN)
    const QLatin1String registryKey("HKEY_LOCAL_MACHINE\\SOFTWARE\\Android Studio");
    const QLatin1String valueName("Path");
    const QSettings settings64(registryKey, QSettings::Registry64Format);
    const QSettings settings32(registryKey, QSettings::Registry32Format);
    return FilePath::fromUserInput(
                settings64.value(valueName, settings32.value(valueName).toString()).toString());
#endif
    return {}; // TODO non-Windows
}

FilePath AndroidConfig::getJdkPath()
{
    FilePath jdkHome;

    if (HostOsInfo::isWindowsHost()) {
        QStringList allVersions;
        std::unique_ptr<QSettings> settings(
            new QSettings(jdk8SettingsPath, QSettings::NativeFormat));
        allVersions = settings->childGroups();
#ifdef Q_OS_WIN
        if (allVersions.isEmpty()) {
            settings.reset(new QSettings(jdk8SettingsPath, QSettings::Registry64Format));
            allVersions = settings->childGroups();
        }
#endif // Q_OS_WIN

        // If no jdk 1.8 can be found, look for jdk versions above 1.8
        // Android section would warn if sdkmanager cannot run with newer jdk versions
        if (allVersions.isEmpty()) {
            settings.reset(new QSettings(jdkLatestSettingsPath, QSettings::NativeFormat));
            allVersions = settings->childGroups();
#ifdef Q_OS_WIN
            if (allVersions.isEmpty()) {
                settings.reset(new QSettings(jdkLatestSettingsPath, QSettings::Registry64Format));
                allVersions = settings->childGroups();
            }
#endif // Q_OS_WIN
        }

        for (const QString &version : qAsConst(allVersions)) {
            settings->beginGroup(version);
            jdkHome = FilePath::fromUserInput(settings->value("JavaHome").toString());
            settings->endGroup();
            if (version.startsWith("1.8")) {
                if (!jdkHome.exists())
                    continue;
                break;
            }
        }

        // Nothing found yet? Let's try finding Android Studio's jdk
        if (jdkHome.isEmpty()) {
            const FilePath androidStudioSdkPath = androidStudioPath();
            if (!androidStudioSdkPath.isEmpty()) {
                const FilePath androidStudioSdkJrePath = androidStudioSdkPath / "jre";
                if (androidStudioSdkJrePath.exists())
                    jdkHome = androidStudioSdkJrePath;
            }
        }
    } else {
        QStringList args;
        if (HostOsInfo::isMacHost())
            args << "-c"
                 << "/usr/libexec/java_home";
        else
            args << "-c"
                 << "readlink -f $(which java)";

        QProcess findJdkPathProc;
        findJdkPathProc.start("sh", args);
        findJdkPathProc.waitForFinished();
        QByteArray jdkPath = findJdkPathProc.readAllStandardOutput().trimmed();

        if (HostOsInfo::isMacHost()) {
            jdkHome = FilePath::fromUtf8(jdkPath);
        } else {
            jdkPath.replace("bin/java", ""); // For OpenJDK 11
            jdkPath.replace("jre", "");
            jdkPath.replace("//", "/");
            jdkHome = FilePath::fromUtf8(jdkPath);
        }
    }

    return jdkHome;
}

void AndroidConfigurations::load()
{
    QSettings *settings = Core::ICore::settings();
    settings->beginGroup(SettingsGroup);
    m_config.load(*settings);
    settings->endGroup();
}

void AndroidConfigurations::updateAndroidDevice()
{
    DeviceManager * const devMgr = DeviceManager::instance();
    if (m_instance->m_config.adbToolPath().exists())
        devMgr->addDevice(AndroidDevice::create());
    else if (devMgr->find(Constants::ANDROID_DEVICE_ID))
        devMgr->removeDevice(Constants::ANDROID_DEVICE_ID);
}

AndroidConfigurations *AndroidConfigurations::m_instance = nullptr;

} // namespace Android<|MERGE_RESOLUTION|>--- conflicted
+++ resolved
@@ -1290,16 +1290,8 @@
     const QList<Kit *> existingKits = Utils::filtered(KitManager::kits(), [](Kit *k) {
         Id deviceTypeId = DeviceTypeKitAspect::deviceTypeId(k);
         if (k->isAutoDetected() && !k->isSdkProvided()
-<<<<<<< HEAD
                 && deviceTypeId == Constants::ANDROID_DEVICE_TYPE) {
-            if (!QtKitAspect::qtVersion(k))
-                KitManager::deregisterKit(k); // Remove autoDetected kits without Qt.
-            else
-                return true;
-=======
-                && deviceTypeId == Utils::Id(Constants::ANDROID_DEVICE_TYPE)) {
             return true;
->>>>>>> cd8da8fe
         }
         return false;
     });
