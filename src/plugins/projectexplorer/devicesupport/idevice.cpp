// Copyright (C) 2016 The Qt Company Ltd.
// SPDX-License-Identifier: LicenseRef-Qt-Commercial OR GPL-3.0-only WITH Qt-GPL-exception-1.0

#include "idevice.h"

#include "devicekitaspects.h"
#include "devicemanager.h"
#include "idevicefactory.h"
#include "sshparameters.h"

#include "../kit.h"
#include "../projectexplorericons.h"
#include "../projectexplorertr.h"
#include "../target.h"

#include <coreplugin/icore.h>

#include <utils/commandline.h>
#include <utils/devicefileaccess.h>
#include <utils/displayname.h>
#include <utils/environment.h>
#include <utils/icon.h>
#include <utils/portlist.h>
#include <utils/qtcassert.h>
#include <utils/synchronizedvalue.h>
#include <utils/url.h>

#include <QCoreApplication>
#include <QStandardPaths>

#include <QDateTime>
#include <QReadWriteLock>
#include <QStandardItem>
#include <QString>

/*!
 * \class ProjectExplorer::IDevice::DeviceAction
 * \brief The DeviceAction class describes an action that can be run on a device.
 *
 * The description consists of a human-readable string that will be displayed
 * on a button which, when clicked, executes a functor, and the functor itself.
 * This is typically some sort of dialog or wizard, so \a parent widget is provided.
 */

/*!
 * \class ProjectExplorer::IDevice
 * \brief The IDevice class is the base class for all devices.
 *
 * The term \e device refers to some host to which files can be deployed or on
 * which an application can run, for example.
 * In the typical case, this would be some sort of embedded computer connected in some way to
 * the PC on which \QC runs. This class itself does not specify a connection
 * protocol; that
 * kind of detail is to be added by subclasses.
 * Devices are managed by a \c DeviceManager.
 * \sa ProjectExplorer::DeviceManager
 */

/*!
 * \fn Utils::Id ProjectExplorer::IDevice::invalidId()
 * A value that no device can ever have as its internal id.
 */

/*!
 * \fn QString ProjectExplorer::IDevice::displayType() const
 * Prints a representation of the device's type suitable for displaying to a
 * user.
 */

/*!
 * \fn ProjectExplorer::IDeviceWidget *ProjectExplorer::IDevice::createWidget()
 * Creates a widget that displays device information not part of the IDevice base class.
 *        The widget can also be used to let the user change these attributes.
 */

/*!
 * \fn void ProjectExplorer::IDevice::addDeviceAction(const DeviceAction &deviceAction)
 * Adds an actions that can be run on this device.
 * These actions will be available in the \gui Devices options page.
 */

/*!
 * \fn ProjectExplorer::IDevice::Ptr ProjectExplorer::IDevice::clone() const
 * Creates an identical copy of a device object.
 */

using namespace Tasking;
using namespace Utils;

namespace ProjectExplorer {

static Id newId()
{
    return Id::generate();
}

const char DisplayNameKey[] = "Name";
const char TypeKey[] = "OsType";
const char ClientOsTypeKey[] = "ClientOsType";
const char IdKey[] = "InternalId";
const char OriginKey[] = "Origin";
const char MachineTypeKey[] = "Type";
const char VersionKey[] = "Version";
const char ExtraDataKey[] = "ExtraData";

// Connection
const char HostKey[] = "Host";
const char SshPortKey[] = "SshPort";
const char PortsSpecKey[] = "FreePortsSpec";
const char UserNameKey[] = "Uname";
const char AuthKey[] = "Authentication";
const char KeyFileKey[] = "KeyFile";
const char TimeoutKey[] = "Timeout";
const char HostKeyCheckingKey[] = "HostKeyChecking";

const char DebugServerKey[] = "DebugServerKey";
const char QmlRuntimeKey[] = "QmlsceneKey";

const char SshForwardDebugServerPortKey[] = "SshForwardDebugServerPort";
const char LinkDeviceKey[] = "LinkDevice";

using AuthType = SshParameters::AuthenticationType;
const AuthType DefaultAuthType = SshParameters::AuthenticationTypeAll;
const IDevice::MachineType DefaultMachineType = IDevice::Hardware;

const int DefaultTimeout = 10;

namespace Internal {

class IDevicePrivate
{
public:
    QString displayType;
    Id type;
    IDevice::Origin origin = IDevice::AutoDetected;
    Id id;
    IDevice::DeviceState deviceState = IDevice::DeviceStateUnknown;
    IDevice::MachineType machineType = IDevice::Hardware;
    OsType osType = OsTypeOther;
    DeviceFileAccess *fileAccess = nullptr;
    std::function<DeviceFileAccess *()> fileAccessFactory;
    int version = 0; // This is used by devices that have been added by the SDK.

    Utils::SynchronizedValue<SshParameters> sshParameters;

    QList<Icon> deviceIcons;
    QList<IDevice::DeviceAction> deviceActions;
    Store extraData;
    IDevice::OpenTerminal openTerminal;

    Utils::StringAspect displayName;

    SshParametersAspectContainer sshParametersAspectContainer;

    bool isTesting = false;
};

} // namespace Internal

DeviceTester::DeviceTester(const IDevice::Ptr &device, QObject *parent)
    : QObject(parent)
    , m_device(device)
{
    m_device->setIsTesting(true);
}

DeviceTester::~DeviceTester()
{
    m_device->setIsTesting(false);
}

IDevice::IDevice()
    : d(new Internal::IDevicePrivate)
{
    setAutoApply(false);

    registerAspect(&d->sshParametersAspectContainer);

    connect(&d->sshParametersAspectContainer, &AspectContainer::applied, this, [this]() {
        *d->sshParameters.writeLocked() = d->sshParametersAspectContainer.sshParameters();
    });

    registerAspect(&d->displayName);
    d->displayName.setSettingsKey(DisplayNameKey);
    d->displayName.setDisplayStyle(StringAspect::DisplayStyle::LineEditDisplay);

    // allowEmptyCommand.setSettingsKey() intentionally omitted, this is not persisted.

    sshForwardDebugServerPort.setSettingsKey(SshForwardDebugServerPortKey);
    sshForwardDebugServerPort.setLabelText(Tr::tr("Use SSH port forwarding for debugging"));
    sshForwardDebugServerPort.setToolTip(
        Tr::tr("Enable debugging on remote targets which cannot expose gdbserver ports.\n"
               "The ssh tunneling is used to map the remote gdbserver port to localhost.\n"
               "The local and remote ports are determined automatically."));
    sshForwardDebugServerPort.setDefaultValue(false);
    sshForwardDebugServerPort.setLabelPlacement(BoolAspect::LabelPlacement::AtCheckBox);

    linkDevice.setSettingsKey(LinkDeviceKey);
    linkDevice.setLabelText(Tr::tr("Access via:"));
    linkDevice.setToolTip(Tr::tr("Select the device to connect through."));
    linkDevice.setDefaultValue("Direct");
    linkDevice.setComboBoxEditable(false);
    linkDevice.setFillCallback([this](const StringSelectionAspect::ResultCallback &cb) {
<<<<<<< HEAD
        auto dm = DeviceManager::instance();
=======
>>>>>>> 46226e93
        QList<QStandardItem *> items;
        auto defaultItem = new QStandardItem(Tr::tr("Direct"));
        defaultItem->setData("direct");
        items.append(defaultItem);
<<<<<<< HEAD
        for (int i = 0, n = dm->deviceCount(); i < n; ++i) {
            const auto device = dm->deviceAt(i);
=======
        for (int i = 0, n = DeviceManager::deviceCount(); i < n; ++i) {
            const auto device = DeviceManager::deviceAt(i);
>>>>>>> 46226e93
            if (device->id() == this->id())
                continue;
            QStandardItem *newItem = new QStandardItem(device->displayName());
            newItem->setData(device->id().toSetting());
            items.append(newItem);
        }
        cb(items);
    });

    auto validateDisplayName = [](const QString &old, const QString &newValue) -> Result<> {
        if (old == newValue)
            return ResultOk;

        if (newValue.trimmed().isEmpty())
            return ResultError(Tr::tr("The device name cannot be empty."));

<<<<<<< HEAD
        if (DeviceManager::instance()->hasDevice(newValue))
=======
        if (DeviceManager::hasDevice(newValue))
>>>>>>> 46226e93
            return ResultError(Tr::tr("A device with this name already exists."));

        return ResultOk;
    };

    d->displayName.setValidationFunction(
        [this, validateDisplayName](const QString &text) -> Result<> {
            return validateDisplayName(d->displayName.value(), text);
        });

    d->displayName.setValueAcceptor(
        [validateDisplayName](const QString &old,
                              const QString &newValue) -> std::optional<QString> {
            if (!validateDisplayName(old, newValue))
                return std::nullopt;

            return newValue;
        });

    debugServerPathAspect.setSettingsKey(DebugServerKey);
    debugServerPathAspect.setLabelText(Tr::tr("GDB server executable:"));
    debugServerPathAspect.setToolTip(Tr::tr("The GDB server executable to use on the device."));
    debugServerPathAspect.setPlaceHolderText(Tr::tr("Leave empty to look up executable in $PATH"));
    debugServerPathAspect.setHistoryCompleter("GdbServer");
    debugServerPathAspect.setAllowPathFromDevice(true);
    debugServerPathAspect.setExpectedKind(PathChooser::ExistingCommand);

    qmlRunCommandAspect.setSettingsKey(QmlRuntimeKey);
    qmlRunCommandAspect.setLabelText(Tr::tr("QML runtime executable:"));
    qmlRunCommandAspect.setToolTip(Tr::tr("The QML runtime executable to use on the device."));
    qmlRunCommandAspect.setPlaceHolderText(Tr::tr("Leave empty to look up executable in $PATH"));
    qmlRunCommandAspect.setHistoryCompleter("QmlRuntime");
    qmlRunCommandAspect.setAllowPathFromDevice(true);
    qmlRunCommandAspect.setExpectedKind(PathChooser::ExistingCommand);

    freePortsAspect.setSettingsKey(PortsSpecKey);
    freePortsAspect.setLabelText(Tr::tr("Free ports:"));
    freePortsAspect.setToolTip(
        Tr::tr("You can enter lists and ranges like this: '1024,1026-1028,1030'."));
    freePortsAspect.setHistoryCompleter("PortRange");
}

IDevice::~IDevice() = default;

void IDevice::setOpenTerminal(const IDevice::OpenTerminal &openTerminal)
{
    d->openTerminal = openTerminal;
}

void IDevice::setupId(Origin origin, Id id)
{
    d->origin = origin;
    QTC_CHECK(origin == ManuallyAdded || id.isValid());
    d->id = id.isValid() ? id : newId();
}

bool IDevice::canOpenTerminal() const
{
    return bool(d->openTerminal);
}

Result<> IDevice::openTerminal(const Environment &env, const FilePath &workingDir) const
{
    QTC_ASSERT(canOpenTerminal(),
               return make_unexpected(Tr::tr("Opening a terminal is not supported.")));
    return d->openTerminal(env, workingDir);
}

bool IDevice::isAnyUnixDevice() const
{
    return d->osType == OsTypeLinux || d->osType == OsTypeMac || d->osType == OsTypeOtherUnix;
}

DeviceFileAccess *IDevice::fileAccess() const
{
    if (d->fileAccessFactory)
        return d->fileAccessFactory();

    return d->fileAccess;
}

FilePath IDevice::filePath(const QString &pathOnDevice) const
{
    return rootPath().withNewPath(pathOnDevice);
}

FilePath IDevice::debugServerPath() const
{
    return debugServerPathAspect();
}

void IDevice::setDebugServerPath(const FilePath &path)
{
    debugServerPathAspect.setValue(path);
}

FilePath IDevice::qmlRunCommand() const
{
    return qmlRunCommandAspect();
}

void IDevice::setQmlRunCommand(const FilePath &path)
{
    qmlRunCommandAspect.setValue(path);
}

bool IDevice::handlesFile(const FilePath &filePath) const
{
    if (filePath.scheme() == u"device" && filePath.host() == id().toString())
        return true;
    return false;
}

FilePath IDevice::searchExecutableInPath(const QString &fileName) const
{
    FilePaths paths;
    for (const FilePath &pathEntry : systemEnvironment().path())
        paths.append(filePath(pathEntry.path()));
    return searchExecutable(fileName, paths);
}

FilePath IDevice::searchExecutable(const QString &fileName, const FilePaths &dirs) const
{
    for (FilePath dir : dirs) {
        if (!handlesFile(dir)) // Allow device-local dirs to be used.
            dir = filePath(dir.path());
        QTC_CHECK(handlesFile(dir));
        const FilePath candidate = dir / fileName;
        if (candidate.isExecutableFile())
            return candidate;
    }

    return {};
}

ProcessInterface *IDevice::createProcessInterface() const
{
    return nullptr;
}

FileTransferInterface *IDevice::createFileTransferInterface(
        const FileTransferSetupData &setup) const
{
    Q_UNUSED(setup)
    QTC_CHECK(false);
    return nullptr;
}

Environment IDevice::systemEnvironment() const
{
    Result<Environment> env = systemEnvironmentWithError();
    QTC_ASSERT_RESULT(env, return {});
    return *env;
}

Result<Environment> IDevice::systemEnvironmentWithError() const
{
    DeviceFileAccess *access = fileAccess();
    QTC_ASSERT(access, return Environment::systemEnvironment());
    return access->deviceEnvironment();
}

QString IDevice::displayType() const
{
    return d->displayType;
}

void IDevice::setDisplayType(const QString &type)
{
    d->displayType = type;
}

void IDevice::setOsType(OsType osType)
{
    d->osType = osType;
}

void IDevice::setFileAccess(DeviceFileAccess *fileAccess)
{
    d->fileAccess = fileAccess;
}

void IDevice::setFileAccessFactory(std::function<DeviceFileAccess *()> fileAccessFactory)
{
    d->fileAccessFactory = fileAccessFactory;
}

IDevice::DeviceInfo IDevice::deviceInformation() const
{
    const QString key = Tr::tr("Device");
    return DeviceInfo() << IDevice::DeviceInfoItem(key, deviceStateToString());
}

/*!
    Identifies the type of the device. Devices with the same type share certain
    abilities. This attribute is immutable.

    \sa ProjectExplorer::IDeviceFactory
 */

Id IDevice::type() const
{
    return d->type;
}

void IDevice::setType(Id type)
{
    d->type = type;
}

/*!
    Returns \c true if the device has been added via some sort of auto-detection
    mechanism. Devices that are not auto-detected can only ever be created
    interactively from the \gui Options page. This attribute is immutable.

    \sa DeviceSettingsWidget
*/

bool IDevice::isAutoDetected() const
{
    return d->origin == AutoDetected;
}

/*!
    Identifies the device. If an id is given when constructing a device then
    this id is used. Otherwise, a UUID is generated and used to identity the
    device.

    \sa ProjectExplorer::DeviceManager::findInactiveAutoDetectedDevice()
*/

Id IDevice::id() const
{
    return d->id;
}

QList<Task> IDevice::validate() const
{
    return {};
}

void IDevice::addDeviceAction(const DeviceAction &deviceAction)
{
    d->deviceActions.append(deviceAction);
}

const QList<IDevice::DeviceAction> IDevice::deviceActions() const
{
    return d->deviceActions;
}

ExecutableItem IDevice::portsGatheringRecipe(const Storage<PortsOutputData> &output) const
{
    const Storage<PortsInputData> input;

    const auto onSetup = [this, input] {
        const CommandLine cmd = filePath("/proc/net").isReadableDir()
                              ? CommandLine{filePath("/bin/sh"), {"-c", "cat /proc/net/tcp*"}}
                              : CommandLine{filePath("netstat"), {"-a", "-n"}};
        *input = {freePorts(), cmd};
    };

    return Group {
        input,
        onGroupSetup(onSetup),
        portsFromProcessRecipe(input, output)
    };
}

DeviceTester *IDevice::createDeviceTester()
{
    QTC_ASSERT(false, qDebug("This should not have been called..."));
    return nullptr;
}

void IDevice::setIsTesting(bool isTesting)
{
    d->isTesting = isTesting;
}

bool IDevice::isTesting() const
{
    return d->isTesting;
}

bool IDevice::canMount(const Utils::FilePath &) const
{
    return false;
}

OsType IDevice::osType() const
{
    return d->osType;
}

DeviceProcessSignalOperation::Ptr IDevice::signalOperation() const
{
    return {};
}

IDevice::DeviceState IDevice::deviceState() const
{
    return d->deviceState;
}

void IDevice::setDeviceState(const IDevice::DeviceState state)
{
    if (d->deviceState == state)
        return;
    d->deviceState = state;
}

Id IDevice::typeFromMap(const Store &map)
{
    return Id::fromSetting(map.value(TypeKey));
}

Id IDevice::idFromMap(const Store &map)
{
    return Id::fromSetting(map.value(IdKey));
}

// Backwards compatibility: Pre 17.0 a bunch of settings were stored in the extra data
namespace {

static const char LinkDevice[] = "RemoteLinux.LinkDevice";
static const char SSH_FORWARD_DEBUGSERVER_PORT[] = "RemoteLinux.SshForwardDebugServerPort";

static void backwardsFromExtraData(IDevice *device, const Store &map)
{
    if (map.contains(LinkDevice))
        device->linkDevice.setValue(Id::fromSetting(map.value(LinkDevice)).toString());

    if (map.contains(SSH_FORWARD_DEBUGSERVER_PORT))
        device->sshForwardDebugServerPort.setValue(map.value(SSH_FORWARD_DEBUGSERVER_PORT).toBool());
}

static void backwardsToExtraData(const IDevice *const device, Store &map)
{
    map.insert(LinkDevice, device->linkDevice());
    map.insert(SSH_FORWARD_DEBUGSERVER_PORT, device->sshForwardDebugServerPort());
}

} // namespace

/*!
    Restores a device object from a serialized state as written by toMap().
    If subclasses override this to restore additional state, they must call the
    base class implementation.
*/
void IDevice::fromMap(const Store &map)
{
    AspectContainer::fromMap(map);
    d->type = typeFromMap(map);

    d->id = Id::fromSetting(map.value(IdKey));
    d->osType = osTypeFromString(map.value(ClientOsTypeKey).toString()).value_or(OsTypeLinux);
    if (!d->id.isValid())
        d->id = newId();
    d->origin = static_cast<Origin>(map.value(OriginKey, ManuallyAdded).toInt());

    d->machineType = static_cast<MachineType>(map.value(MachineTypeKey, DefaultMachineType).toInt());
    d->version = map.value(VersionKey, 0).toInt();

    d->extraData = storeFromVariant(map.value(ExtraDataKey));

    backwardsFromExtraData(this, d->extraData);

    SshParameters ssh;
    ssh.setHost(map.value(HostKey).toString());
    ssh.setPort(map.value(SshPortKey, 22).toInt());
    ssh.setUserName(map.value(UserNameKey).toString());

    // Pre-4.9, the authentication enum used to have more values
    const int storedAuthType = map.value(AuthKey, DefaultAuthType).toInt();
    const bool outdatedAuthType = storedAuthType > SshParameters::AuthenticationTypeSpecificKey;
    ssh.setAuthenticationType(
        outdatedAuthType ? SshParameters::AuthenticationTypeAll
                         : static_cast<AuthType>(storedAuthType));

    ssh.setPrivateKeyFile(
        FilePath::fromSettings(map.value(KeyFileKey, defaultPrivateKeyFilePath())));
    ssh.setTimeout(map.value(TimeoutKey, DefaultTimeout).toInt());
    ssh.setHostKeyCheckingMode(static_cast<SshHostKeyCheckingMode>(
        map.value(HostKeyCheckingKey, SshHostKeyCheckingNone).toInt()));

    d->sshParametersAspectContainer.setSshParameters(ssh);
}

/*!
    Serializes a device object, for example to save it to a file.
    If subclasses override this function to save additional state, they must
    call the base class implementation.
*/

void IDevice::toMap(Store &map) const
{
    AspectContainer::toMap(map);

    map.insert(TypeKey, d->type.toString());
    map.insert(ClientOsTypeKey, osTypeToString(d->osType));
    map.insert(IdKey, d->id.toSetting());
    map.insert(OriginKey, d->origin);

    map.insert(MachineTypeKey, d->machineType);
    map.insert(VersionKey, d->version);

    Store extraData = d->extraData;
    backwardsToExtraData(this, extraData);

    map.insert(ExtraDataKey, variantFromStore(extraData));

    SshParameters ssh = d->sshParametersAspectContainer.sshParameters();
    map.insert(HostKey, ssh.host());
    map.insert(SshPortKey, ssh.port());
    map.insert(UserNameKey, ssh.userName());
    map.insert(AuthKey, ssh.authenticationType());
    map.insert(KeyFileKey, ssh.privateKeyFile().toSettings());
    map.insert(TimeoutKey, ssh.timeout());
    map.insert(HostKeyCheckingKey, ssh.hostKeyCheckingMode());
}

QString IDevice::displayName() const
{
    return d->displayName();
}

void IDevice::setDisplayName(const QString &name)
{
    d->displayName.setValue(name);
}

QString IDevice::defaultDisplayName() const
{
    return d->displayName.defaultValue();
}

void IDevice::setDefaultDisplayName(const QString &name)
{
    d->displayName.setDefaultValue(name);
}

void IDevice::addDisplayNameToLayout(Layouting::Layout &layout) const
{
    d->displayName.addToLayout(layout);
}

QString IDevice::deviceStateToString() const
{
    switch (d->deviceState) {
    case IDevice::DeviceReadyToUse: return Tr::tr("Ready to use");
    case IDevice::DeviceConnected: return Tr::tr("Connected");
    case IDevice::DeviceDisconnected: return Tr::tr("Disconnected");
    case IDevice::DeviceStateUnknown: return Tr::tr("Unknown");
    default: return Tr::tr("Invalid");
    }
}

QPixmap IDevice::deviceStateIcon() const
{
    switch (deviceState()) {
    case IDevice::DeviceReadyToUse: return Icons::DEVICE_READY_INDICATOR.pixmap();
    case IDevice::DeviceConnected: return Icons::DEVICE_CONNECTED_INDICATOR.pixmap();
    case IDevice::DeviceDisconnected: return Icons::DEVICE_DISCONNECTED_INDICATOR.pixmap();
    case IDevice::DeviceStateUnknown: break;
    }
    return {};
}

SshParameters IDevice::sshParameters() const
{
    return *d->sshParameters.readLocked();
}

void IDevice::setDefaultSshParameters(const SshParameters &sshParameters)
{
    QTC_ASSERT(QThread::currentThread() == qApp->thread(), return);

    sshParametersAspectContainer().host.setDefaultValue(sshParameters.host());
    sshParametersAspectContainer().port.setDefaultValue(sshParameters.port());
    sshParametersAspectContainer().userName.setDefaultValue(sshParameters.userName());
    sshParametersAspectContainer().privateKeyFile.setDefaultPathValue(
        sshParameters.privateKeyFile());
    sshParametersAspectContainer().timeout.setDefaultValue(sshParameters.timeout());
    sshParametersAspectContainer().useKeyFile.setDefaultValue(
        sshParameters.authenticationType() == SshParameters::AuthenticationTypeSpecificKey);
    sshParametersAspectContainer().hostKeyCheckingMode.setDefaultValue(
        sshParameters.hostKeyCheckingMode());

    *d->sshParameters.writeLocked() = sshParametersAspectContainer().sshParameters();
}

QUrl IDevice::toolControlChannel(const ControlChannelHint &) const
{
    QUrl url;
    url.setScheme(urlTcpScheme());
    url.setHost(d->sshParameters.readLocked()->host());
    return url;
}

void IDevice::setFreePorts(const PortList &freePorts)
{
    freePortsAspect.setPortList(freePorts);
}

PortList IDevice::freePorts() const
{
    return freePortsAspect.portList();
}

IDevice::MachineType IDevice::machineType() const
{
    return d->machineType;
}

void IDevice::setMachineType(MachineType machineType)
{
    d->machineType = machineType;
}

FilePath IDevice::rootPath() const
{
    // match DeviceManager::deviceForPath
    return FilePath::fromParts(u"device", id().toString(), u"/");
}

void IDevice::setExtraData(Id kind, const QVariant &data)
{
    d->extraData.insert(keyFromString(kind.toString()), data);
}

QVariant IDevice::extraData(Id kind) const
{
    return d->extraData.value(keyFromString(kind.toString()));
}

int IDevice::version() const
{
    return d->version;
}

QString IDevice::defaultPrivateKeyFilePath()
{
    return QStandardPaths::writableLocation(QStandardPaths::HomeLocation)
        + QLatin1String("/.ssh/id_rsa");
}

QString IDevice::defaultPublicKeyFilePath()
{
    return defaultPrivateKeyFilePath() + QLatin1String(".pub");
}

bool IDevice::ensureReachable(const FilePath &other) const
{
    return handlesFile(other); // Some first approximation.
}

Result<FilePath> IDevice::localSource(const Utils::FilePath &other) const
{
    Q_UNUSED(other)
    return make_unexpected(Tr::tr("localSource() not implemented for this device type."));
}

bool IDevice::prepareForBuild(const Target *target)
{
    Q_UNUSED(target)
    return true;
}

std::optional<Utils::FilePath> IDevice::clangdExecutable() const
{
    return std::nullopt;
}

void IDevice::doApply() const
{
    const_cast<IDevice *>(this)->apply();
}

void DeviceProcessSignalOperation::setDebuggerCommand(const FilePath &cmd)
{
    m_debuggerCommand = cmd;
}

DeviceProcessSignalOperation::DeviceProcessSignalOperation() = default;

void DeviceProcessKiller::start()
{
    m_signalOperation.reset();
    m_result = ResultOk;

    const IDevice::ConstPtr device = DeviceManager::deviceForPath(m_processPath);
    if (!device) {
        m_result = ResultError(Tr::tr("No device for given path: \"%1\".")
                                     .arg(m_processPath.toUserOutput()));
        emit done(DoneResult::Error);
        return;
    }

    m_signalOperation = device->signalOperation();
    if (!m_signalOperation) {
        m_result = ResultError(Tr::tr("Device for path \"%1\" does not support killing processes.")
                                     .arg(m_processPath.toUserOutput()));
        emit done(DoneResult::Error);
        return;
    }

    connect(m_signalOperation.get(), &DeviceProcessSignalOperation::finished,
            this, [this](const Result<> &result) {
        m_result = result;
        emit done(toDoneResult(result.has_value()));
    });

    m_signalOperation->killProcess(m_processPath.path());
}

// DeviceConstRef

DeviceConstRef::DeviceConstRef(const IDevice::ConstPtr &device)
    : m_constDevice(device)
{}

DeviceConstRef::DeviceConstRef(const IDevice::Ptr &device)
    : m_constDevice(device)
{}

IDevice::ConstPtr DeviceConstRef::lock() const
{
    return m_constDevice.lock();
}

DeviceConstRef::~DeviceConstRef() = default;

Id DeviceConstRef::id() const
{
    const IDevice::ConstPtr device = m_constDevice.lock();
    QTC_ASSERT(device, return {});
    return device->id();
}

QString DeviceConstRef::displayName() const
{
    const IDevice::ConstPtr device = m_constDevice.lock();
    QTC_ASSERT(device, return {});
    return device->displayName();
}

SshParameters DeviceConstRef::sshParameters() const
{
    const IDevice::ConstPtr device = m_constDevice.lock();
    QTC_ASSERT(device, return {});
    return device->sshParameters();
}

QVariant DeviceConstRef::extraData(Id kind) const
{
    const IDevice::ConstPtr device = m_constDevice.lock();
    QTC_ASSERT(device, return {});
    return device->extraData(kind);
}

Id DeviceConstRef::linkDeviceId() const
{
    const IDevice::ConstPtr device = m_constDevice.lock();
    QTC_ASSERT(device, return {});
    return Id::fromString(device->linkDevice.value());
}

FilePath DeviceConstRef::filePath(const QString &pathOnDevice) const
{
    const IDevice::ConstPtr device = m_constDevice.lock();
    QTC_ASSERT(device, return {});
    return device->filePath(pathOnDevice);
}

// DeviceRef, mutable

DeviceRef::DeviceRef(const IDevice::Ptr &device)
    : DeviceConstRef(device), m_mutableDevice(device)
{}

IDevice::Ptr DeviceRef::lock() const
{
    return m_mutableDevice.lock();
}

void DeviceRef::setDisplayName(const QString &displayName)
{
    const IDevice::Ptr device = m_mutableDevice.lock();
    QTC_ASSERT(device, return);
    device->setDisplayName(displayName);
}

void DeviceRef::setSshParameters(const SshParameters &params)
{
    const IDevice::Ptr device = m_mutableDevice.lock();
    QTC_ASSERT(device, return);
    device->sshParametersAspectContainer().setSshParameters(params);
}

SshParametersAspectContainer &IDevice::sshParametersAspectContainer() const
{
    return d->sshParametersAspectContainer;
}

} // namespace ProjectExplorer<|MERGE_RESOLUTION|>--- conflicted
+++ resolved
@@ -201,21 +201,12 @@
     linkDevice.setDefaultValue("Direct");
     linkDevice.setComboBoxEditable(false);
     linkDevice.setFillCallback([this](const StringSelectionAspect::ResultCallback &cb) {
-<<<<<<< HEAD
-        auto dm = DeviceManager::instance();
-=======
->>>>>>> 46226e93
         QList<QStandardItem *> items;
         auto defaultItem = new QStandardItem(Tr::tr("Direct"));
         defaultItem->setData("direct");
         items.append(defaultItem);
-<<<<<<< HEAD
-        for (int i = 0, n = dm->deviceCount(); i < n; ++i) {
-            const auto device = dm->deviceAt(i);
-=======
         for (int i = 0, n = DeviceManager::deviceCount(); i < n; ++i) {
             const auto device = DeviceManager::deviceAt(i);
->>>>>>> 46226e93
             if (device->id() == this->id())
                 continue;
             QStandardItem *newItem = new QStandardItem(device->displayName());
@@ -232,11 +223,7 @@
         if (newValue.trimmed().isEmpty())
             return ResultError(Tr::tr("The device name cannot be empty."));
 
-<<<<<<< HEAD
-        if (DeviceManager::instance()->hasDevice(newValue))
-=======
         if (DeviceManager::hasDevice(newValue))
->>>>>>> 46226e93
             return ResultError(Tr::tr("A device with this name already exists."));
 
         return ResultOk;
