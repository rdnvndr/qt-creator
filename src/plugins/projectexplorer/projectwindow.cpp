/****************************************************************************
**
** Copyright (C) 2016 The Qt Company Ltd.
** Contact: https://www.qt.io/licensing/
**
** This file is part of Qt Creator.
**
** Commercial License Usage
** Licensees holding valid commercial Qt licenses may use this file in
** accordance with the commercial license agreement provided with the
** Software or, alternatively, in accordance with the terms contained in
** a written agreement between you and The Qt Company. For licensing terms
** and conditions see https://www.qt.io/terms-conditions. For further
** information use the contact form at https://www.qt.io/contact-us.
**
** GNU General Public License Usage
** Alternatively, this file may be used under the terms of the GNU
** General Public License version 3 as published by the Free Software
** Foundation with exceptions as appearing in the file LICENSE.GPL3-EXCEPT
** included in the packaging of this file. Please review the following
** information to ensure the GNU General Public License requirements will
** be met: https://www.gnu.org/licenses/gpl-3.0.html.
**
****************************************************************************/

#include "projectwindow.h"

#include "buildinfo.h"
#include "kit.h"
#include "kitmanager.h"
#include "kitoptionspage.h"
#include "panelswidget.h"
#include "project.h"
#include "projectexplorer.h"
#include "projectimporter.h"
#include "projectpanelfactory.h"
#include "session.h"
#include "target.h"
#include "targetsettingspanel.h"

#include <coreplugin/coreicons.h>
#include <coreplugin/icore.h>
#include <coreplugin/idocument.h>

#include <extensionsystem/pluginmanager.h>

#include <utils/algorithm.h>
#include <utils/basetreeview.h>
#include <utils/navigationtreeview.h>
#include <utils/qtcassert.h>
#include <utils/styledbar.h>
#include <utils/treemodel.h>

#include <QApplication>
#include <QComboBox>
#include <QDockWidget>
#include <QFileDialog>
#include <QHeaderView>
#include <QLabel>
#include <QMenu>
#include <QPushButton>
#include <QStyledItemDelegate>
#include <QTimer>
#include <QTreeView>
#include <QVBoxLayout>

using namespace Core;
using namespace Utils;

namespace ProjectExplorer {
namespace Internal {

class MiscSettingsGroupItem;

// Standard third level for the generic case: i.e. all except for the Build/Run page
class MiscSettingsPanelItem : public TreeItem // TypedTreeItem<TreeItem, MiscSettingsGroupItem>
{
public:
    MiscSettingsPanelItem(ProjectPanelFactory *factory, Project *project)
        : m_factory(factory), m_project(project)
    {}

    ~MiscSettingsPanelItem() { delete m_widget; }

    QVariant data(int column, int role) const override;
    Qt::ItemFlags flags(int column) const override;
    bool setData(int column, const QVariant &, int role) override;

protected:
    ProjectPanelFactory *m_factory = nullptr;
    QPointer<Project> m_project;

    mutable QPointer<QWidget> m_widget = nullptr;
};

QVariant MiscSettingsPanelItem::data(int column, int role) const
{
    Q_UNUSED(column)
    if (role == Qt::DisplayRole) {
        if (m_factory)
            return m_factory->displayName();
    }

    if (role == PanelWidgetRole) {
        if (!m_widget) {
            auto panelsWidget = new PanelsWidget;
            QWidget *widget = m_factory->createWidget(m_project);
            panelsWidget->addPropertiesPanel(m_factory->displayName(),
                                             QIcon(m_factory->icon()),
                                             widget);
            panelsWidget->setFocusProxy(widget);
            m_widget = panelsWidget;
        }

        return QVariant::fromValue<QWidget *>(m_widget.data());
    }

    if (role == ActiveItemRole)  // We are the active one.
        return QVariant::fromValue<TreeItem *>(const_cast<MiscSettingsPanelItem *>(this));

    return QVariant();
}

Qt::ItemFlags MiscSettingsPanelItem::flags(int column) const
{
    if (m_factory && m_project) {
        if (!m_factory->supports(m_project))
            return Qt::ItemIsSelectable;
    }
    return TreeItem::flags(column);
}

bool MiscSettingsPanelItem::setData(int column, const QVariant &, int role)
{
    if (role == ItemActivatedDirectlyRole) {
        // Bubble up
        return parent()->setData(column, QVariant::fromValue(static_cast<TreeItem *>(this)),
                                 ItemActivatedFromBelowRole);
    }

    return false;
}

// The lower part of the second tree level, i.e. the project settings list.
// The upper part is the TargetSettingsPanelItem .
class MiscSettingsGroupItem : public TreeItem // TypedTreeItem<MiscSettingsPanelItem, ProjectItem>
{
public:
    explicit MiscSettingsGroupItem(Project *project)
        : m_project(project)
    {
        QTC_ASSERT(m_project, return);
        foreach (ProjectPanelFactory *factory, ProjectPanelFactory::factories())
            appendChild(new MiscSettingsPanelItem(factory, project));
    }

    Qt::ItemFlags flags(int) const override
    {
        return Qt::NoItemFlags;
    }

    QVariant data(int column, int role) const override
    {
        switch (role) {
        case Qt::DisplayRole:
            return ProjectWindow::tr("Project Settings");

        case PanelWidgetRole:
        case ActiveItemRole:
            if (0 <= m_currentPanelIndex && m_currentPanelIndex < childCount())
                return childAt(m_currentPanelIndex)->data(column, role);
        }
        return QVariant();
    }

    bool setData(int column, const QVariant &data, int role) override
    {
        Q_UNUSED(column)

        if (role == ItemActivatedFromBelowRole) {
            TreeItem *item = data.value<TreeItem *>();
            QTC_ASSERT(item, return false);
            m_currentPanelIndex = children().indexOf(item);
            QTC_ASSERT(m_currentPanelIndex != -1, return false);
            parent()->setData(0, QVariant::fromValue(static_cast<TreeItem *>(this)),
                              ItemActivatedFromBelowRole);
            return true;
        }

        return false;
    }

    Project *project() const { return m_project; }

private:
    int m_currentPanelIndex = -1;

    Project * const m_project;
};

// The first tree level, i.e. projects.
class ProjectItem : public TreeItem
{
public:
    ProjectItem() {}

    ProjectItem(Project *project, const std::function<void()> &changeListener)
        : m_project(project), m_changeListener(changeListener)
    {
        QTC_ASSERT(m_project, return);
        QString display = ProjectWindow::tr("Build & Run");
        appendChild(m_targetsItem = new TargetGroupItem(display, project));
        appendChild(m_miscItem = new MiscSettingsGroupItem(project));
    }

    QVariant data(int column, int role) const override
    {
        switch (role) {
        case Qt::DisplayRole:
            return m_project->displayName();

        case ProjectDisplayNameRole:
            return m_project->displayName();

        case Qt::FontRole: {
            QFont font;
            font.setBold(m_project == SessionManager::startupProject());
            return font;
        }

        case PanelWidgetRole:
        case ActiveItemRole:
            if (m_currentChildIndex == 0)
                return m_targetsItem->data(column, role);
            if (m_currentChildIndex == 1)
                return m_miscItem->data(column, role);
        }
        return QVariant();
    }

    bool setData(int column, const QVariant &dat, int role) override
    {
        Q_UNUSED(column)

        if (role == ItemUpdatedFromBelowRole) {
            announceChange();
            return true;
        }

        if (role == ItemDeactivatedFromBelowRole) {
            announceChange();
            return true;
        }

        if (role == ItemActivatedFromBelowRole) {
            TreeItem *item = dat.value<TreeItem *>();
            QTC_ASSERT(item, return false);
            int res = children().indexOf(item);
            QTC_ASSERT(res >= 0, return false);
            m_currentChildIndex = res;
            announceChange();
            return true;
        }

        if (role == ItemActivatedDirectlyRole) {
            // Someone selected the project using the combobox or similar.
            SessionManager::setStartupProject(m_project);
            m_currentChildIndex = 0; // Use some Target page by defaults
            m_targetsItem->setData(column, dat, ItemActivatedFromAboveRole); // And propagate downwards.
            announceChange();
            return true;
        }

        return false;
    }

    void announceChange()
    {
        m_changeListener();
    }

    Project *project() const { return m_project; }

    QModelIndex activeIndex() const
    {
        TreeItem *activeItem = data(0, ActiveItemRole).value<TreeItem *>();
        return activeItem ? activeItem->index() : QModelIndex();
    }

private:
    int m_currentChildIndex = 0; // Start with Build & Run.
    Project *m_project = nullptr;
    TargetGroupItem *m_targetsItem = nullptr;
    MiscSettingsGroupItem *m_miscItem = nullptr;
    const std::function<void ()> m_changeListener;
};


class SelectorDelegate : public QStyledItemDelegate
{
public:
    SelectorDelegate() {}

    QSize sizeHint(const QStyleOptionViewItem &option,
                   const QModelIndex &index) const final;

    void paint(QPainter *painter,
               const QStyleOptionViewItem &option,
               const QModelIndex &index) const final;
};

//
// SelectorTree
//

class SelectorTree : public BaseTreeView
{
public:
    SelectorTree()
    {
        setWindowTitle("Project Kit Selector");

        header()->hide();
        setExpandsOnDoubleClick(false);
        setHeaderHidden(true);
        setItemsExpandable(false); // No user interaction.
        setRootIsDecorated(false);
        setUniformRowHeights(false); // sic!
        setSelectionMode(QAbstractItemView::SingleSelection);
        setSelectionBehavior(QAbstractItemView::SelectRows);
        setEditTriggers(QAbstractItemView::NoEditTriggers);
        setActivationMode(SingleClickActivation);
        setObjectName("ProjectNavigation");
        setContextMenuPolicy(Qt::CustomContextMenu);
    }

    // remove branch indicators
    void drawBranches(QPainter *, const QRect &, const QModelIndex &) const final
    {
        return;
    }
};

class ComboBoxItem : public TreeItem
{
public:
    ComboBoxItem(ProjectItem *item) : m_projectItem(item) {}

    QVariant data(int column, int role) const final
    {
        return m_projectItem ? m_projectItem->data(column, role) : QVariant();
    }

    ProjectItem *m_projectItem;
};

using ProjectsModel = TreeModel<TypedTreeItem<ProjectItem>, ProjectItem>;
using ComboBoxModel = TreeModel<TypedTreeItem<ComboBoxItem>, ComboBoxItem>;

class SelectorModel : public QObject
{
public:
    SelectorModel(QObject *parent, const std::function<void (QWidget *)> &changeListener)
        : QObject(parent)
    {
        m_projectsModel.setHeader({ ProjectWindow::tr("Projects") });
        m_changeListener = changeListener;

        m_selectorTree = new SelectorTree;
        m_selectorTree->setModel(&m_projectsModel);
        m_selectorTree->setItemDelegate(new SelectorDelegate);
        m_selectorTree->setContextMenuPolicy(Qt::CustomContextMenu);
        connect(m_selectorTree, &QAbstractItemView::activated,
                this, &SelectorModel::itemActivated);
        connect(m_selectorTree, &QWidget::customContextMenuRequested,
                this, &SelectorModel::openContextMenu);

        m_projectSelection = new QComboBox;
        m_projectSelection->setModel(&m_comboBoxModel);
        connect(m_projectSelection, static_cast<void(QComboBox::*)(int)>(&QComboBox::activated),
                this, &SelectorModel::projectSelected, Qt::QueuedConnection);

        SessionManager *sessionManager = SessionManager::instance();
        connect(sessionManager, &SessionManager::projectAdded,
                this, &SelectorModel::registerProject);
        connect(sessionManager, &SessionManager::aboutToRemoveProject,
                this, &SelectorModel::deregisterProject);
        connect(sessionManager, &SessionManager::startupProjectChanged,
                this, &SelectorModel::startupProjectChanged);

        m_importBuild = new QPushButton(ProjectWindow::tr("Import Existing Build..."));
        connect(m_importBuild, &QPushButton::clicked,
                this, &SelectorModel::handleImportBuild);
        connect(sessionManager, &SessionManager::startupProjectChanged, this, [this](Project *project) {
            m_importBuild->setEnabled(project && project->projectImporter());
        });

        m_manageKits = new QPushButton(ProjectWindow::tr("Manage Kits..."));
        connect(m_manageKits, &QPushButton::clicked,
                this, &SelectorModel::handleManageKits);
    }

    void updatePanel()
    {
        ProjectItem *projectItem = m_projectsModel.rootItem()->childAt(0);
        m_changeListener(projectItem->data(0, PanelWidgetRole).value<QWidget *>());

        QModelIndex activeIndex = projectItem->activeIndex();
        m_selectorTree->expandAll();
        m_selectorTree->selectionModel()->clear();
        m_selectorTree->selectionModel()->select(activeIndex, QItemSelectionModel::Select);
    }

    void registerProject(Project *project)
    {
        QTC_ASSERT(itemForProject(project) == nullptr, return);
        auto projectItem = new ProjectItem(project, [this] { updatePanel(); });
        m_comboBoxModel.rootItem()->appendChild(new ComboBoxItem(projectItem));
    }

    void deregisterProject(Project *project)
    {
        ComboBoxItem *item = itemForProject(project);
        QTC_ASSERT(item, return);
        if (item->m_projectItem->parent())
            m_projectsModel.takeItem(item->m_projectItem);
        delete item->m_projectItem;
        item->m_projectItem = nullptr;
        m_comboBoxModel.destroyItem(item);
    }

    void projectSelected(int index)
    {
        Project *project = m_comboBoxModel.rootItem()->childAt(index)->m_projectItem->project();
        SessionManager::setStartupProject(project);
    }

    ComboBoxItem *itemForProject(Project *project) const
    {
        return m_comboBoxModel.findItemAtLevel<1>([project](ComboBoxItem *item) {
            return item->m_projectItem->project() == project;
        });
    }

    void startupProjectChanged(Project *project)
    {
        if (ProjectItem *current = m_projectsModel.rootItem()->childAt(0))
            m_projectsModel.takeItem(current); // Keep item as such alive.
        if (!project) // Shutting down.
            return;
        ComboBoxItem *comboboxItem = itemForProject(project);
        QTC_ASSERT(comboboxItem, return);
        m_projectsModel.rootItem()->appendChild(comboboxItem->m_projectItem);
        m_projectSelection->setCurrentIndex(comboboxItem->indexInParent());
        m_selectorTree->expandAll();
        m_selectorTree->setRootIndex(m_projectsModel.index(0, 0, QModelIndex()));
        updatePanel();
    }

    void itemActivated(const QModelIndex &index)
    {
        if (TreeItem *item = m_projectsModel.itemForIndex(index))
            item->setData(0, QVariant(), ItemActivatedDirectlyRole);
    }

    void openContextMenu(const QPoint &pos)
    {
        QMenu menu;

        ProjectItem *projectItem = m_projectsModel.rootItem()->childAt(0);
<<<<<<< HEAD
        Project *project = projectItem ? projectItem->project() : nullptr;
        ProjectImporter *projectImporter = project ? project->projectImporter() : nullptr;
=======
        Project *project = projectItem ? projectItem->project() : 0;
>>>>>>> 5071dd80

        QModelIndex index = m_selectorTree->indexAt(pos);
        TreeItem *item = m_projectsModel.itemForIndex(index);
        if (item)
            item->setData(0, QVariant::fromValue(&menu), ContextMenuItemAdderRole);

        if (!menu.actions().isEmpty())
            menu.addSeparator();

        QAction *importBuild = menu.addAction(ProjectWindow::tr("Import Existing Build..."));
<<<<<<< HEAD
        importBuild->setEnabled(projectImporter);
=======
        importBuild->setEnabled(project && project->projectImporter());
>>>>>>> 5071dd80
        QAction *manageKits = menu.addAction(ProjectWindow::tr("Manage Kits..."));

        QAction *act = menu.exec(m_selectorTree->mapToGlobal(pos));

<<<<<<< HEAD
        if (project && projectImporter && act == importBuild) {
            QString dir = project->projectDirectory().toString();
            QString importDir = QFileDialog::getExistingDirectory(ICore::mainWindow(),
                                                                  ProjectWindow::tr("Import directory"),
                                                                  dir);
            FileName path = FileName::fromString(importDir);

            const QList<BuildInfo *> toImport = projectImporter->import(path, false);
            for (BuildInfo *info : toImport) {
                Target *target = project->target(info->kitId);
                if (!target) {
                    target = project->createTarget(KitManager::find(info->kitId));
                    if (target)
                        project->addTarget(target);
                }
                if (target) {
                    projectImporter->makePersistent(target->kit());
                    BuildConfiguration *bc = info->factory()->create(target, info);
                    QTC_ASSERT(bc, continue);
                    target->addBuildConfiguration(bc);
                }
            }
            qDeleteAll(toImport);
        } else if (act == manageKits) {
            if (KitOptionsPage *page = ExtensionSystem::PluginManager::getObject<KitOptionsPage>()) {
                if (item)
                    page->showKit(KitManager::find(Id::fromSetting(item->data(0, KitIdRole))));
            }
            ICore::showOptionsDialog(Constants::KITS_SETTINGS_PAGE_ID, ICore::mainWindow());
        };
=======
        if (act == importBuild)
            handleImportBuild();
        else if (act == manageKits)
            handleManageKits();
    }

    void handleManageKits()
    {
        if (ProjectItem *projectItem = m_projectsModel.rootItem()->childAt(0)) {
            if (KitOptionsPage *page = ExtensionSystem::PluginManager::getObject<KitOptionsPage>())
                page->showKit(KitManager::find(Id::fromSetting(projectItem->data(0, KitIdRole))));
        }
        ICore::showOptionsDialog(Constants::KITS_SETTINGS_PAGE_ID, ICore::mainWindow());
>>>>>>> 5071dd80
    }

    void handleImportBuild()
    {
        ProjectItem *projectItem = m_projectsModel.rootItem()->childAt(0);
        Project *project = projectItem ? projectItem->project() : 0;
        ProjectImporter *projectImporter = project ? project->projectImporter() : 0;
        QTC_ASSERT(projectImporter, return);

        QString dir = project->projectDirectory().toString();
        QString importDir = QFileDialog::getExistingDirectory(ICore::mainWindow(),
                                                              ProjectWindow::tr("Import directory"),
                                                              dir);
        FileName path = FileName::fromString(importDir);

        const QList<BuildInfo *> toImport = projectImporter->import(path, false);
        for (BuildInfo *info : toImport) {
            Target *target = project->target(info->kitId);
            if (!target) {
                target = project->createTarget(KitManager::find(info->kitId));
                if (target)
                    project->addTarget(target);
            }
            if (target) {
                projectImporter->makePersistent(target->kit());
                BuildConfiguration *bc = info->factory()->create(target, info);
                QTC_ASSERT(bc, continue);
                target->addBuildConfiguration(bc);
            }
        }
        qDeleteAll(toImport);
    }


    std::function<void (QWidget *)> m_changeListener;
    ProjectsModel m_projectsModel;
    ComboBoxModel m_comboBoxModel;
    QComboBox *m_projectSelection;
    SelectorTree *m_selectorTree;
    QPushButton *m_importBuild;
    QPushButton *m_manageKits;
};

//
// ProjectWindow
//

ProjectWindow::ProjectWindow()
{
    setBackgroundRole(QPalette::Base);

    // Request custom context menu but do not provide any to avoid
    // the creation of the dock window selection menu.
    setContextMenuPolicy(Qt::CustomContextMenu);

    auto selectorModel = new SelectorModel(this, [this](QWidget *panel) { setPanel(panel); });

    auto styledBar = new StyledBar; // The black blob on top of the side bar
    styledBar->setObjectName("ProjectModeStyledBar");

    auto selectorView = new QWidget; // Black blob + Combobox + Project tree below.
    selectorView->setObjectName("ProjectSelector"); // Needed for dock widget state saving
    selectorView->setWindowTitle(tr("Project Selector"));
    selectorView->setAutoFillBackground(true);
    selectorView->setContextMenuPolicy(Qt::CustomContextMenu);
    connect(selectorView, &QWidget::customContextMenuRequested,
            selectorModel, &SelectorModel::openContextMenu);

    auto activeLabel = new QLabel(tr("Active Project"));
    QFont font = activeLabel->font();
    font.setBold(true);
    font.setPointSizeF(font.pointSizeF() * 1.2);
    activeLabel->setFont(font);

    auto innerLayout = new QVBoxLayout;
    innerLayout->setSpacing(10);
    innerLayout->setContentsMargins(14, innerLayout->spacing(), 14, 0);
    innerLayout->addWidget(selectorModel->m_manageKits);
    innerLayout->addWidget(selectorModel->m_importBuild);
    innerLayout->addSpacerItem(new QSpacerItem(10, 30, QSizePolicy::Maximum, QSizePolicy::Maximum));
    innerLayout->addWidget(activeLabel);
    innerLayout->addWidget(selectorModel->m_projectSelection);
    innerLayout->addWidget(selectorModel->m_selectorTree);

    auto selectorLayout = new QVBoxLayout(selectorView);
    selectorLayout->setContentsMargins(0, 0, 0, 0);
    selectorLayout->addWidget(styledBar);
    selectorLayout->addLayout(innerLayout);

    auto selectorDock = addDockForWidget(selectorView, true);
    addDockWidget(Qt::LeftDockWidgetArea, selectorDock);
}

void ProjectWindow::setPanel(QWidget *panel)
{
    if (QWidget *widget = centralWidget()) {
        takeCentralWidget();
        widget->hide(); // Don't delete.
    }
    if (panel) {
        setCentralWidget(panel);
        panel->show();
        if (hasFocus()) // we get assigned focus from setFocusToCurrentMode, pass that on
            panel->setFocus();
    }
}

QSize SelectorDelegate::sizeHint(const QStyleOptionViewItem &option, const QModelIndex &index) const
{
    QSize s = QStyledItemDelegate::sizeHint(option, index);
    auto model = static_cast<const ProjectsModel *>(index.model());
    if (TreeItem *item = model->itemForIndex(index)) {
        switch (item->level()) {
        case 2: s = QSize(s.width(), 3 * s.height()); break;
        }
    }
    return s;
}

void SelectorDelegate::paint(QPainter *painter, const QStyleOptionViewItem &option, const QModelIndex &index) const
{
    auto model = static_cast<const ProjectsModel *>(index.model());
    QStyleOptionViewItem opt = option;
    if (TreeItem *item = model->itemForIndex(index)) {
        switch (item->level()) {
        case 2: {
            QColor col = creatorTheme()->color(Theme::TextColorNormal);
            opt.palette.setColor(QPalette::Text, col);
            opt.font.setBold(true);
            opt.font.setPointSizeF(opt.font.pointSizeF() * 1.2);
            break;
            }
        }
    }
    QStyledItemDelegate::paint(painter, opt, index);
}

} // namespace Internal
} // namespace ProjectExplorer<|MERGE_RESOLUTION|>--- conflicted
+++ resolved
@@ -468,12 +468,7 @@
         QMenu menu;
 
         ProjectItem *projectItem = m_projectsModel.rootItem()->childAt(0);
-<<<<<<< HEAD
         Project *project = projectItem ? projectItem->project() : nullptr;
-        ProjectImporter *projectImporter = project ? project->projectImporter() : nullptr;
-=======
-        Project *project = projectItem ? projectItem->project() : 0;
->>>>>>> 5071dd80
 
         QModelIndex index = m_selectorTree->indexAt(pos);
         TreeItem *item = m_projectsModel.itemForIndex(index);
@@ -484,47 +479,11 @@
             menu.addSeparator();
 
         QAction *importBuild = menu.addAction(ProjectWindow::tr("Import Existing Build..."));
-<<<<<<< HEAD
-        importBuild->setEnabled(projectImporter);
-=======
         importBuild->setEnabled(project && project->projectImporter());
->>>>>>> 5071dd80
         QAction *manageKits = menu.addAction(ProjectWindow::tr("Manage Kits..."));
 
         QAction *act = menu.exec(m_selectorTree->mapToGlobal(pos));
 
-<<<<<<< HEAD
-        if (project && projectImporter && act == importBuild) {
-            QString dir = project->projectDirectory().toString();
-            QString importDir = QFileDialog::getExistingDirectory(ICore::mainWindow(),
-                                                                  ProjectWindow::tr("Import directory"),
-                                                                  dir);
-            FileName path = FileName::fromString(importDir);
-
-            const QList<BuildInfo *> toImport = projectImporter->import(path, false);
-            for (BuildInfo *info : toImport) {
-                Target *target = project->target(info->kitId);
-                if (!target) {
-                    target = project->createTarget(KitManager::find(info->kitId));
-                    if (target)
-                        project->addTarget(target);
-                }
-                if (target) {
-                    projectImporter->makePersistent(target->kit());
-                    BuildConfiguration *bc = info->factory()->create(target, info);
-                    QTC_ASSERT(bc, continue);
-                    target->addBuildConfiguration(bc);
-                }
-            }
-            qDeleteAll(toImport);
-        } else if (act == manageKits) {
-            if (KitOptionsPage *page = ExtensionSystem::PluginManager::getObject<KitOptionsPage>()) {
-                if (item)
-                    page->showKit(KitManager::find(Id::fromSetting(item->data(0, KitIdRole))));
-            }
-            ICore::showOptionsDialog(Constants::KITS_SETTINGS_PAGE_ID, ICore::mainWindow());
-        };
-=======
         if (act == importBuild)
             handleImportBuild();
         else if (act == manageKits)
@@ -538,7 +497,6 @@
                 page->showKit(KitManager::find(Id::fromSetting(projectItem->data(0, KitIdRole))));
         }
         ICore::showOptionsDialog(Constants::KITS_SETTINGS_PAGE_ID, ICore::mainWindow());
->>>>>>> 5071dd80
     }
 
     void handleImportBuild()
