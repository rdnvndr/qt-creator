// Copyright (C) 2016 The Qt Company Ltd.
// SPDX-License-Identifier: LicenseRef-Qt-Commercial OR GPL-3.0-only WITH Qt-GPL-exception-1.0

#include "projectexplorersettings.h"

#include "projectexplorerconstants.h"
#include "projectexplorersettings.h"
#include "projectexplorertr.h"

#include <coreplugin/coreconstants.h>
#include <coreplugin/dialogs/ioptionspage.h>
#include <coreplugin/documentmanager.h>
#include <coreplugin/icore.h>

#include <utils/environmentdialog.h>
#include <utils/layoutbuilder.h>
#include <utils/hostosinfo.h>
#include <utils/pathchooser.h>

#include <QButtonGroup>
#include <QCheckBox>
#include <QComboBox>
#include <QCoreApplication>
#include <QLabel>
#include <QPushButton>
#include <QRadioButton>
#include <QSpinBox>

using namespace Core;
using namespace Utils;

namespace ProjectExplorer {

ProjectExplorerSettings::ProjectExplorerSettings()
{
    setSettingsGroups("ProjectExplorer", "Settings");
    setAutoApply(false);

    closeSourceFilesWithProject.setSettingsKey("CloseFilesWithProject");
    closeSourceFilesWithProject.setDefaultValue(true);
    closeSourceFilesWithProject.setLabel(Tr::tr("Close source files along with project"));
    closeSourceFilesWithProject.setLabelPlacement(BoolAspect::LabelPlacement::Compact);

    saveBeforeBuild.setSettingsKey("SaveBeforeBuild");
    saveBeforeBuild.setLabel(Tr::tr("Save all files before build"));
    saveBeforeBuild.setLabelPlacement(BoolAspect::LabelPlacement::Compact);

    deployBeforeRun.setSettingsKey("DeployBeforeRun");
    deployBeforeRun.setDefaultValue(true);
    deployBeforeRun.setLabelText(Tr::tr("Always deploy project before running it"));
    deployBeforeRun.setLabelPlacement(BoolAspect::LabelPlacement::Compact);

    addLibraryPathsToRunEnv.setSettingsKey("AddLibraryPathsToRunEnv");
    addLibraryPathsToRunEnv.setDefaultValue(true);
    addLibraryPathsToRunEnv.setLabel(Tr::tr("Add linker library search paths to run environment"));
    addLibraryPathsToRunEnv.setLabelPlacement(BoolAspect::LabelPlacement::Compact);

    promptToStopRunControl.setSettingsKey("PromptToStopRunControl");
    promptToStopRunControl.setLabel(Tr::tr("Always ask before stopping applications"));
    promptToStopRunControl.setLabelPlacement(BoolAspect::LabelPlacement::Compact);

    automaticallyCreateRunConfigurations.setSettingsKey("AutomaticallyCreateRunConfigurations");
    automaticallyCreateRunConfigurations.setDefaultValue(true);
    automaticallyCreateRunConfigurations.setLabel(Tr::tr("Create suitable run configurations automatically"));
    automaticallyCreateRunConfigurations.setLabelPlacement(BoolAspect::LabelPlacement::Compact);

    clearIssuesOnRebuild.setSettingsKey("ClearIssuesOnRebuild");
    clearIssuesOnRebuild.setDefaultValue(true);
    clearIssuesOnRebuild.setLabel(Tr::tr("Clear issues list on new build"));
    clearIssuesOnRebuild.setLabelPlacement(BoolAspect::LabelPlacement::Compact);

    abortBuildAllOnError.setSettingsKey("AbortBuildAllOnError");
    abortBuildAllOnError.setDefaultValue(true);
    abortBuildAllOnError.setLabel(Tr::tr("Abort on error when building all projects"));
    abortBuildAllOnError.setLabelPlacement(BoolAspect::LabelPlacement::Compact);

    lowBuildPriority.setSettingsKey("LowBuildPriority");
    lowBuildPriority.setDefaultValue(false);
    lowBuildPriority.setLabel(Tr::tr("Start build processes with low priority"));
    lowBuildPriority.setLabelPlacement(BoolAspect::LabelPlacement::Compact);

    warnAgainstNonAsciiBuildDir.setSettingsKey("WarnAgainstNonAsciiBuildDir");
    warnAgainstNonAsciiBuildDir.setDefaultValue(true);
    warnAgainstNonAsciiBuildDir.setLabel(
        Tr::tr("Warn against build directories with spaces or non-ASCII characters"));
    warnAgainstNonAsciiBuildDir.setLabelPlacement(BoolAspect::LabelPlacement::Compact);
    warnAgainstNonAsciiBuildDir.setToolTip(
        Tr::tr("Some legacy build tools do not deal well with paths that contain \"special\" "
               "characters such as spaces, potentially resulting in spurious build errors.<p>"
               "Uncheck this option if you do not work with such tools."));

    showAllKits.setSettingsKey("ShowAllKits");
    showAllKits.setDefaultValue(true);
    showAllKits.setLabel(Tr::tr("Show all kits in \"Build & Run\" in \"Projects\" mode"));
    showAllKits.setToolTip(
        Tr::tr("Show also inactive kits in \"Build & Run\" in \"Projects\" mode."));
    showAllKits.setLabelPlacement(BoolAspect::LabelPlacement::Compact);

    buildBeforeDeploy.setSettingsKey("BuildBeforeDeploy");
    buildBeforeDeploy.setDefaultValue(BuildBeforeRunMode::WholeProject);
    buildBeforeDeploy.setDisplayStyle(SelectionAspect::DisplayStyle::ComboBox);
    buildBeforeDeploy.setLabelText(Tr::tr("Build before deploying:"));
    buildBeforeDeploy.addOption(Tr::tr("Do Not Build Anything"));
    buildBeforeDeploy.addOption(Tr::tr("Build the Whole Project"));
    buildBeforeDeploy.addOption(Tr::tr("Build Only the Application to Be Run"));

    stopBeforeBuild.setSettingsKey("StopBeforeBuild");
    stopBeforeBuild.setDefaultValue(HostOsInfo::isWindowsHost()
                                      ? StopBeforeBuild::SameProject
                                      : StopBeforeBuild::None);
    stopBeforeBuild.setDisplayStyle(SelectionAspect::DisplayStyle::ComboBox);
    stopBeforeBuild.setLabelText(Tr::tr("Stop applications before building:"));
    stopBeforeBuild.addOption({Tr::tr("None", "Stop applications before building: None"), {},
                              int(StopBeforeBuild::None)});
    stopBeforeBuild.addOption({Tr::tr("Same Project"), {}, int(StopBeforeBuild::SameProject)});
    stopBeforeBuild.addOption({Tr::tr("All", "Stop all projects"), {}, int(StopBeforeBuild::All)});
    stopBeforeBuild.addOption({Tr::tr("Same Build Directory"), {}, int(StopBeforeBuild::SameBuildDir)});
    stopBeforeBuild.addOption({Tr::tr("Same Application"), {}, int(StopBeforeBuild::SameApp)});

    terminalMode.setSettingsKey("TerminalMode");
    terminalMode.setDefaultValue(TerminalMode::Off);
    terminalMode.setDisplayStyle(SelectionAspect::DisplayStyle::ComboBox);
    terminalMode.setLabelText(Tr::tr("Default for \"Run in terminal\":"));
    terminalMode.addOption(Tr::tr("Enabled"));
    terminalMode.addOption(Tr::tr("Disabled"));
    terminalMode.addOption(Tr::tr("Deduced from Project"));

    reaperTimeoutInSeconds.setSettingsKey("ReaperTimeout");
    reaperTimeoutInSeconds.setDefaultValue(1);
    reaperTimeoutInSeconds.setRange(1, 100'000);
    //: Suffix for "seconds"
    reaperTimeoutInSeconds.setSuffix(Tr::tr("s"));
    reaperTimeoutInSeconds.setLabelText(Tr::tr("Time to wait before force-stopping applications:"));
    reaperTimeoutInSeconds.setToolTip(
        Tr::tr("The amount of seconds to wait between a \"soft kill\" and a \"hard kill\" of a "
               "running application."));

    useJom.setSettingsKey("UseJom");
    useJom.setDefaultValue(true);
    useJom.setLabel(Tr::tr("Use jom instead of nmake"));
    useJom.setLabelPlacement(BoolAspect::LabelPlacement::Compact);

    appEnvChanges.setSettingsKey("AppEnvChanges");
    // appEnvChanges = EnvironmentItem::fromStringList(
    //     s->value("ProjectExplorer/Settings/AppEnvChanes").toStringList());

    environmentId.setSettingsKey("EnvironmentId");

    readSettings();

    // Fix up pre-Qt 4.12
    const QVariant value = ICore::settings()->value("ProjectExplorer/Settings/BuildBeforeDeploy");
    const QString buildBeforeDeployString = value.toString();
    if (buildBeforeDeployString == "true") { // backward compatibility with QtC < 4.12
        buildBeforeDeploy.setValue(BuildBeforeRunMode::WholeProject);
    } else if (buildBeforeDeployString == "false") {
        buildBeforeDeploy.setValue(BuildBeforeRunMode::Off);
    } else if (value.isValid()) {
        buildBeforeDeploy.setValue(static_cast<BuildBeforeRunMode>(value.toInt()));
    }

    if (environmentId().isNull()) {
        environmentId.setValue(QUuid::createUuid().toByteArray());
        environmentId.writeSettings();
    }

    if (int(stopBeforeBuild()) < 0 || int(stopBeforeBuild()) > int(StopBeforeBuild::SameApp)) {
        stopBeforeBuild.setValue(stopBeforeBuild.defaultValue());
        stopBeforeBuild.writeSettings();
    }
}

namespace Internal {

enum { UseCurrentDirectory, UseProjectDirectory };

void setPromptToStopSettings(bool promptToStop)
{
    projectExplorerSettings().promptToStopRunControl.setValue(promptToStop);
    projectExplorerSettings().promptToStopRunControl.writeSettings();
    emit projectExplorerSettings().changed();
}

void setSaveBeforeBuildSettings(bool saveBeforeBuild)
{
    projectExplorerSettings().saveBeforeBuild.setValue(saveBeforeBuild);
    projectExplorerSettings().saveBeforeBuild.writeSettings();
}

class ProjectExplorerSettingsWidget : public IOptionsPageWidget
{
public:
    ProjectExplorerSettingsWidget();

    FilePath projectsDirectory() const;
    void setProjectsDirectory(const FilePath &pd);

    bool useProjectsDirectory();
    void setUseProjectsDirectory(bool v);

    void apply() final
    {
        if (projectExplorerSettings().isDirty()) {
            projectExplorerSettings().apply();
            projectExplorerSettings().writeSettings();
        }

        DocumentManager::setProjectsDirectory(projectsDirectory());
        DocumentManager::setUseProjectsDirectory(useProjectsDirectory());
    }

    void cancel() final
    {
        projectExplorerSettings().cancel();
    }

private:
    void slotDirectoryButtonGroupChanged();
    void updateAppEnvChangesLabel();

    QRadioButton *m_currentDirectoryRadioButton;
    QRadioButton *m_directoryRadioButton;
    PathChooser *m_projectsDirectoryPathChooser;

    ElidingLabel *m_appEnvLabel;

    QButtonGroup *m_directoryButtonGroup;
};

ProjectExplorerSettingsWidget::ProjectExplorerSettingsWidget()
{
    ProjectExplorerSettings &s = projectExplorerSettings();

    m_currentDirectoryRadioButton = new QRadioButton(Tr::tr("Current directory"));
    m_directoryRadioButton = new QRadioButton(Tr::tr("Directory"));
    m_projectsDirectoryPathChooser = new PathChooser;
<<<<<<< HEAD
=======
    m_closeSourceFilesCheckBox = new QCheckBox(Tr::tr("Close source files along with project"));
    m_saveAllFilesCheckBox = new QCheckBox(Tr::tr("Save all files before build"));
    m_deployProjectBeforeRunCheckBox = new QCheckBox(Tr::tr("Always deploy project before running it"));
    m_addLibraryPathsToRunEnvCheckBox =
            new QCheckBox(Tr::tr("Add linker library search paths to run environment"));
    m_promptToStopRunControlCheckBox = new QCheckBox(Tr::tr("Always ask before stopping applications"));
    m_automaticallyCreateRunConfiguration =
            new QCheckBox(Tr::tr("Create suitable run configurations automatically"));
    m_clearIssuesCheckBox = new QCheckBox(Tr::tr("Clear issues list on new build"));
    m_abortBuildAllOnErrorCheckBox = new QCheckBox(Tr::tr("Abort on error when building all projects"));
    m_lowBuildPriorityCheckBox = new QCheckBox(Tr::tr("Start build processes with low priority"));
    m_warnAgainstNonAsciiBuildDirCheckBox = new QCheckBox(
        Tr::tr("Warn against build directories with spaces or non-ASCII characters"));
    m_warnAgainstNonAsciiBuildDirCheckBox->setToolTip(
        Tr::tr("Some legacy build tools do not deal well with paths that contain \"special\" "
               "characters such as spaces, potentially resulting in spurious build errors.<p>"
               "Uncheck this option if you do not work with such tools."));
    m_buildBeforeDeployComboBox = new QComboBox;
    m_buildBeforeDeployComboBox->addItem(Tr::tr("Do Not Build Anything"),
                                         int(BuildBeforeRunMode::Off));
    m_buildBeforeDeployComboBox->addItem(Tr::tr("Build the Whole Project"),
                                         int(BuildBeforeRunMode::WholeProject));
    m_buildBeforeDeployComboBox->addItem(Tr::tr("Build Only the Application to Be Run"),
                                         int(BuildBeforeRunMode::AppOnly));
    const QSizePolicy cbSizePolicy(QSizePolicy::Maximum, QSizePolicy::Preferred);
    m_buildBeforeDeployComboBox->setSizePolicy(cbSizePolicy);
    m_stopBeforeBuildComboBox = new QComboBox;
    m_stopBeforeBuildComboBox->addItem(
        Tr::tr("None", "Stop applications before building: None"), int(StopBeforeBuild::None));
    m_stopBeforeBuildComboBox->addItem(Tr::tr("All", "Stop all projects"), int(StopBeforeBuild::All));
    m_stopBeforeBuildComboBox->addItem(Tr::tr("Same Project"), int(StopBeforeBuild::SameProject));
    m_stopBeforeBuildComboBox->addItem(Tr::tr("Same Build Directory"),
                                       int(StopBeforeBuild::SameBuildDir));
    m_stopBeforeBuildComboBox->addItem(Tr::tr("Same Application"),
                                       int(StopBeforeBuild::SameApp));
    m_stopBeforeBuildComboBox->setSizePolicy(cbSizePolicy);
    m_terminalModeComboBox = new QComboBox;
    m_terminalModeComboBox->addItem(Tr::tr("Enabled"));
    m_terminalModeComboBox->addItem(Tr::tr("Disabled"));
    m_terminalModeComboBox->addItem(Tr::tr("Deduced from Project"));
    m_terminalModeComboBox->setSizePolicy(cbSizePolicy);
    m_jomCheckbox = new QCheckBox(Tr::tr("Use jom instead of nmake"));
    auto jomLabel = new QLabel("<i>jom</i> is a drop-in replacement for <i>nmake</i> which "
                               "distributes the compilation process to multiple CPU cores. "
                               "The latest binary is available at "
                               "<a href=\"http://download.qt.io/official_releases/jom/\">"
                               "http://download.qt.io/official_releases/jom/</a>. "
                               "Disable it if you experience problems with your builds.");
    jomLabel->setWordWrap(true);

    m_showAllKitsCheckBox = new QCheckBox(
        Tr::tr("Show all kits in \"Build & Run\" in \"Projects\" mode").replace('&', "&&"));
    m_showAllKitsCheckBox->setToolTip(
        Tr::tr("Show also inactive kits in \"Build & Run\" in \"Projects\" mode."));
>>>>>>> 9af7427f

    const QString appEnvToolTip = Tr::tr("Environment changes to apply to run configurations, "
                                         "but not build configurations.");
    const auto appEnvDescriptionLabel = new QLabel(Tr::tr("Application environment:"));
    appEnvDescriptionLabel->setToolTip(appEnvToolTip);
    m_appEnvLabel = new Utils::ElidingLabel;
    m_appEnvLabel->setElideMode(Qt::ElideRight);
    m_appEnvLabel->setSizePolicy(QSizePolicy::Expanding, QSizePolicy::Preferred);
    const auto appEnvButton = new QPushButton(Tr::tr("Change..."));
    appEnvButton->setSizePolicy(QSizePolicy::Fixed, appEnvButton->sizePolicy().verticalPolicy());
    appEnvButton->setToolTip(appEnvToolTip);
    connect(appEnvButton, &QPushButton::clicked, this, [appEnvButton, &s, this] {
        const std::optional<EnvironmentItems> changes =
                runEnvironmentItemsDialog(appEnvButton, s.appEnvChanges.volatileValue());
        if (!changes)
            return;
        s.appEnvChanges.setVolatileValue(*changes);
        updateAppEnvChangesLabel();
    });

    using namespace Layouting;
    Column {
        Group {
            title(Tr::tr("Projects Directory")),
            Column {
                m_currentDirectoryRadioButton,
                Row { m_directoryRadioButton, m_projectsDirectoryPathChooser },
            },
        },
        Group {
            title(Tr::tr("Closing Projects")),
            Column {
                s.closeSourceFilesWithProject
            },
        },
        Group {
            title(Tr::tr("Build and Run")),
            Column {
                s.saveBeforeBuild,
                s.deployBeforeRun,
                s.addLibraryPathsToRunEnv,
                s.promptToStopRunControl,
                s.automaticallyCreateRunConfigurations,
                s.clearIssuesOnRebuild,
                s.abortBuildAllOnError,
                s.lowBuildPriority,
                s.warnAgainstNonAsciiBuildDir,
                s.showAllKits,

                Form {
                    appEnvDescriptionLabel, Row{m_appEnvLabel, appEnvButton, st}, br,
                    s.buildBeforeDeploy, br,
                    s.stopBeforeBuild, br,
                    s.terminalMode, br,
                    s.reaperTimeoutInSeconds, st, br,
                },
                If (HostOsInfo::isWindowsHost()) >> Then {
                    Label {
                        text("<i>jom</i> is a drop-in replacement for <i>nmake</i> which "
                             "distributes the compilation process to multiple CPU cores. "
                             "The latest binary is available at "
                             "<a href=\"http://download.qt.io/official_releases/jom/\">"
                             "http://download.qt.io/official_releases/jom/</a>. "
                             "Disable it if you experience problems with your builds."),
                        wordWrap(true)
                    },
                    s.useJom,
                }
            },
        },
        st,
    }.attachTo(this);

    m_directoryButtonGroup = new QButtonGroup(this);
    m_directoryButtonGroup->setExclusive(true);
    m_directoryButtonGroup->addButton(m_currentDirectoryRadioButton, UseCurrentDirectory);
    m_directoryButtonGroup->addButton(m_directoryRadioButton, UseProjectDirectory);

    connect(m_directoryButtonGroup, &QButtonGroup::buttonClicked,
            this, &ProjectExplorerSettingsWidget::slotDirectoryButtonGroupChanged);

    setProjectsDirectory(DocumentManager::projectsDirectory());
    setUseProjectsDirectory(DocumentManager::useProjectsDirectory());
    updateAppEnvChangesLabel();
}

FilePath ProjectExplorerSettingsWidget::projectsDirectory() const
{
    return m_projectsDirectoryPathChooser->filePath();
}

void ProjectExplorerSettingsWidget::setProjectsDirectory(const FilePath &pd)
{
    m_projectsDirectoryPathChooser->setFilePath(pd);
}

bool ProjectExplorerSettingsWidget::useProjectsDirectory()
{
    return m_directoryButtonGroup->checkedId() == UseProjectDirectory;
}

void ProjectExplorerSettingsWidget::setUseProjectsDirectory(bool b)
{
    if (useProjectsDirectory() != b) {
        (b ? m_directoryRadioButton : m_currentDirectoryRadioButton)->setChecked(true);
        slotDirectoryButtonGroupChanged();
    }
}

void ProjectExplorerSettingsWidget::slotDirectoryButtonGroupChanged()
{
    bool enable = useProjectsDirectory();
    m_projectsDirectoryPathChooser->setEnabled(enable);
}

void ProjectExplorerSettingsWidget::updateAppEnvChangesLabel()
{
    const EnvironmentItems changes = projectExplorerSettings().appEnvChanges.volatileValue();
    const QString shortSummary = EnvironmentItem::toStringList(changes).join("; ");
    m_appEnvLabel->setText(shortSummary.isEmpty() ? Tr::tr("No changes to apply.")
                                                  : shortSummary);
}

// ProjectExplorerSettingsPage

class ProjectExplorerSettingsPage final : public IOptionsPage
{
public:
    ProjectExplorerSettingsPage()
    {
        setId(ProjectExplorer::Constants::BUILD_AND_RUN_SETTINGS_PAGE_ID);
        setDisplayName(Tr::tr("General"));
        setCategory(ProjectExplorer::Constants::BUILD_AND_RUN_SETTINGS_CATEGORY);
        setWidgetCreator([] { return new ProjectExplorerSettingsWidget; });
    }
};

void setupProjectExplorerSettings()
{
    static ProjectExplorerSettingsPage theProjectExplorerSettingsPage;
}

} // Internal

ProjectExplorerSettings &projectExplorerSettings()
{
    static ProjectExplorerSettings theProjectExplorerSettings;
    return theProjectExplorerSettings;
}

} // ProjectExplorer
<|MERGE_RESOLUTION|>--- conflicted
+++ resolved
@@ -91,7 +91,7 @@
 
     showAllKits.setSettingsKey("ShowAllKits");
     showAllKits.setDefaultValue(true);
-    showAllKits.setLabel(Tr::tr("Show all kits in \"Build & Run\" in \"Projects\" mode"));
+    showAllKits.setLabel(Tr::tr("Show all kits in \"Build & Run\" in \"Projects\" mode").replace('&', "&&"));
     showAllKits.setToolTip(
         Tr::tr("Show also inactive kits in \"Build & Run\" in \"Projects\" mode."));
     showAllKits.setLabelPlacement(BoolAspect::LabelPlacement::Compact);
@@ -234,63 +234,6 @@
     m_currentDirectoryRadioButton = new QRadioButton(Tr::tr("Current directory"));
     m_directoryRadioButton = new QRadioButton(Tr::tr("Directory"));
     m_projectsDirectoryPathChooser = new PathChooser;
-<<<<<<< HEAD
-=======
-    m_closeSourceFilesCheckBox = new QCheckBox(Tr::tr("Close source files along with project"));
-    m_saveAllFilesCheckBox = new QCheckBox(Tr::tr("Save all files before build"));
-    m_deployProjectBeforeRunCheckBox = new QCheckBox(Tr::tr("Always deploy project before running it"));
-    m_addLibraryPathsToRunEnvCheckBox =
-            new QCheckBox(Tr::tr("Add linker library search paths to run environment"));
-    m_promptToStopRunControlCheckBox = new QCheckBox(Tr::tr("Always ask before stopping applications"));
-    m_automaticallyCreateRunConfiguration =
-            new QCheckBox(Tr::tr("Create suitable run configurations automatically"));
-    m_clearIssuesCheckBox = new QCheckBox(Tr::tr("Clear issues list on new build"));
-    m_abortBuildAllOnErrorCheckBox = new QCheckBox(Tr::tr("Abort on error when building all projects"));
-    m_lowBuildPriorityCheckBox = new QCheckBox(Tr::tr("Start build processes with low priority"));
-    m_warnAgainstNonAsciiBuildDirCheckBox = new QCheckBox(
-        Tr::tr("Warn against build directories with spaces or non-ASCII characters"));
-    m_warnAgainstNonAsciiBuildDirCheckBox->setToolTip(
-        Tr::tr("Some legacy build tools do not deal well with paths that contain \"special\" "
-               "characters such as spaces, potentially resulting in spurious build errors.<p>"
-               "Uncheck this option if you do not work with such tools."));
-    m_buildBeforeDeployComboBox = new QComboBox;
-    m_buildBeforeDeployComboBox->addItem(Tr::tr("Do Not Build Anything"),
-                                         int(BuildBeforeRunMode::Off));
-    m_buildBeforeDeployComboBox->addItem(Tr::tr("Build the Whole Project"),
-                                         int(BuildBeforeRunMode::WholeProject));
-    m_buildBeforeDeployComboBox->addItem(Tr::tr("Build Only the Application to Be Run"),
-                                         int(BuildBeforeRunMode::AppOnly));
-    const QSizePolicy cbSizePolicy(QSizePolicy::Maximum, QSizePolicy::Preferred);
-    m_buildBeforeDeployComboBox->setSizePolicy(cbSizePolicy);
-    m_stopBeforeBuildComboBox = new QComboBox;
-    m_stopBeforeBuildComboBox->addItem(
-        Tr::tr("None", "Stop applications before building: None"), int(StopBeforeBuild::None));
-    m_stopBeforeBuildComboBox->addItem(Tr::tr("All", "Stop all projects"), int(StopBeforeBuild::All));
-    m_stopBeforeBuildComboBox->addItem(Tr::tr("Same Project"), int(StopBeforeBuild::SameProject));
-    m_stopBeforeBuildComboBox->addItem(Tr::tr("Same Build Directory"),
-                                       int(StopBeforeBuild::SameBuildDir));
-    m_stopBeforeBuildComboBox->addItem(Tr::tr("Same Application"),
-                                       int(StopBeforeBuild::SameApp));
-    m_stopBeforeBuildComboBox->setSizePolicy(cbSizePolicy);
-    m_terminalModeComboBox = new QComboBox;
-    m_terminalModeComboBox->addItem(Tr::tr("Enabled"));
-    m_terminalModeComboBox->addItem(Tr::tr("Disabled"));
-    m_terminalModeComboBox->addItem(Tr::tr("Deduced from Project"));
-    m_terminalModeComboBox->setSizePolicy(cbSizePolicy);
-    m_jomCheckbox = new QCheckBox(Tr::tr("Use jom instead of nmake"));
-    auto jomLabel = new QLabel("<i>jom</i> is a drop-in replacement for <i>nmake</i> which "
-                               "distributes the compilation process to multiple CPU cores. "
-                               "The latest binary is available at "
-                               "<a href=\"http://download.qt.io/official_releases/jom/\">"
-                               "http://download.qt.io/official_releases/jom/</a>. "
-                               "Disable it if you experience problems with your builds.");
-    jomLabel->setWordWrap(true);
-
-    m_showAllKitsCheckBox = new QCheckBox(
-        Tr::tr("Show all kits in \"Build & Run\" in \"Projects\" mode").replace('&', "&&"));
-    m_showAllKitsCheckBox->setToolTip(
-        Tr::tr("Show also inactive kits in \"Build & Run\" in \"Projects\" mode."));
->>>>>>> 9af7427f
 
     const QString appEnvToolTip = Tr::tr("Environment changes to apply to run configurations, "
                                          "but not build configurations.");
