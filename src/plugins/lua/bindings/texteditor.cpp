--- conflicted
+++ resolved
@@ -242,8 +242,9 @@
                 [](const Position &pos) { return pos.line; },
                 [](Position &pos, int line) { pos.line = line; }),
             "column",
-<<<<<<< HEAD
-            sol::property(&Position::column, &Position::column),
+            sol::property(
+                [](const Position &pos) { return pos.column; },
+                [](Position &pos, int column) { pos.column = column; }),
             "toPositionInDocument",
             sol::overload(
                 &Position::toPositionInDocument,
@@ -254,11 +255,6 @@
             sol::overload(&Position::toTextCursor, [](const Position &pos, TextDocument *doc) {
                 return pos.toTextCursor(doc->document());
             }));
-=======
-            sol::property(
-                [](const Position &pos) { return pos.column; },
-                [](Position &pos, int column) { pos.column = column; }));
->>>>>>> 72a3ff75
 
         // In range can't use begin/end as "end" is a reserved word for LUA scripts
         result.new_usertype<Range>(
@@ -269,17 +265,13 @@
                 [](const Range &range) { return range.begin; },
                 [](Range &range, const Position &begin) { range.begin = begin; }),
             "to",
-<<<<<<< HEAD
-            sol::property(&Range::end, &Range::end),
+            sol::property(
+                [](const Range &range) { return range.end; },
+                [](Range &range, const Position &end) { range.end = end; }),
             "toTextCursor",
             sol::overload(&Range::toTextCursor, [](const Range &range, TextDocument *doc) {
                 return range.toTextCursor(doc->document());
             }));
-=======
-            sol::property(
-                [](const Range &range) { return range.end; },
-                [](Range &range, const Position &end) { range.end = end; }));
->>>>>>> 72a3ff75
 
         auto textCursorType = result.new_usertype<QTextCursor>(
             "TextCursor",
