/****************************************************************************
**
** Copyright (C) 2016 The Qt Company Ltd.
** Contact: https://www.qt.io/licensing/
**
** This file is part of Qt Creator.
**
** Commercial License Usage
** Licensees holding valid commercial Qt licenses may use this file in
** accordance with the commercial license agreement provided with the
** Software or, alternatively, in accordance with the terms contained in
** a written agreement between you and The Qt Company. For licensing terms
** and conditions see https://www.qt.io/terms-conditions. For further
** information use the contact form at https://www.qt.io/contact-us.
**
** GNU General Public License Usage
** Alternatively, this file may be used under the terms of the GNU
** General Public License version 3 as published by the Free Software
** Foundation with exceptions as appearing in the file LICENSE.GPL3-EXCEPT
** included in the packaging of this file. Please review the following
** information to ensure the GNU General Public License requirements will
** be met: https://www.gnu.org/licenses/gpl-3.0.html.
**
****************************************************************************/

#include "qmljscodestylepreferencesfactory.h"

#include "qmljscodestylepreferences.h"
#include "qmljscodestylesettingspage.h"
#include "qmljsindenter.h"
#include "qmljstoolsconstants.h"


#include <qmljseditor/qmljseditorconstants.h>

#include <QLayout>

using namespace QmlJSTools;

static const char *defaultPreviewText =
    "import QtQuick 1.0\n"
    "\n"
    "Rectangle {\n"
    "    width: 360\n"
    "    height: 360\n"
    "    Text {\n"
    "        anchors.centerIn: parent\n"
    "        text: \"Hello World\"\n"
    "    }\n"
    "    MouseArea {\n"
    "        anchors.fill: parent\n"
    "        onClicked: {\n"
    "            Qt.quit();\n"
    "        }\n"
    "    }\n"
    "}\n";

QmlJSCodeStylePreferencesFactory::QmlJSCodeStylePreferencesFactory() = default;

Utils::Id QmlJSCodeStylePreferencesFactory::languageId()
{
    return Constants::QML_JS_SETTINGS_ID;
}

QString QmlJSCodeStylePreferencesFactory::displayName()
{
    return QLatin1String(Constants::QML_JS_SETTINGS_NAME);
}

TextEditor::ICodeStylePreferences *QmlJSCodeStylePreferencesFactory::createCodeStyle() const
{
    return new QmlJSCodeStylePreferences();
}

<<<<<<< HEAD
TextEditor::CodeStyleEditorWidget *QmlJSCodeStylePreferencesFactory::createEditor(
    TextEditor::ICodeStylePreferences *preferences,
    QWidget *parent) const
{
    auto qmlJSPreferences = qobject_cast<QmlJSCodeStylePreferences *>(preferences);
    if (!qmlJSPreferences)
        return nullptr;
=======
QWidget *QmlJSCodeStylePreferencesFactory::createEditor(
    TextEditor::ICodeStylePreferences *preferences,
    ProjectExplorer::Project *project,
    QWidget *parent) const
{
    Q_UNUSED(project)
>>>>>>> bbc44cfb
    auto widget = new Internal::QmlJSCodeStylePreferencesWidget(parent);
    widget->layout()->setContentsMargins(0, 0, 0, 0);
    widget->setPreferences(qmlJSPreferences);
    return widget;
}

TextEditor::Indenter *QmlJSCodeStylePreferencesFactory::createIndenter(QTextDocument *doc) const
{
    return new QmlJSEditor::Internal::Indenter(doc);
}

QString QmlJSCodeStylePreferencesFactory::snippetProviderGroupId() const
{
    return QString(QmlJSEditor::Constants::QML_SNIPPETS_GROUP_ID);
}

QString QmlJSCodeStylePreferencesFactory::previewText() const
{
    return QLatin1String(defaultPreviewText);
}
<|MERGE_RESOLUTION|>--- conflicted
+++ resolved
@@ -72,22 +72,15 @@
     return new QmlJSCodeStylePreferences();
 }
 
-<<<<<<< HEAD
 TextEditor::CodeStyleEditorWidget *QmlJSCodeStylePreferencesFactory::createEditor(
-    TextEditor::ICodeStylePreferences *preferences,
-    QWidget *parent) const
-{
-    auto qmlJSPreferences = qobject_cast<QmlJSCodeStylePreferences *>(preferences);
-    if (!qmlJSPreferences)
-        return nullptr;
-=======
-QWidget *QmlJSCodeStylePreferencesFactory::createEditor(
     TextEditor::ICodeStylePreferences *preferences,
     ProjectExplorer::Project *project,
     QWidget *parent) const
 {
     Q_UNUSED(project)
->>>>>>> bbc44cfb
+    auto qmlJSPreferences = qobject_cast<QmlJSCodeStylePreferences *>(preferences);
+    if (!qmlJSPreferences)
+        return nullptr;
     auto widget = new Internal::QmlJSCodeStylePreferencesWidget(parent);
     widget->layout()->setContentsMargins(0, 0, 0, 0);
     widget->setPreferences(qmlJSPreferences);
