/**************************************************************************
**
** This file is part of Qt Creator
**
** Copyright (c) 2012 Nokia Corporation and/or its subsidiary(-ies).
**
** Contact: http://www.qt-project.org/
**
**
** GNU Lesser General Public License Usage
**
** This file may be used under the terms of the GNU Lesser General Public
** License version 2.1 as published by the Free Software Foundation and
** appearing in the file LICENSE.LGPL included in the packaging of this file.
** Please review the following information to ensure the GNU Lesser General
** Public License version 2.1 requirements will be met:
** http://www.gnu.org/licenses/old-licenses/lgpl-2.1.html.
**
** In addition, as a special exception, Nokia gives you certain additional
** rights. These rights are described in the Nokia Qt LGPL Exception
** version 1.1, included in the file LGPL_EXCEPTION.txt in this package.
**
** Other Usage
**
** Alternatively, this file may be used in accordance with the terms and
** conditions contained in a signed written agreement between you and Nokia.
**
**
**************************************************************************/

#include "cmakeproject.h"

#include "cmakebuildconfiguration.h"
#include "cmakeprojectconstants.h"
#include "cmakeprojectnodes.h"
#include "cmakerunconfiguration.h"
#include "makestep.h"
#include "cmakeopenprojectwizard.h"
#include "cmakebuildconfiguration.h"
#include "cmakeuicodemodelsupport.h"

#include <projectexplorer/projectexplorerconstants.h>
#include <projectexplorer/projectexplorer.h>
#include <projectexplorer/headerpath.h>
#include <projectexplorer/buildenvironmentwidget.h>
#include <projectexplorer/buildsteplist.h>
#include <projectexplorer/buildmanager.h>
#include <projectexplorer/kitinformation.h>
#include <projectexplorer/kitmanager.h>
#include <projectexplorer/toolchain.h>
#include <projectexplorer/target.h>
#include <projectexplorer/deployconfiguration.h>
#include <qtsupport/customexecutablerunconfiguration.h>
#include <cpptools/ModelManagerInterface.h>
#include <extensionsystem/pluginmanager.h>
#include <utils/qtcassert.h>
#include <coreplugin/icore.h>
#include <coreplugin/infobar.h>
#include <coreplugin/editormanager/editormanager.h>

#include <QMap>
#include <QDebug>
#include <QDir>
#include <QDateTime>
#include <QProcess>
#include <QFormLayout>
#include <QInputDialog>
#include <QFileSystemWatcher>

using namespace CMakeProjectManager;
using namespace CMakeProjectManager::Internal;
using namespace ProjectExplorer;

// QtCreator CMake Generator wishlist:
// Which make targets we need to build to get all executables
// What is the make we need to call
// What is the actual compiler executable
// DEFINES

// Open Questions
// Who sets up the environment for cl.exe ? INCLUDEPATH and so on

// Test for form editor (loosely coupled)
static inline bool isFormWindowEditor(const QObject *o)
{
    return o && !qstrcmp(o->metaObject()->className(), "Designer::FormWindowEditor");
}

// Return contents of form editor (loosely coupled)
static inline QString formWindowEditorContents(const QObject *editor)
{
    const QVariant contentV = editor->property("contents");
    QTC_ASSERT(contentV.isValid(), return QString());
    return contentV.toString();
}

/*!
  \class CMakeProject
*/
CMakeProject::CMakeProject(CMakeManager *manager, const QString &fileName)
    : m_manager(manager),
      m_fileName(fileName),
      m_rootNode(new CMakeProjectNode(m_fileName)),
      m_lastEditor(0)
{
    setProjectContext(Core::Context(CMakeProjectManager::Constants::PROJECTCONTEXT));
    setProjectLanguage(Core::Context(ProjectExplorer::Constants::LANG_CXX));

    m_file = new CMakeFile(this, fileName);

    connect(this, SIGNAL(addedTarget(ProjectExplorer::Target*)),
            SLOT(targetAdded(ProjectExplorer::Target*)));
    connect(this, SIGNAL(buildTargetsChanged()),
            this, SLOT(updateRunConfigurations()));
}

CMakeProject::~CMakeProject()
{
    // Remove CodeModel support
    CPlusPlus::CppModelManagerInterface *modelManager
            = CPlusPlus::CppModelManagerInterface::instance();
    QMap<QString, CMakeUiCodeModelSupport *>::const_iterator it, end;
    it = m_uiCodeModelSupport.constBegin();
    end = m_uiCodeModelSupport.constEnd();
    for (; it!=end; ++it) {
        modelManager->removeEditorSupport(it.value());
        delete it.value();
    }

    m_codeModelFuture.cancel();
    delete m_rootNode;
}

void CMakeProject::fileChanged(const QString &fileName)
{
    Q_UNUSED(fileName)

    parseCMakeLists();
}

void CMakeProject::changeActiveBuildConfiguration(ProjectExplorer::BuildConfiguration *bc)
{
    if (!bc || bc->target() != activeTarget())
        return;

    CMakeBuildConfiguration *cmakebc = static_cast<CMakeBuildConfiguration *>(bc);

    // Pop up a dialog asking the user to rerun cmake
    QString cbpFile = CMakeManager::findCbpFile(QDir(bc->buildDirectory()));
    QFileInfo cbpFileFi(cbpFile);
    CMakeOpenProjectWizard::Mode mode = CMakeOpenProjectWizard::Nothing;
    if (!cbpFileFi.exists()) {
        mode = CMakeOpenProjectWizard::NeedToCreate;
    } else {
        foreach (const QString &file, m_watchedFiles) {
            if (QFileInfo(file).lastModified() > cbpFileFi.lastModified()) {
                mode = CMakeOpenProjectWizard::NeedToUpdate;
                break;
            }
        }
    }

    if (mode != CMakeOpenProjectWizard::Nothing) {
<<<<<<< HEAD
        CMakeOpenProjectWizard copw(m_manager,
                                    sourceFileInfo.absolutePath(),
                                    cmakebc->buildDirectory(),
                                    mode,
                                    cmakebc);
        copw.exec();
=======
        CMakeOpenProjectWizard copw(m_manager, mode,
                                    CMakeOpenProjectWizard::BuildInfo(cmakebc));
        if (copw.exec() == QDialog::Accepted)
            cmakebc->setUseNinja(copw.useNinja()); // NeedToCreate can change the Ninja setting
>>>>>>> 0fc9e7c8
    }

    // reparse
    parseCMakeLists();
}

void CMakeProject::targetAdded(ProjectExplorer::Target *t)
{
    if (!t)
        return;

    connect(t, SIGNAL(activeBuildConfigurationChanged(ProjectExplorer::BuildConfiguration*)),
            SLOT(changeActiveBuildConfiguration(ProjectExplorer::BuildConfiguration*)));
}

void CMakeProject::changeBuildDirectory(CMakeBuildConfiguration *bc, const QString &newBuildDirectory)
{
    bc->setBuildDirectory(newBuildDirectory);
    parseCMakeLists();
}

QString CMakeProject::defaultBuildDirectory() const
{
    return projectDirectory() + QLatin1String("-build");
}

bool CMakeProject::parseCMakeLists()
{
    if (!activeTarget() ||
        !activeTarget()->activeBuildConfiguration()) {
        return false;
    }

    CMakeBuildConfiguration *activeBC = static_cast<CMakeBuildConfiguration *>(activeTarget()->activeBuildConfiguration());
    foreach (Core::IEditor *editor, Core::EditorManager::instance()->openedEditors())
        if (isProjectFile(editor->document()->fileName()))
            editor->document()->infoBar()->removeInfo(QLatin1String("CMakeEditor.RunCMake"));

    // Find cbp file
    QString cbpFile = CMakeManager::findCbpFile(activeBC->buildDirectory());

    if (cbpFile.isEmpty()) {
        emit buildTargetsChanged();
        return false;
    }

    // setFolderName
    m_rootNode->setDisplayName(QFileInfo(cbpFile).completeBaseName());
    CMakeCbpParser cbpparser;
    // Parsing
    //qDebug()<<"Parsing file "<<cbpFile;
    if (!cbpparser.parseCbpFile(cbpFile)) {
        // TODO report error
        emit buildTargetsChanged();
        return false;
    }

    foreach (const QString &file, m_watcher->files())
        if (file != cbpFile)
            m_watcher->removePath(file);

    // how can we ensure that it is completely written?
    m_watcher->addPath(cbpFile);

    m_projectName = cbpparser.projectName();
    m_rootNode->setDisplayName(cbpparser.projectName());

    //qDebug()<<"Building Tree";
    QList<ProjectExplorer::FileNode *> fileList = cbpparser.fileList();
    QSet<QString> projectFiles;
    if (cbpparser.hasCMakeFiles()) {
        fileList.append(cbpparser.cmakeFileList());
        foreach (const ProjectExplorer::FileNode *node, cbpparser.cmakeFileList())
            projectFiles.insert(node->path());
    } else {
        // Manually add the CMakeLists.txt file
        QString cmakeListTxt = projectDirectory() + "/CMakeLists.txt";
        bool generated = false;
        fileList.append(new ProjectExplorer::FileNode(cmakeListTxt, ProjectExplorer::ProjectFileType, generated));
        projectFiles.insert(cmakeListTxt);
    }

    m_watchedFiles = projectFiles;

    m_files.clear();
    foreach (ProjectExplorer::FileNode *fn, fileList)
        m_files.append(fn->path());
    m_files.sort();

    buildTree(m_rootNode, fileList);

    //qDebug()<<"Adding Targets";
    m_buildTargets = cbpparser.buildTargets();
//        qDebug()<<"Printing targets";
//        foreach (CMakeBuildTarget ct, m_buildTargets) {
//            qDebug()<<ct.title<<" with executable:"<<ct.executable;
//            qDebug()<<"WD:"<<ct.workingDirectory;
//            qDebug()<<ct.makeCommand<<ct.makeCleanCommand;
//            qDebug()<<"";
//        }


    // TOOD this code ain't very pretty ...
    m_uicCommand.clear();
    QFile cmakeCache(activeBC->buildDirectory() + "/CMakeCache.txt");
    cmakeCache.open(QIODevice::ReadOnly);
    while (!cmakeCache.atEnd()) {
        QString line = cmakeCache.readLine();
        if (line.startsWith("QT_UIC_EXECUTABLE")) {
            if (int pos = line.indexOf('=')) {
                m_uicCommand = line.mid(pos + 1).trimmed();
            }
            break;
        }
    }
    cmakeCache.close();

    createUiCodeModelSupport();

    Kit *k = activeTarget()->kit();
    ToolChain *tc = ProjectExplorer::ToolChainKitInformation::toolChain(k);
    if (!tc) {
        emit buildTargetsChanged();
        emit fileListChanged();
        return true;
    }

    QStringList allIncludePaths;
    // This explicitly adds -I. to the include paths
    allIncludePaths.append(projectDirectory());
    allIncludePaths.append(cbpparser.includeFiles());

    QByteArray allDefines;
    allDefines.append(tc->predefinedMacros(QStringList()));
    allDefines.append(cbpparser.defines());

    QStringList allFrameworkPaths;
    QList<ProjectExplorer::HeaderPath> allHeaderPaths;
    allHeaderPaths = tc->systemHeaderPaths(SysRootKitInformation::sysRoot(k));
    foreach (const ProjectExplorer::HeaderPath &headerPath, allHeaderPaths) {
        if (headerPath.kind() == ProjectExplorer::HeaderPath::FrameworkHeaderPath)
            allFrameworkPaths.append(headerPath.path());
        else
            allIncludePaths.append(headerPath.path());
    }

    CPlusPlus::CppModelManagerInterface *modelmanager =
            CPlusPlus::CppModelManagerInterface::instance();
    if (modelmanager) {
        CPlusPlus::CppModelManagerInterface::ProjectInfo pinfo = modelmanager->projectInfo(this);
        if (pinfo.includePaths() != allIncludePaths
                || pinfo.sourceFiles() != m_files
                || pinfo.defines() != allDefines
                || pinfo.frameworkPaths() != allFrameworkPaths)  {
            pinfo.clearProjectParts();
            CPlusPlus::CppModelManagerInterface::ProjectPart::Ptr part(
                        new CPlusPlus::CppModelManagerInterface::ProjectPart);
            part->includePaths = allIncludePaths;
            // TODO we only want C++ files, not all other stuff that might be in the project
            part->sourceFiles = m_files;
            part->defines = allDefines;
            part->frameworkPaths = allFrameworkPaths;
            part->language = CPlusPlus::CppModelManagerInterface::CXX;
            pinfo.appendProjectPart(part);
            modelmanager->updateProjectInfo(pinfo);
            m_codeModelFuture.cancel();
            m_codeModelFuture = modelmanager->updateSourceFiles(m_files);
        }
    }
    emit buildTargetsChanged();
    emit fileListChanged();

    return true;
}

bool CMakeProject::isProjectFile(const QString &fileName)
{
    return m_watchedFiles.contains(fileName);
}

QList<CMakeBuildTarget> CMakeProject::buildTargets() const
{
    return m_buildTargets;
}

QStringList CMakeProject::buildTargetTitles() const
{
    QStringList results;
    foreach (const CMakeBuildTarget &ct, m_buildTargets) {
        if (ct.executable.isEmpty())
            continue;
        if (ct.title.endsWith(QLatin1String("/fast")))
            continue;
        results << ct.title;
    }
    return results;
}

bool CMakeProject::hasBuildTarget(const QString &title) const
{
    foreach (const CMakeBuildTarget &ct, m_buildTargets) {
        if (ct.executable.isEmpty())
            continue;
        if (ct.title.endsWith(QLatin1String("/fast")))
            continue;
        if (ct.title == title)
            return true;
    }
    return false;
}

void CMakeProject::gatherFileNodes(ProjectExplorer::FolderNode *parent, QList<ProjectExplorer::FileNode *> &list)
{
    foreach (ProjectExplorer::FolderNode *folder, parent->subFolderNodes())
        gatherFileNodes(folder, list);
    foreach (ProjectExplorer::FileNode *file, parent->fileNodes())
        list.append(file);
}

bool sortNodesByPath(Node *a, Node *b)
{
    return a->path() < b->path();
}

void CMakeProject::buildTree(CMakeProjectNode *rootNode, QList<ProjectExplorer::FileNode *> newList)
{
    // Gather old list
    QList<ProjectExplorer::FileNode *> oldList;
    gatherFileNodes(rootNode, oldList);
    qSort(oldList.begin(), oldList.end(), sortNodesByPath);
    qSort(newList.begin(), newList.end(), sortNodesByPath);

    // generate added and deleted list
    QList<ProjectExplorer::FileNode *>::const_iterator oldIt  = oldList.constBegin();
    QList<ProjectExplorer::FileNode *>::const_iterator oldEnd = oldList.constEnd();
    QList<ProjectExplorer::FileNode *>::const_iterator newIt  = newList.constBegin();
    QList<ProjectExplorer::FileNode *>::const_iterator newEnd = newList.constEnd();

    QList<ProjectExplorer::FileNode *> added;
    QList<ProjectExplorer::FileNode *> deleted;

    while (oldIt != oldEnd && newIt != newEnd) {
        if ( (*oldIt)->path() == (*newIt)->path()) {
            delete *newIt;
            ++oldIt;
            ++newIt;
        } else if ((*oldIt)->path() < (*newIt)->path()) {
            deleted.append(*oldIt);
            ++oldIt;
        } else {
            added.append(*newIt);
            ++newIt;
        }
    }

    while (oldIt != oldEnd) {
        deleted.append(*oldIt);
        ++oldIt;
    }

    while (newIt != newEnd) {
        added.append(*newIt);
        ++newIt;
    }

    // add added nodes
    foreach (ProjectExplorer::FileNode *fn, added) {
//        qDebug()<<"added"<<fn->path();
        // Get relative path to rootNode
        QString parentDir = QFileInfo(fn->path()).absolutePath();
        ProjectExplorer::FolderNode *folder = findOrCreateFolder(rootNode, parentDir);
        rootNode->addFileNodes(QList<ProjectExplorer::FileNode *>()<< fn, folder);
    }

    // remove old file nodes and check whether folder nodes can be removed
    foreach (ProjectExplorer::FileNode *fn, deleted) {
        ProjectExplorer::FolderNode *parent = fn->parentFolderNode();
//        qDebug()<<"removed"<<fn->path();
        rootNode->removeFileNodes(QList<ProjectExplorer::FileNode *>() << fn, parent);
        // Check for empty parent
        while (parent->subFolderNodes().isEmpty() && parent->fileNodes().isEmpty()) {
            ProjectExplorer::FolderNode *grandparent = parent->parentFolderNode();
            rootNode->removeFolderNodes(QList<ProjectExplorer::FolderNode *>() << parent, grandparent);
            parent = grandparent;
            if (parent == rootNode)
                break;
        }
    }
}

ProjectExplorer::FolderNode *CMakeProject::findOrCreateFolder(CMakeProjectNode *rootNode, QString directory)
{
    QString relativePath = QDir(QFileInfo(rootNode->path()).path()).relativeFilePath(directory);
    QStringList parts = relativePath.split(QLatin1Char('/'), QString::SkipEmptyParts);
    ProjectExplorer::FolderNode *parent = rootNode;
    QString path = QFileInfo(rootNode->path()).path();
    foreach (const QString &part, parts) {
        path += QLatin1Char('/');
        path += part;
        // Find folder in subFolders
        bool found = false;
        foreach (ProjectExplorer::FolderNode *folder, parent->subFolderNodes()) {
            if (folder->path() == path) {
                // yeah found something :)
                parent = folder;
                found = true;
                break;
            }
        }
        if (!found) {
            // No FolderNode yet, so create it
            ProjectExplorer::FolderNode *tmp = new ProjectExplorer::FolderNode(path);
            tmp->setDisplayName(part);
            rootNode->addFolderNodes(QList<ProjectExplorer::FolderNode *>() << tmp, parent);
            parent = tmp;
        }
    }
    return parent;
}

QString CMakeProject::displayName() const
{
    return m_projectName;
}

Core::Id CMakeProject::id() const
{
    return Core::Id(Constants::CMAKEPROJECT_ID);
}

Core::IDocument *CMakeProject::document() const
{
    return m_file;
}

CMakeManager *CMakeProject::projectManager() const
{
    return m_manager;
}

QList<ProjectExplorer::BuildConfigWidget*> CMakeProject::subConfigWidgets()
{
    QList<ProjectExplorer::BuildConfigWidget*> list;
    list << new BuildEnvironmentWidget;
    return list;
}

ProjectExplorer::ProjectNode *CMakeProject::rootProjectNode() const
{
    return m_rootNode;
}


QStringList CMakeProject::files(FilesMode fileMode) const
{
    Q_UNUSED(fileMode)
    return m_files;
}

bool CMakeProject::fromMap(const QVariantMap &map)
{
    if (!Project::fromMap(map))
        return false;

<<<<<<< HEAD
    Kit *defaultKit = KitManager::instance()->defaultKit();
    if (!activeTarget() && defaultKit)
        addTarget(createTarget(defaultKit));

    // We have a user file, but we could still be missing the cbp file
    // or simply run createXml with the saved settings
    QFileInfo sourceFileInfo(m_fileName);
    CMakeBuildConfiguration *activeBC = qobject_cast<CMakeBuildConfiguration *>(activeTarget()->activeBuildConfiguration());
    if (!activeBC)
        return false;
    QString cbpFile = CMakeManager::findCbpFile(QDir(activeBC->buildDirectory()));
    QFileInfo cbpFileFi(cbpFile);

    CMakeOpenProjectWizard::Mode mode = CMakeOpenProjectWizard::Nothing;
    if (!cbpFileFi.exists())
        mode = CMakeOpenProjectWizard::NeedToCreate;
    else if (cbpFileFi.lastModified() < sourceFileInfo.lastModified())
        mode = CMakeOpenProjectWizard::NeedToUpdate;

    if (mode != CMakeOpenProjectWizard::Nothing) {
        CMakeOpenProjectWizard copw(m_manager,
                                    sourceFileInfo.absolutePath(),
                                    activeBC->buildDirectory(),
                                    mode,
                                    activeBC);
=======
    bool hasUserFile = activeTarget();
    if (!hasUserFile) {
        CMakeOpenProjectWizard copw(m_manager, projectDirectory(), Utils::Environment::systemEnvironment());
>>>>>>> 0fc9e7c8
        if (copw.exec() != QDialog::Accepted)
            return false;
        Kit *k = copw.kit();
        Target *t = new Target(this, k);
        CMakeBuildConfiguration *bc(new CMakeBuildConfiguration(t));
        bc->setDefaultDisplayName("all");
        bc->setUseNinja(copw.useNinja());
        bc->setBuildDirectory(copw.buildDirectory());
        ProjectExplorer::BuildStepList *buildSteps = bc->stepList(ProjectExplorer::Constants::BUILDSTEPS_BUILD);
        ProjectExplorer::BuildStepList *cleanSteps = bc->stepList(ProjectExplorer::Constants::BUILDSTEPS_CLEAN);

        // Now create a standard build configuration
        buildSteps->insertStep(0, new MakeStep(buildSteps));

        MakeStep *cleanMakeStep = new MakeStep(cleanSteps);
        cleanSteps->insertStep(0, cleanMakeStep);
        cleanMakeStep->setAdditionalArguments("clean");
        cleanMakeStep->setClean(true);

        t->addBuildConfiguration(bc);

        DeployConfigurationFactory *fac = ExtensionSystem::PluginManager::instance()->getObject<DeployConfigurationFactory>();
        ProjectExplorer::DeployConfiguration *dc = fac->create(t, ProjectExplorer::Constants::DEFAULT_DEPLOYCONFIGURATION_ID);
        t->addDeployConfiguration(dc);

        addTarget(t);
    } else {
        // We have a user file, but we could still be missing the cbp file
        // or simply run createXml with the saved settings
        QFileInfo sourceFileInfo(m_fileName);
        CMakeBuildConfiguration *activeBC = qobject_cast<CMakeBuildConfiguration *>(activeTarget()->activeBuildConfiguration());
        if (!activeBC)
            return false;
        QString cbpFile = CMakeManager::findCbpFile(QDir(activeBC->buildDirectory()));
        QFileInfo cbpFileFi(cbpFile);

        CMakeOpenProjectWizard::Mode mode = CMakeOpenProjectWizard::Nothing;
        if (!cbpFileFi.exists())
            mode = CMakeOpenProjectWizard::NeedToCreate;
        else if (cbpFileFi.lastModified() < sourceFileInfo.lastModified())
            mode = CMakeOpenProjectWizard::NeedToUpdate;

        if (mode != CMakeOpenProjectWizard::Nothing) {
            CMakeOpenProjectWizard copw(m_manager, mode,
                                        CMakeOpenProjectWizard::BuildInfo(activeBC));
            if (copw.exec() != QDialog::Accepted)
                return false;
            else
                activeBC->setUseNinja(copw.useNinja());
        }
    }

    m_watcher = new QFileSystemWatcher(this);
    connect(m_watcher, SIGNAL(fileChanged(QString)), this, SLOT(fileChanged(QString)));

    parseCMakeLists();

    if (!hasUserFile && hasBuildTarget("all")) {
        MakeStep *makeStep = qobject_cast<MakeStep *>(
                    activeTarget()->activeBuildConfiguration()->stepList(ProjectExplorer::Constants::BUILDSTEPS_BUILD)->at(0));
        Q_ASSERT(makeStep);
        makeStep->setBuildTarget("all", true);
    }

    connect(Core::EditorManager::instance(), SIGNAL(editorAboutToClose(Core::IEditor*)),
            this, SLOT(editorAboutToClose(Core::IEditor*)));

    connect(Core::EditorManager::instance(), SIGNAL(currentEditorChanged(Core::IEditor*)),
            this, SLOT(editorChanged(Core::IEditor*)));

    connect(ProjectExplorer::ProjectExplorerPlugin::instance()->buildManager(), SIGNAL(buildStateChanged(ProjectExplorer::Project*)),
            this, SLOT(buildStateChanged(ProjectExplorer::Project*)));

    return true;
}

bool CMakeProject::setupTarget(Target *t)
{
    CMakeBuildConfigurationFactory *factory
            = ExtensionSystem::PluginManager::instance()->getObject<CMakeBuildConfigurationFactory>();
    CMakeBuildConfiguration *bc = factory->create(t, Constants::CMAKE_BC_ID, QLatin1String("all"));
    if (!bc)
        return false;

    t->addBuildConfiguration(bc);

    DeployConfigurationFactory *fac = ExtensionSystem::PluginManager::instance()->getObject<DeployConfigurationFactory>();
    ProjectExplorer::DeployConfiguration *dc = fac->create(t, ProjectExplorer::Constants::DEFAULT_DEPLOYCONFIGURATION_ID);
    t->addDeployConfiguration(dc);
    return true;
}

CMakeBuildTarget CMakeProject::buildTargetForTitle(const QString &title)
{
    foreach (const CMakeBuildTarget &ct, m_buildTargets)
        if (ct.title == title)
            return ct;
    return CMakeBuildTarget();
}

QString CMakeProject::uicCommand() const
{
    return m_uicCommand;
}

QString CMakeProject::uiHeaderFile(const QString &uiFile)
{
    QDir srcDirRoot = QDir(projectDirectory());
    QString relativePath = srcDirRoot.relativeFilePath(uiFile);
    QDir buildDir = QDir(activeTarget()->activeBuildConfiguration()->buildDirectory());
    QString uiHeaderFilePath = buildDir.absoluteFilePath(relativePath);

    QFileInfo fi(uiHeaderFilePath);
    uiHeaderFilePath = fi.absolutePath();
    uiHeaderFilePath += QLatin1String("/ui_");
    uiHeaderFilePath += fi.completeBaseName();
    uiHeaderFilePath += QLatin1String(".h");
    return QDir::cleanPath(uiHeaderFilePath);
}

void CMakeProject::updateRunConfigurations()
{
    foreach (Target *t, targets())
        updateRunConfigurations(t);
}

// TODO Compare with updateDefaultRunConfigurations();
void CMakeProject::updateRunConfigurations(Target *t)
{
    // *Update* runconfigurations:
    QMultiMap<QString, CMakeRunConfiguration*> existingRunConfigurations;
    QList<ProjectExplorer::RunConfiguration *> toRemove;
    foreach (ProjectExplorer::RunConfiguration *rc, t->runConfigurations()) {
        if (CMakeRunConfiguration* cmakeRC = qobject_cast<CMakeRunConfiguration *>(rc))
            existingRunConfigurations.insert(cmakeRC->title(), cmakeRC);
        QtSupport::CustomExecutableRunConfiguration *ceRC =
                qobject_cast<QtSupport::CustomExecutableRunConfiguration *>(rc);
        if (ceRC && !ceRC->isConfigured())
            toRemove << rc;
    }

    foreach (const CMakeBuildTarget &ct, buildTargets()) {
        if (ct.library)
            continue;
        if (ct.executable.isEmpty())
            continue;
        if (ct.title.endsWith("/fast"))
            continue;
        QList<CMakeRunConfiguration *> list = existingRunConfigurations.values(ct.title);
        if (!list.isEmpty()) {
            // Already exists, so override the settings...
            foreach (CMakeRunConfiguration *rc, list) {
                rc->setExecutable(ct.executable);
                rc->setBaseWorkingDirectory(ct.workingDirectory);
                rc->setEnabled(true);
            }
            existingRunConfigurations.remove(ct.title);
        } else {
            // Does not exist yet
            Core::Id id = CMakeRunConfigurationFactory::idFromBuildTarget(ct.title);
            CMakeRunConfiguration *rc = new CMakeRunConfiguration(t, id, ct.executable,
                                                                  ct.workingDirectory, ct.title);
            t->addRunConfiguration(rc);
        }
    }
    QMultiMap<QString, CMakeRunConfiguration *>::const_iterator it =
            existingRunConfigurations.constBegin();
    for ( ; it != existingRunConfigurations.constEnd(); ++it) {
        CMakeRunConfiguration *rc = it.value();
        // The executables for those runconfigurations aren't build by the current buildconfiguration
        // We just set a disable flag and show that in the display name
        rc->setEnabled(false);
        // removeRunConfiguration(rc);
    }

    foreach (ProjectExplorer::RunConfiguration *rc, toRemove)
        t->removeRunConfiguration(rc);

    if (t->runConfigurations().isEmpty()) {
        // Oh no, no run configuration,
        // create a custom executable run configuration
        t->addRunConfiguration(new QtSupport::CustomExecutableRunConfiguration(t));
    }
}

void CMakeProject::createUiCodeModelSupport()
{
//    qDebug()<<"creatUiCodeModelSupport()";
    CPlusPlus::CppModelManagerInterface *modelManager
            = CPlusPlus::CppModelManagerInterface::instance();

    // First move all to
    QMap<QString, CMakeUiCodeModelSupport *> oldCodeModelSupport;
    oldCodeModelSupport = m_uiCodeModelSupport;
    m_uiCodeModelSupport.clear();

    // Find all ui files
    foreach (const QString &uiFile, m_files) {
        if (uiFile.endsWith(".ui")) {
            // UI file, not convert to
            QString uiHeaderFilePath = uiHeaderFile(uiFile);
            QMap<QString, CMakeUiCodeModelSupport *>::iterator it
                    = oldCodeModelSupport.find(uiFile);
            if (it != oldCodeModelSupport.end()) {
                //                qDebug()<<"updated old codemodelsupport";
                CMakeUiCodeModelSupport *cms = it.value();
                cms->setFileName(uiHeaderFilePath);
                m_uiCodeModelSupport.insert(it.key(), cms);
                oldCodeModelSupport.erase(it);
            } else {
                //                qDebug()<<"adding new codemodelsupport";
                CMakeUiCodeModelSupport *cms = new CMakeUiCodeModelSupport(modelManager, this, uiFile, uiHeaderFilePath);
                m_uiCodeModelSupport.insert(uiFile, cms);
                modelManager->addEditorSupport(cms);
            }
        }
    }

    // Remove old
    QMap<QString, CMakeUiCodeModelSupport *>::const_iterator it, end;
    end = oldCodeModelSupport.constEnd();
    for (it = oldCodeModelSupport.constBegin(); it!=end; ++it) {
        modelManager->removeEditorSupport(it.value());
        delete it.value();
    }
}

void CMakeProject::updateCodeModelSupportFromEditor(const QString &uiFileName,
                                                    const QString &contents)
{
    const QMap<QString, CMakeUiCodeModelSupport *>::const_iterator it =
            m_uiCodeModelSupport.constFind(uiFileName);
    if (it != m_uiCodeModelSupport.constEnd())
        it.value()->updateFromEditor(contents);
}

void CMakeProject::editorChanged(Core::IEditor *editor)
{
    // Handle old editor
    if (isFormWindowEditor(m_lastEditor)) {
        disconnect(m_lastEditor, SIGNAL(changed()), this, SLOT(uiEditorContentsChanged()));
        if (m_dirtyUic) {
            const QString contents =  formWindowEditorContents(m_lastEditor);
            updateCodeModelSupportFromEditor(m_lastEditor->document()->fileName(), contents);
            m_dirtyUic = false;
        }
    }

    m_lastEditor = editor;

    // Handle new editor
    if (isFormWindowEditor(editor))
        connect(editor, SIGNAL(changed()), this, SLOT(uiEditorContentsChanged()));
}

void CMakeProject::editorAboutToClose(Core::IEditor *editor)
{
    if (m_lastEditor == editor) {
        // Oh no our editor is going to be closed
        // get the content first
        if (isFormWindowEditor(m_lastEditor)) {
            disconnect(m_lastEditor, SIGNAL(changed()), this, SLOT(uiEditorContentsChanged()));
            if (m_dirtyUic) {
                const QString contents = formWindowEditorContents(m_lastEditor);
                updateCodeModelSupportFromEditor(m_lastEditor->document()->fileName(), contents);
                m_dirtyUic = false;
            }
        }
        m_lastEditor = 0;
    }
}

void CMakeProject::uiEditorContentsChanged()
{
    // cast sender, get filename
    if (!m_dirtyUic && isFormWindowEditor(sender()))
        m_dirtyUic = true;
}

void CMakeProject::buildStateChanged(ProjectExplorer::Project *project)
{
    if (project == this) {
        if (!ProjectExplorer::ProjectExplorerPlugin::instance()->buildManager()->isBuilding(this)) {
            QMap<QString, CMakeUiCodeModelSupport *>::const_iterator it, end;
            end = m_uiCodeModelSupport.constEnd();
            for (it = m_uiCodeModelSupport.constBegin(); it != end; ++it) {
                it.value()->updateFromBuild();
            }
        }
    }
}

// CMakeFile

CMakeFile::CMakeFile(CMakeProject *parent, QString fileName)
    : Core::IDocument(parent), m_project(parent), m_fileName(fileName)
{

}

bool CMakeFile::save(QString *errorString, const QString &fileName, bool autoSave)
{
    // Once we have an texteditor open for this file, we probably do
    // need to implement this, don't we.
    Q_UNUSED(errorString)
    Q_UNUSED(fileName)
    Q_UNUSED(autoSave)
    return false;
}

QString CMakeFile::fileName() const
{
    return m_fileName;
}

QString CMakeFile::defaultPath() const
{
    return QString();
}

QString CMakeFile::suggestedFileName() const
{
    return QString();
}

QString CMakeFile::mimeType() const
{
    return Constants::CMAKEMIMETYPE;
}


bool CMakeFile::isModified() const
{
    return false;
}

bool CMakeFile::isSaveAsAllowed() const
{
    return false;
}

void CMakeFile::rename(const QString &newName)
{
    Q_ASSERT(false);
    Q_UNUSED(newName);
    // Can't happen....
}

Core::IDocument::ReloadBehavior CMakeFile::reloadBehavior(ChangeTrigger state, ChangeType type) const
{
    Q_UNUSED(state)
    Q_UNUSED(type)
    return BehaviorSilent;
}

bool CMakeFile::reload(QString *errorString, ReloadFlag flag, ChangeType type)
{
    Q_UNUSED(errorString)
    Q_UNUSED(flag)
    Q_UNUSED(type)
    return true;
}

CMakeBuildSettingsWidget::CMakeBuildSettingsWidget() : m_buildConfiguration(0)
{
    QFormLayout *fl = new QFormLayout(this);
    fl->setContentsMargins(20, -1, 0, -1);
    fl->setFieldGrowthPolicy(QFormLayout::ExpandingFieldsGrow);
    setLayout(fl);

    QPushButton *runCmakeButton = new QPushButton(tr("Run cmake"));
    connect(runCmakeButton, SIGNAL(clicked()),
            this, SLOT(runCMake()));
    fl->addRow(tr("Reconfigure project:"), runCmakeButton);

    m_pathLineEdit = new QLineEdit(this);
    m_pathLineEdit->setReadOnly(true);

    QHBoxLayout *hbox = new QHBoxLayout();
    hbox->addWidget(m_pathLineEdit);

    m_changeButton = new QPushButton(this);
    m_changeButton->setText(tr("&Change"));
    connect(m_changeButton, SIGNAL(clicked()), this, SLOT(openChangeBuildDirectoryDialog()));
    hbox->addWidget(m_changeButton);

    fl->addRow(tr("Build directory:"), hbox);
}

QString CMakeBuildSettingsWidget::displayName() const
{
    return "CMake";
}

void CMakeBuildSettingsWidget::init(BuildConfiguration *bc)
{
    m_buildConfiguration = static_cast<CMakeBuildConfiguration *>(bc);
    m_pathLineEdit->setText(m_buildConfiguration->buildDirectory());
    if (m_buildConfiguration->buildDirectory() == bc->target()->project()->projectDirectory())
        m_changeButton->setEnabled(false);
    else
        m_changeButton->setEnabled(true);
}

void CMakeBuildSettingsWidget::openChangeBuildDirectoryDialog()
{
    CMakeProject *project = static_cast<CMakeProject *>(m_buildConfiguration->target()->project());
<<<<<<< HEAD
    CMakeOpenProjectWizard copw(project->projectManager(),
                                project->projectDirectory(),
                                m_buildConfiguration->buildDirectory(),
                                m_buildConfiguration);
=======
    CMakeOpenProjectWizard copw(project->projectManager(), CMakeOpenProjectWizard::ChangeDirectory,
                                CMakeOpenProjectWizard::BuildInfo(m_buildConfiguration));
>>>>>>> 0fc9e7c8
    if (copw.exec() == QDialog::Accepted) {
        project->changeBuildDirectory(m_buildConfiguration, copw.buildDirectory());
        m_buildConfiguration->setUseNinja(copw.useNinja());
        m_pathLineEdit->setText(m_buildConfiguration->buildDirectory());
    }
}

void CMakeBuildSettingsWidget::runCMake()
{
    CMakeProject *project = static_cast<CMakeProject *>(m_buildConfiguration->target()->project());
    CMakeOpenProjectWizard copw(project->projectManager(),
                                CMakeOpenProjectWizard::WantToUpdate,
<<<<<<< HEAD
                                m_buildConfiguration);
=======
                                CMakeOpenProjectWizard::BuildInfo(m_buildConfiguration));
>>>>>>> 0fc9e7c8
    if (copw.exec() == QDialog::Accepted)
        project->parseCMakeLists();
}

/////
// CMakeCbpParser
////

bool CMakeCbpParser::parseCbpFile(const QString &fileName)
{
    QFile fi(fileName);
    if (fi.exists() && fi.open(QFile::ReadOnly)) {
        setDevice(&fi);

        while (!atEnd()) {
            readNext();
            if (name() == "CodeBlocks_project_file") {
                parseCodeBlocks_project_file();
            } else if (isStartElement()) {
                parseUnknownElement();
            }
        }
        fi.close();
        m_includeFiles.sort();
        m_includeFiles.removeDuplicates();
        return true;
    }
    return false;
}

void CMakeCbpParser::parseCodeBlocks_project_file()
{
    while (!atEnd()) {
        readNext();
        if (isEndElement()) {
            return;
        } else if (name() == "Project") {
            parseProject();
        } else if (isStartElement()) {
            parseUnknownElement();
        }
    }
}

void CMakeCbpParser::parseProject()
{
    while (!atEnd()) {
        readNext();
        if (isEndElement()) {
            return;
        } else if (name() == "Option") {
            parseOption();
        } else if (name() == "Unit") {
            parseUnit();
        } else if (name() == "Build") {
            parseBuild();
        } else if (isStartElement()) {
            parseUnknownElement();
        }
    }
}

void CMakeCbpParser::parseBuild()
{
    while (!atEnd()) {
        readNext();
        if (isEndElement()) {
            return;
        } else if (name() == "Target") {
            parseBuildTarget();
        } else if (isStartElement()) {
            parseUnknownElement();
        }
    }
}

void CMakeCbpParser::parseBuildTarget()
{
    m_buildTargetType = false;
    m_buildTarget.clear();

    if (attributes().hasAttribute("title"))
        m_buildTarget.title = attributes().value("title").toString();
    while (!atEnd()) {
        readNext();
        if (isEndElement()) {
            if (m_buildTargetType || m_buildTarget.title == "all" || m_buildTarget.title == "install") {
                m_buildTargets.append(m_buildTarget);
            }
            return;
        } else if (name() == "Compiler") {
            parseCompiler();
        } else if (name() == "Option") {
            parseBuildTargetOption();
        } else if (isStartElement()) {
            parseUnknownElement();
        }
    }
}

void CMakeCbpParser::parseBuildTargetOption()
{
    if (attributes().hasAttribute("output")) {
        m_buildTarget.executable = attributes().value("output").toString();
    } else if (attributes().hasAttribute("type") && (attributes().value("type") == "1" || attributes().value("type") == "0")) {
        m_buildTargetType = true;
    } else if (attributes().hasAttribute("type") && (attributes().value("type") == "3" || attributes().value("type") == "2")) {
        m_buildTargetType = true;
        m_buildTarget.library = true;
    } else if (attributes().hasAttribute("working_dir")) {
        m_buildTarget.workingDirectory = attributes().value("working_dir").toString();
    }
    while (!atEnd()) {
        readNext();
        if (isEndElement()) {
            return;
        } else if (name() == "MakeCommand") {
            parseMakeCommand();
        } else if (isStartElement()) {
            parseUnknownElement();
        }
    }
}

QString CMakeCbpParser::projectName() const
{
    return m_projectName;
}

void CMakeCbpParser::parseOption()
{
    if (attributes().hasAttribute("title"))
        m_projectName = attributes().value("title").toString();

    if (attributes().hasAttribute("compiler"))
        m_compiler = attributes().value("compiler").toString();

    while (!atEnd()) {
        readNext();
        if (isEndElement()) {
            return;
        } else if (isStartElement()) {
            parseUnknownElement();
        }
    }
}

void CMakeCbpParser::parseMakeCommand()
{
    while (!atEnd()) {
        readNext();
        if (isEndElement()) {
            return;
        } else if (name() == "Build") {
            parseBuildTargetBuild();
        } else if (name() == "Clean") {
            parseBuildTargetClean();
        } else if (isStartElement()) {
            parseUnknownElement();
        }
    }
}

void CMakeCbpParser::parseBuildTargetBuild()
{
    if (attributes().hasAttribute("command"))
        m_buildTarget.makeCommand = attributes().value("command").toString();
    while (!atEnd()) {
        readNext();
        if (isEndElement()) {
            return;
        } else if (isStartElement()) {
            parseUnknownElement();
        }
    }
}

void CMakeCbpParser::parseBuildTargetClean()
{
    if (attributes().hasAttribute("command"))
        m_buildTarget.makeCleanCommand = attributes().value("command").toString();
    while (!atEnd()) {
        readNext();
        if (isEndElement()) {
            return;
        } else if (isStartElement()) {
            parseUnknownElement();
        }
    }
}

void CMakeCbpParser::parseCompiler()
{
    while (!atEnd()) {
        readNext();
        if (isEndElement()) {
            return;
        } else if (name() == "Add") {
            parseAdd();
        } else if (isStartElement()) {
            parseUnknownElement();
        }
    }
}

void CMakeCbpParser::parseAdd()
{
    // CMake only supports <Add option=\> and <Add directory=\>
    const QXmlStreamAttributes addAttributes = attributes();

    const QString includeDirectory = addAttributes.value("directory").toString();
    // allow adding multiple times because order happens
    if (!includeDirectory.isEmpty()) {
        m_includeFiles.append(includeDirectory);
    }

    QString compilerOption = addAttributes.value("option").toString();
    // defining multiple times a macro to the same value makes no sense
    if (!compilerOption.isEmpty() && !m_compilerOptions.contains(compilerOption)) {
        m_compilerOptions.append(compilerOption);
        int macroNameIndex = compilerOption.indexOf("-D") + 2;
        if (macroNameIndex != 1) {
            int assignIndex = compilerOption.indexOf('=', macroNameIndex);
            if (assignIndex != -1) {
                compilerOption[assignIndex] = ' ';
            }
            m_defines.append("#define ");
            m_defines.append(compilerOption.mid(macroNameIndex).toLatin1());
            m_defines.append('\n');
        }
    }

    while (!atEnd()) {
        readNext();
        if (isEndElement()) {
            return;
        } else if (isStartElement()) {
            parseUnknownElement();
        }
    }
}

void CMakeCbpParser::parseUnit()
{
    //qDebug()<<stream.attributes().value("filename");
    QString fileName = attributes().value("filename").toString();
    m_parsingCmakeUnit = false;
    while (!atEnd()) {
        readNext();
        if (isEndElement()) {
            if (!fileName.endsWith(QLatin1String(".rule")) && !m_processedUnits.contains(fileName)) {
                // Now check whether we found a virtual element beneath
                if (m_parsingCmakeUnit) {
                    m_cmakeFileList.append( new ProjectExplorer::FileNode(fileName, ProjectExplorer::ProjectFileType, false));
                } else {
                    bool generated = false;
                    QString onlyFileName = QFileInfo(fileName).fileName();
                    if (   (onlyFileName.startsWith("moc_") && onlyFileName.endsWith(".cxx"))
                        || (onlyFileName.startsWith("ui_") && onlyFileName.endsWith(".h"))
                        || (onlyFileName.startsWith("qrc_") && onlyFileName.endsWith(".cxx")))
                        generated = true;

                    if (fileName.endsWith(QLatin1String(".qrc")))
                        m_fileList.append( new ProjectExplorer::FileNode(fileName, ProjectExplorer::ResourceType, generated));
                    else
                        m_fileList.append( new ProjectExplorer::FileNode(fileName, ProjectExplorer::SourceType, generated));
                }
                m_processedUnits.insert(fileName);
            }
            return;
        } else if (name() == "Option") {
            parseUnitOption();
        } else if (isStartElement()) {
            parseUnknownElement();
        }
    }
}

void CMakeCbpParser::parseUnitOption()
{
    if (attributes().hasAttribute("virtualFolder"))
        m_parsingCmakeUnit = true;

    while (!atEnd()) {
        readNext();

        if (isEndElement())
            break;

        if (isStartElement())
            parseUnknownElement();
    }
}

void CMakeCbpParser::parseUnknownElement()
{
    Q_ASSERT(isStartElement());

    while (!atEnd()) {
        readNext();

        if (isEndElement())
            break;

        if (isStartElement())
            parseUnknownElement();
    }
}

QList<ProjectExplorer::FileNode *> CMakeCbpParser::fileList()
{
    return m_fileList;
}

QList<ProjectExplorer::FileNode *> CMakeCbpParser::cmakeFileList()
{
    return m_cmakeFileList;
}

bool CMakeCbpParser::hasCMakeFiles()
{
    return !m_cmakeFileList.isEmpty();
}

QStringList CMakeCbpParser::includeFiles()
{
    return m_includeFiles;
}

QByteArray CMakeCbpParser::defines() const
{
    return m_defines;
}

QList<CMakeBuildTarget> CMakeCbpParser::buildTargets()
{
    return m_buildTargets;
}

QString CMakeCbpParser::compilerName() const
{
    return m_compiler;
}

void CMakeBuildTarget::clear()
{
    executable.clear();
    makeCommand.clear();
    makeCleanCommand.clear();
    workingDirectory.clear();
    title.clear();
    library = false;
}
<|MERGE_RESOLUTION|>--- conflicted
+++ resolved
@@ -161,19 +161,10 @@
     }
 
     if (mode != CMakeOpenProjectWizard::Nothing) {
-<<<<<<< HEAD
-        CMakeOpenProjectWizard copw(m_manager,
-                                    sourceFileInfo.absolutePath(),
-                                    cmakebc->buildDirectory(),
-                                    mode,
-                                    cmakebc);
-        copw.exec();
-=======
         CMakeOpenProjectWizard copw(m_manager, mode,
                                     CMakeOpenProjectWizard::BuildInfo(cmakebc));
         if (copw.exec() == QDialog::Accepted)
             cmakebc->setUseNinja(copw.useNinja()); // NeedToCreate can change the Ninja setting
->>>>>>> 0fc9e7c8
     }
 
     // reparse
@@ -538,37 +529,9 @@
     if (!Project::fromMap(map))
         return false;
 
-<<<<<<< HEAD
-    Kit *defaultKit = KitManager::instance()->defaultKit();
-    if (!activeTarget() && defaultKit)
-        addTarget(createTarget(defaultKit));
-
-    // We have a user file, but we could still be missing the cbp file
-    // or simply run createXml with the saved settings
-    QFileInfo sourceFileInfo(m_fileName);
-    CMakeBuildConfiguration *activeBC = qobject_cast<CMakeBuildConfiguration *>(activeTarget()->activeBuildConfiguration());
-    if (!activeBC)
-        return false;
-    QString cbpFile = CMakeManager::findCbpFile(QDir(activeBC->buildDirectory()));
-    QFileInfo cbpFileFi(cbpFile);
-
-    CMakeOpenProjectWizard::Mode mode = CMakeOpenProjectWizard::Nothing;
-    if (!cbpFileFi.exists())
-        mode = CMakeOpenProjectWizard::NeedToCreate;
-    else if (cbpFileFi.lastModified() < sourceFileInfo.lastModified())
-        mode = CMakeOpenProjectWizard::NeedToUpdate;
-
-    if (mode != CMakeOpenProjectWizard::Nothing) {
-        CMakeOpenProjectWizard copw(m_manager,
-                                    sourceFileInfo.absolutePath(),
-                                    activeBC->buildDirectory(),
-                                    mode,
-                                    activeBC);
-=======
     bool hasUserFile = activeTarget();
     if (!hasUserFile) {
         CMakeOpenProjectWizard copw(m_manager, projectDirectory(), Utils::Environment::systemEnvironment());
->>>>>>> 0fc9e7c8
         if (copw.exec() != QDialog::Accepted)
             return false;
         Kit *k = copw.kit();
@@ -976,15 +939,8 @@
 void CMakeBuildSettingsWidget::openChangeBuildDirectoryDialog()
 {
     CMakeProject *project = static_cast<CMakeProject *>(m_buildConfiguration->target()->project());
-<<<<<<< HEAD
-    CMakeOpenProjectWizard copw(project->projectManager(),
-                                project->projectDirectory(),
-                                m_buildConfiguration->buildDirectory(),
-                                m_buildConfiguration);
-=======
     CMakeOpenProjectWizard copw(project->projectManager(), CMakeOpenProjectWizard::ChangeDirectory,
                                 CMakeOpenProjectWizard::BuildInfo(m_buildConfiguration));
->>>>>>> 0fc9e7c8
     if (copw.exec() == QDialog::Accepted) {
         project->changeBuildDirectory(m_buildConfiguration, copw.buildDirectory());
         m_buildConfiguration->setUseNinja(copw.useNinja());
@@ -997,11 +953,7 @@
     CMakeProject *project = static_cast<CMakeProject *>(m_buildConfiguration->target()->project());
     CMakeOpenProjectWizard copw(project->projectManager(),
                                 CMakeOpenProjectWizard::WantToUpdate,
-<<<<<<< HEAD
-                                m_buildConfiguration);
-=======
                                 CMakeOpenProjectWizard::BuildInfo(m_buildConfiguration));
->>>>>>> 0fc9e7c8
     if (copw.exec() == QDialog::Accepted)
         project->parseCMakeLists();
 }
