--- conflicted
+++ resolved
@@ -109,13 +109,5 @@
         ]
     }
 
-<<<<<<< HEAD
-    QtcTestFiles {
-        name: "test data"
-        files: "testcases/**/*"
-        fileTags: qtc.withPluginTests ? ["qt.core.resource_data"] : []
-    }
-=======
     QtcTestResources { files: "testcases/**/*" }
->>>>>>> 46226e93
 }