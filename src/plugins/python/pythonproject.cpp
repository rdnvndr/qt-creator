--- conflicted
+++ resolved
@@ -193,26 +193,22 @@
     setBuildSystemCreator([](Target *t) { return new PythonBuildSystem(t); });
 }
 
-<<<<<<< HEAD
+static FileType getFileType(const FilePath &f)
+{
+    if (f.endsWith(".py"))
+        return FileType::Source;
+    if (f.endsWith(".pyproject") || f.endsWith(".pyqtc"))
+        return FileType::Project;
+    if (f.endsWith(".qrc"))
+        return FileType::Resource;
+    if (f.endsWith(".ui"))
+        return FileType::Form;
+    if (f.endsWith(".qml") || f.endsWith(".js"))
+        return FileType::QML;
+    return Node::fileTypeForFileName(f);
+}
+
 void PythonBuildSystem::triggerParsing()
-=======
-static FileType getFileType(const QString &f)
-{
-    const auto cs = HostOsInfo::isWindowsHost()
-        ? Qt::CaseInsensitive : Qt::CaseSensitive;
-    if (f.endsWith(".pyproject", cs) || f.endsWith(".pyqtc", cs))
-        return FileType::Project;
-    if (f.endsWith(".qrc", cs))
-        return FileType::Resource;
-    if (f.endsWith(".ui", cs))
-        return FileType::Form;
-    if (f.endsWith(".qml", cs) || f.endsWith(".js", cs))
-        return FileType::QML;
-    return FileType::Source;
-}
-
-void PythonProject::refresh(Target *target)
->>>>>>> 9eed77fe
 {
     ParseGuard guard = guardParsingRun();
     parse();
@@ -223,22 +219,10 @@
     auto newRoot = std::make_unique<PythonProjectNode>(projectDirectory());
     for (const QString &f : qAsConst(m_files)) {
         const QString displayName = baseDir.relativeFilePath(f);
-<<<<<<< HEAD
         const FilePath filePath = FilePath::fromString(f);
-        FileType fileType;
-        if (f.endsWith(".py"))
-            fileType = FileType::Source;
-        else if (f.endsWith(".pyproject") || f.endsWith(".pyqtc"))
-            fileType = FileType::Project;
-        else
-            fileType = Node::fileTypeForFileName(filePath);
+        const FileType fileType = getFileType(filePath);
 
         newRoot->addNestedNode(std::make_unique<PythonFileNode>(filePath, displayName, fileType));
-=======
-        const FileType fileType = getFileType(f);
-        newRoot->addNestedNode(std::make_unique<PythonFileNode>(FilePath::fromString(f),
-                                                                displayName, fileType));
->>>>>>> 9eed77fe
         if (fileType == FileType::Source) {
             BuildTargetInfo bti;
             bti.buildKey = f;
