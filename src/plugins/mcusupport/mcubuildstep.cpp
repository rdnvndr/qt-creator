--- conflicted
+++ resolved
@@ -70,31 +70,7 @@
     cmd.setLabelText(QmlProjectManager::Tr::tr("Command:"));
     cmd.setValue(rootPath.pathAppended("/bin/qmlprojectexporter"));
 
-<<<<<<< HEAD
     const Id toolChainConstant = Internal::Constants::KIT_MCUTARGET_TOOLCHAIN_KEY;
-    arguments
-        = {ProcessArgs::quoteArg(buildSystem()->projectFilePath().path()),
-           "--platform",
-           findKitInformation(kit, "QUL_PLATFORM"),
-           "--toolchain",
-           kit->value(toolChainConstant).toString()};
-=======
-    const Id importPathConstant = QtSupport::Constants::KIT_QML_IMPORT_PATH;
-    const FilePath qulIncludeDir = FilePath::fromVariant(kit->value(importPathConstant));
-    QStringList includeDirs {
-        ProcessArgs::quoteArg(qulIncludeDir.toUrlishString()),
-        ProcessArgs::quoteArg(qulIncludeDir.pathAppended("Timeline").toUrlishString()),
-        ProcessArgs::quoteArg(qulIncludeDir.pathAppended("Shapes").toUrlishString())
-    };
-
-    const Id toolChainConstant = Internal::Constants::KIT_MCUTARGET_TOOLCHAIN_KEY;
-    QStringList arguments = {
-        ProcessArgs::quoteArg(buildSystem()->projectFilePath().toUrlishString()),
-        "--platform", findKitInformation(kit, "QUL_PLATFORM"),
-        "--toolchain", kit->value(toolChainConstant).toString(),
-        "--include-dirs", includeDirs.join(","),
-    };
->>>>>>> 28dbc1cf
 
     args.setSettingsKey("QmlProject.Mcu.ProcessStep.Arguments");
     args.setDisplayStyle(StringAspect::LineEditDisplay);
