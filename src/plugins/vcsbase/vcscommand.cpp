--- conflicted
+++ resolved
@@ -132,11 +132,7 @@
     if (!(m_flags & RunFlags::MergeOutputChannels) && (m_flags & RunFlags::ProgressiveOutput
                               || m_progressParser || !(m_flags & RunFlags::SuppressStdErr))) {
         process->setTextChannelMode(Channel::Error, TextChannelMode::MultiLine);
-<<<<<<< HEAD
-        connect(process, &QtcProcess::textOnStandardError, [this](const QString &text) {
-=======
         connect(process, &QtcProcess::textOnStandardError, this, [this](const QString &text) {
->>>>>>> f7639f45
             if (!(m_flags & RunFlags::SuppressStdErr))
                 VcsOutputWindow::appendError(text);
             if (m_flags & RunFlags::ProgressiveOutput)
@@ -146,19 +142,9 @@
     if (m_progressParser || m_flags & RunFlags::ProgressiveOutput
                          || m_flags & RunFlags::ShowStdOut) {
         process->setTextChannelMode(Channel::Output, TextChannelMode::MultiLine);
-<<<<<<< HEAD
-        connect(process, &QtcProcess::textOnStandardOutput, [this](const QString &text) {
-            if (m_flags & RunFlags::ShowStdOut) {
-                if (m_flags & RunFlags::SilentOutput)
-                    VcsOutputWindow::appendSilently(text);
-                else
-                    VcsOutputWindow::append(text);
-            }
-=======
         connect(process, &QtcProcess::textOnStandardOutput, this, [this](const QString &text) {
             if (m_flags & RunFlags::ShowStdOut)
                 VcsOutputWindow::append(text);
->>>>>>> f7639f45
             if (m_flags & RunFlags::ProgressiveOutput)
                 emit q->stdOutText(text);
         });
