import qbs 1.0
import qbs.FileInfo

QtcPlugin {
    name: "Core"

    Depends {
        name: "Qt"
        submodules: [
            "widgets", "xml", "network", "qml", "sql", "help", "printsupport"
        ]
    }

    Depends {
        name: "Qt.gui-private"
        condition: qbs.targetOS.contains("windows")
    }

    Depends { name: "Utils" }
    Depends { name: "Aggregation" }

    Depends { name: "app_version_header" }

    cpp.dynamicLibraries: {
        if (qbs.targetOS.contains("windows")) return [
            "ole32",
            "user32"
        ]
    }

    cpp.frameworks: qbs.targetOS.contains("osx") ? ["AppKit"] : undefined

    Group {
        name: "General"
        files: [
            "basefilewizard.cpp", "basefilewizard.h",
            "basefilewizardfactory.cpp", "basefilewizardfactory.h",
            "core.qrc",
            "core_global.h",
            "coreconstants.h",
            "corejsextensions.cpp", "corejsextensions.h",
            "coreplugin.cpp", "coreplugin.h",
            "designmode.cpp", "designmode.h",
            "documentmanager.cpp", "documentmanager.h",
            "editmode.cpp", "editmode.h",
            "editortoolbar.cpp", "editortoolbar.h",
            "externaltool.cpp", "externaltool.h",
            "externaltoolmanager.cpp", "externaltoolmanager.h",
            "fancyactionbar.cpp", "fancyactionbar.h", "fancyactionbar.qrc",
            "fancytabwidget.cpp", "fancytabwidget.h",
            "featureprovider.cpp", "featureprovider.h",
            "fileiconprovider.cpp", "fileiconprovider.h",
            "fileutils.cpp", "fileutils.h",
            "findplaceholder.cpp", "findplaceholder.h",
            "generalsettings.cpp", "generalsettings.h", "generalsettings.ui",
            "generatedfile.cpp", "generatedfile.h",
            "helpmanager.cpp", "helpmanager.h",
            "icontext.cpp", "icontext.h",
            "icore.cpp", "icore.h",
            "icorelistener.cpp", "icorelistener.h",
            "id.cpp", "id.h",
            "idocument.cpp", "idocument.h",
            "idocumentfactory.cpp", "idocumentfactory.h",
            "ifilewizardextension.h",
            "imode.cpp", "imode.h",
            "inavigationwidgetfactory.cpp", "inavigationwidgetfactory.h",
            "infobar.cpp", "infobar.h",
            "ioutputpane.cpp", "ioutputpane.h",
            "iversioncontrol.cpp", "iversioncontrol.h",
            "iwelcomepage.cpp", "iwelcomepage.h",
            "iwizardfactory.cpp", "iwizardfactory.h",
            "jsexpander.cpp", "jsexpander.h",
            "mainwindow.cpp", "mainwindow.h",
            "manhattanstyle.cpp", "manhattanstyle.h",
            "messagebox.cpp", "messagebox.h",
            "messagemanager.cpp", "messagemanager.h",
            "messageoutputwindow.cpp", "messageoutputwindow.h",
            "mimetypemagicdialog.cpp", "mimetypemagicdialog.h", "mimetypemagicdialog.ui",
            "mimetypesettings.cpp", "mimetypesettings.h",
            "mimetypesettingspage.ui",
            "minisplitter.cpp", "minisplitter.h",
            "modemanager.cpp", "modemanager.h",
            "navigationsubwidget.cpp", "navigationsubwidget.h",
            "navigationwidget.cpp", "navigationwidget.h",
            "opendocumentstreeview.cpp", "opendocumentstreeview.h",
            "outputpane.cpp", "outputpane.h",
            "outputpanemanager.cpp", "outputpanemanager.h",
            "outputwindow.cpp", "outputwindow.h",
            "patchtool.cpp", "patchtool.h",
            "plugindialog.cpp", "plugindialog.h",
            "removefiledialog.cpp", "removefiledialog.h", "removefiledialog.ui",
            "rightpane.cpp", "rightpane.h",
            "settingsdatabase.cpp", "settingsdatabase.h",
            "shellcommand.cpp", "shellcommand.h",
            "sidebar.cpp", "sidebar.h",
            "sidebarwidget.cpp", "sidebarwidget.h",
            "statusbarmanager.cpp", "statusbarmanager.h",
            "statusbarwidget.cpp", "statusbarwidget.h",
            "styleanimator.cpp", "styleanimator.h",
<<<<<<< HEAD
=======
            "systemsettings.cpp", "systemsettings.h", "systemsettings.ui",
            "tabpositionindicator.cpp", "tabpositionindicator.h",
>>>>>>> e1e7c542
            "textdocument.cpp", "textdocument.h",
            "themesettings.cpp", "themesettings.h", "themesettings.ui",
            "themesettingswidget.cpp", "themesettingswidget.h",
            "toolsettings.cpp", "toolsettings.h",
            "variablechooser.cpp", "variablechooser.h",
            "vcsmanager.cpp", "vcsmanager.h",
            "versiondialog.cpp", "versiondialog.h",
            "windowsupport.cpp", "windowsupport.h"
        ]
    }

    Group {
        name: "Action Manager"
        prefix: "actionmanager/"
        files: [
            "actioncontainer.cpp", "actioncontainer.h", "actioncontainer_p.h",
            "actionmanager.cpp", "actionmanager.h", "actionmanager_p.h",
            "command.cpp", "command.h", "command_p.h",
            "commandbutton.cpp", "commandbutton.h",
            "commandmappings.cpp", "commandmappings.h",
            "commandsfile.cpp", "commandsfile.h",
        ]
    }

    Group {
        name: "Dialogs"
        prefix: "dialogs/"
        files: [
            "addtovcsdialog.cpp", "addtovcsdialog.h", "addtovcsdialog.ui",
            "externaltoolconfig.cpp", "externaltoolconfig.h", "externaltoolconfig.ui",
            "ioptionspage.cpp", "ioptionspage.h",
            "newdialog.cpp", "newdialog.h", "newdialog.ui",
            "openwithdialog.cpp", "openwithdialog.h", "openwithdialog.ui",
            "promptoverwritedialog.cpp", "promptoverwritedialog.h",
            "readonlyfilesdialog.cpp", "readonlyfilesdialog.h", "readonlyfilesdialog.ui",
            "saveitemsdialog.cpp", "saveitemsdialog.h", "saveitemsdialog.ui",
            "settingsdialog.cpp", "settingsdialog.h",
            "shortcutsettings.cpp", "shortcutsettings.h",
        ]
    }

    Group {
        name: "Editor Manager"
        prefix: "editormanager/"
        files: [
            "documentmodel.cpp", "documentmodel.h",
            "editorarea.cpp", "editorarea.h",
            "editormanager.cpp", "editormanager.h", "editormanager_p.h",
            "editorview.cpp", "editorview.h",
            "editorwindow.cpp", "editorwindow.h",
            "ieditor.cpp", "ieditor.h",
            "ieditorfactory.cpp", "ieditorfactory.h",
            "iexternaleditor.cpp", "iexternaleditor.h",
            "openeditorsview.cpp", "openeditorsview.h",
            "openeditorswindow.cpp", "openeditorswindow.h",
            "systemeditor.cpp", "systemeditor.h",
        ]
    }

    Group {
        name: "Progress Manager"
        prefix: "progressmanager/"
        files: [
            "futureprogress.cpp", "futureprogress.h",
            "progressbar.cpp", "progressbar.h",
            "progressmanager.cpp", "progressmanager.h", "progressmanager_p.h",
            "progressview.cpp", "progressview.h",
        ]
    }

    Group {
        name: "ProgressManager_win"
        condition: qbs.targetOS.contains("windows")
        files: [
            "progressmanager/progressmanager_win.cpp",
        ]
    }

    Group {
        name: "ProgressManager_mac"
        condition: qbs.targetOS.contains("osx")
        files: [
            "progressmanager/progressmanager_mac.mm",
        ]
    }

    Group {
        name: "ProgressManager_x11"
        condition: qbs.targetOS.contains("unix") && !qbs.targetOS.contains("osx")
        files: [
            "progressmanager/progressmanager_x11.cpp",
        ]
    }

    Group {
        name: "Tests"
        condition: project.testsEnabled
        files: [
            "testdatadir.cpp",
            "testdatadir.h",
            "locator/locatorfiltertest.cpp",
            "locator/locatorfiltertest.h",
            "locator/locator_test.cpp"
        ]

        cpp.defines: outer.concat(['SRCDIR="' + FileInfo.path(filePath) + '"'])
    }

    Group {
        name: "Find"
        prefix: "find/"
        files: [
            "basetextfind.cpp",
            "basetextfind.h",
            "currentdocumentfind.cpp",
            "currentdocumentfind.h",
            "find.qrc",
            "finddialog.ui",
            "findplugin.cpp",
            "findplugin.h",
            "findtoolbar.cpp",
            "findtoolbar.h",
            "findtoolwindow.cpp",
            "findtoolwindow.h",
            "findwidget.ui",
            "highlightscrollbar.cpp",
            "highlightscrollbar.h",
            "ifindfilter.cpp",
            "ifindfilter.h",
            "ifindsupport.cpp",
            "ifindsupport.h",
            "itemviewfind.cpp",
            "itemviewfind.h",
            "searchresultcolor.h",
            "searchresulttreeitemdelegate.cpp",
            "searchresulttreeitemdelegate.h",
            "searchresulttreeitemroles.h",
            "searchresulttreeitems.cpp",
            "searchresulttreeitems.h",
            "searchresulttreemodel.cpp",
            "searchresulttreemodel.h",
            "searchresulttreeview.cpp",
            "searchresulttreeview.h",
            "searchresultwidget.cpp",
            "searchresultwidget.h",
            "searchresultwindow.cpp",
            "searchresultwindow.h",
            "textfindconstants.h",
        ]
    }

    Group {
        name: "Locator"
        prefix: "locator/"
        files: [
            "basefilefilter.cpp",
            "basefilefilter.h",
            "commandlocator.cpp",
            "commandlocator.h",
            "directoryfilter.cpp",
            "directoryfilter.h",
            "directoryfilter.ui",
            "executefilter.cpp",
            "executefilter.h",
            "externaltoolsfilter.cpp",
            "externaltoolsfilter.h",
            "filesystemfilter.cpp",
            "filesystemfilter.h",
            "filesystemfilter.ui",
            "ilocatorfilter.cpp",
            "ilocatorfilter.h",
            "locator.qrc",
            "locatorconstants.h",
            "locatorfiltersfilter.cpp",
            "locatorfiltersfilter.h",
            "locatormanager.cpp",
            "locatormanager.h",
            "locator.cpp",
            "locator.h",
            "locatorsearchutils.cpp",
            "locatorsearchutils.h",
            "locatorwidget.cpp",
            "locatorwidget.h",
            "opendocumentsfilter.cpp",
            "opendocumentsfilter.h",
            "locatorsettingspage.cpp",
            "locatorsettingspage.h",
            "locatorsettingspage.ui",
            "images/locator.png",
            "images/reload.png",
        ]
    }

    Group {
        name: "Locator_mac"
        condition: qbs.targetOS.contains("osx")
        files: [
            "locator/spotlightlocatorfilter.h",
            "locator/spotlightlocatorfilter.mm",
        ]
    }

    Group {
        name: "ThemeEditor"
        prefix: "themeeditor/"
        files: [
            "colorrole.cpp",
            "colorrole.h",
            "colorvariable.cpp",
            "colorvariable.h",
            "sectionedtablemodel.cpp",
            "sectionedtablemodel.h",
            "themecolors.cpp",
            "themecolors.h",
            "themecolorstableview.cpp",
            "themecolorstableview.h",
            "themeeditorwidget.cpp",
            "themeeditorwidget.h",
            "themeeditorwidget.ui",
            "themesettingsitemdelegate.cpp",
            "themesettingsitemdelegate.h",
            "themesettingstablemodel.cpp",
            "themesettingstablemodel.h",
        ]
    }

    Export {
        Depends { name: "Aggregation" }
        Depends { name: "Utils" }
    }
}<|MERGE_RESOLUTION|>--- conflicted
+++ resolved
@@ -97,11 +97,7 @@
             "statusbarmanager.cpp", "statusbarmanager.h",
             "statusbarwidget.cpp", "statusbarwidget.h",
             "styleanimator.cpp", "styleanimator.h",
-<<<<<<< HEAD
-=======
             "systemsettings.cpp", "systemsettings.h", "systemsettings.ui",
-            "tabpositionindicator.cpp", "tabpositionindicator.h",
->>>>>>> e1e7c542
             "textdocument.cpp", "textdocument.h",
             "themesettings.cpp", "themesettings.h", "themesettings.ui",
             "themesettingswidget.cpp", "themesettingswidget.h",
