// Copyright (C) 2016 The Qt Company Ltd.
// SPDX-License-Identifier: LicenseRef-Qt-Commercial OR GPL-3.0-only WITH Qt-GPL-exception-1.0

#include "progressmanager_p.h"

#include "futureprogress.h"
#include "progressbar.h"
#include "progressview.h"
#include "../actionmanager/actionmanager.h"
#include "../actionmanager/command.h"
#include "../coreplugintr.h"
#include "../icontext.h"
#include "../icore.h"
#include "../statusbarmanager.h"

#include <extensionsystem/pluginmanager.h>

#include <utils/environment.h>
#include <utils/hostosinfo.h>
#include <utils/infobar.h>
#include <utils/layoutbuilder.h>
#include <utils/mathutils.h>
#include <utils/qtcassert.h>
#include <utils/stylehelper.h>
#include <utils/theme/theme.h>
#include <utils/utilsicons.h>
#include <utils/utilstr.h>

#include <QAction>
#include <QComboBox>
#include <QEvent>
#include <QFuture>
#include <QFutureInterfaceBase>
#include <QMouseEvent>
#include <QPainter>
#include <QPropertyAnimation>
#include <QScrollArea>
#include <QStyle>
#include <QStyleOption>
#include <QTimer>
#include <QVariant>

using namespace Core::Internal;
using namespace Utils;

using namespace std::chrono;

static const char kSettingsGroup[] = "Progress";
static const char kDetailsPinned[] = "DetailsPinned";
static const bool kDetailsPinnedDefault = true;
static const milliseconds TimerInterval{100};

namespace Core {

namespace Internal {

int ProgressManagerPrivate::infoMinWidth()
{
    return 100;
}

int ProgressManagerPrivate::infoMaxWidth()
{
    return 350;
}

class PopupInfoBarDisplay : public QWidget
{
public:
    PopupInfoBarDisplay();

    void setInfoBar(InfoBar *infoBar);
    InfoBar *infoBar() const;
    void paintEvent(QPaintEvent *ev) override;

private:
    void update();

    QVBoxLayout *m_layout = nullptr;
    QPointer<InfoBar> m_infoBar;
    QList<QWidget *> m_infoWidgets;
};

class InfoWidget : public QWidget
{
public:
    InfoWidget(const InfoBarEntry &info, QPointer<InfoBar> infoBar);

    void paintEvent(QPaintEvent *ev) override;

private:
    QPointer<QWidget> m_detailsWidget;
};

PopupInfoBarDisplay::PopupInfoBarDisplay()
{
    m_layout = new QVBoxLayout;
    m_layout->setContentsMargins(0, 2, 0, 0);
    m_layout->setSpacing(0);
    setLayout(m_layout);
}

void PopupInfoBarDisplay::setInfoBar(InfoBar *infoBar)
{
    if (m_infoBar == infoBar)
        return;

    if (m_infoBar)
        m_infoBar->disconnect(this);
    m_infoBar = infoBar;
    if (m_infoBar)
        connect(m_infoBar.data(), &InfoBar::changed, this, &PopupInfoBarDisplay::update);
    update();
}

InfoBar *PopupInfoBarDisplay::infoBar() const
{
    return m_infoBar;
}

void PopupInfoBarDisplay::paintEvent(QPaintEvent *)
{
    QPainter p(this);
    const QRect r = rect().adjusted(0, layout()->contentsMargins().top(), 0, 0);
    StyleHelper::drawCardBg(&p, r, creatorColor(Theme::Token_Background_Muted),
                            creatorColor(Theme::Token_Stroke_Subtle),
                            StyleHelper::SpacingTokens::HPaddingXs);
}

static void disconnectRecursively(QObject *obj)
{
    obj->disconnect();
    for (QObject *child : obj->children())
        disconnectRecursively(child);
}

void PopupInfoBarDisplay::update()
{
    for (QWidget *widget : std::as_const(m_infoWidgets)) {
        // Make sure that we are no longer connect to anything (especially lambdas).
        // Otherwise a lambda might live longer than the owner of the lambda.
        disconnectRecursively(widget);

        widget->hide(); // Late deletion can cause duplicate infos. Hide immediately to prevent it.
        widget->deleteLater();
    }
    m_infoWidgets.clear();

    if (!m_infoBar)
        return;

    const QList<InfoBarEntry> entries = m_infoBar->entries();
    for (const InfoBarEntry &info : entries) {
        auto widget = new InfoWidget(info, m_infoBar);
        m_layout->addWidget(widget);
        m_infoWidgets.append(widget);
    }
}

InfoWidget::InfoWidget(const InfoBarEntry &info, QPointer<InfoBar> infoBar)
{
    using namespace Layouting;

    setMinimumWidth(ProgressManagerPrivate::infoMinWidth());
    setMaximumWidth(ProgressManagerPrivate::infoMaxWidth());

    const InfoLabel::InfoType infoType = [&info] {
        const QString envString = qtcEnvironmentVariable("QTC_DEBUG_POPUPNOTIFICATION_TYPE", {});
        if (!envString.isEmpty()) {
            bool ok = false;
            const int i = envString.toUInt(&ok);
            if (ok && i <= int(InfoLabel::None))
                return InfoLabel::InfoType(i);
        }
        return info.infoType();
    }();

    const Id id = info.id();

    QToolButton *infoWidgetCloseButton = nullptr;
    QLayout *buttonLayout;
    QLabel *titleLabel;

    // clang-format off
    Column {
        Row {
            Column {
                Layouting::IconDisplay { icon(InfoBarEntry::icon(infoType)) },
                st,
                customMargins(0, 0, StyleHelper::SpacingTokens::ExPaddingGapS, 0),
            },
            Column {
                Row {
                    Label { bindTo(&titleLabel), text(info.title()) },
                    st,
                    If { info.hasCancelButton(), { ToolButton { bindTo(&infoWidgetCloseButton) } } }
                },
                Row {
                    Label { wordWrap(true), text(info.text()) }
                }
            }
        },
        Space(StyleHelper::SpacingTokens::HGapS),
        Flow{ bindTo(&buttonLayout), alignment(Qt::AlignRight) },
        customMargins(StyleHelper::SpacingTokens::HPaddingS,
                      StyleHelper::SpacingTokens::ExPaddingGapL,
                      StyleHelper::SpacingTokens::HPaddingS,
                      StyleHelper::SpacingTokens::ExPaddingGapL),
    }.attachTo(this);
    // clang-format on

    titleLabel->setFont(StyleHelper::uiFont(StyleHelper::UiElementH5));

    if (info.hasCancelButton() && QTC_GUARD(infoWidgetCloseButton)) {
        // need to connect to cancelObjectbefore connecting to cancelButtonClicked,
        // because the latter removes the button and with it any connect
        if (info.cancelButtonCallback())
            connect(infoWidgetCloseButton, &QAbstractButton::clicked, info.cancelButtonCallback());
        connect(infoWidgetCloseButton, &QAbstractButton::clicked, this, [infoBar, id] {
            if (infoBar)
                infoBar->removeInfo(id);
        });
        if (info.cancelButtonText().isEmpty()) {
            infoWidgetCloseButton->setAutoRaise(true);
            infoWidgetCloseButton->setIcon(Icons::CLOSE_FOREGROUND.icon());
            infoWidgetCloseButton->setToolTip(Tr::tr("Close"));
        } else {
            infoWidgetCloseButton->setText(info.cancelButtonText());
        }
    }

    const InfoBarEntry::Combo combo = info.combo();
    if (!combo.entries.isEmpty()) {
        auto cb = new QComboBox();
        cb->setToolTip(combo.tooltip);
        for (const InfoBarEntry::ComboInfo &comboInfo : std::as_const(combo.entries))
            cb->addItem(comboInfo.displayText, comboInfo.data);
        if (combo.currentIndex >= 0 && combo.currentIndex < cb->count())
            cb->setCurrentIndex(combo.currentIndex);
        connect(
            cb,
            &QComboBox::currentIndexChanged,
            this,
            [cb, combo] { combo.callback({cb->currentText(), cb->currentData()}); },
            Qt::QueuedConnection);
        buttonLayout->addWidget(cb);
    }

    if (info.detailsWidgetCreator()) {
        auto showDetailsButton = new QToolButton;
        showDetailsButton->setText(Tr::tr("Show Details..."));
        connect(showDetailsButton, &QToolButton::clicked, this, [this, info](bool) {
            if (m_detailsWidget) {
                ICore::raiseWindow(m_detailsWidget);
                return;
            }
            m_detailsWidget = new QWidget;
            m_detailsWidget->setAttribute(Qt::WA_DeleteOnClose);
            m_detailsWidget->setLayout(new QVBoxLayout);
            auto scrollArea = new QScrollArea;
            scrollArea->setWidgetResizable(true);
            scrollArea->setWidget(info.detailsWidgetCreator()());
            m_detailsWidget->layout()->addWidget(scrollArea);
            m_detailsWidget->setWindowTitle(scrollArea->widget()->windowTitle());
            ICore::registerWindow(
                m_detailsWidget, Context(info.id().withPrefix("PopupNotification.Details.")));
            m_detailsWidget->show();
        });
        buttonLayout->addWidget(showDetailsButton);
    }

    const QList<InfoBarEntry::Button> buttons = info.buttons();
    for (const InfoBarEntry::Button &button : buttons) {
        auto infoWidgetButton = new QToolButton;
        infoWidgetButton->setText(button.text);
        infoWidgetButton->setToolTip(button.tooltip);
<<<<<<< HEAD
        connect(infoWidgetButton, &QAbstractButton::clicked, [button] { button.callback(); });
=======
        connect(infoWidgetButton, &QAbstractButton::clicked, [button, infoBar, id] {
            infoBar->triggerButton(id, button);
        });
>>>>>>> 46226e93
        buttonLayout->addWidget(infoWidgetButton);
    }

    if (info.globalSuppression() == InfoBarEntry::GlobalSuppression::Enabled) {
        auto infoWidgetSuppressButton = new QToolButton;
        infoWidgetSuppressButton->setText(Utils::Tr::tr("Do Not Show Again"));
        connect(infoWidgetSuppressButton, &QAbstractButton::clicked, this, [infoBar, id] {
            if (!infoBar)
                return;
            infoBar->removeInfo(id);
            InfoBar::globallySuppressInfo(id);
        });
        buttonLayout->addWidget(infoWidgetSuppressButton);
    }
}

void InfoWidget::paintEvent(QPaintEvent *)
{
    QPainter p(this);
    p.setPen(creatorColor(Theme::Token_Stroke_Subtle));
    p.drawLine(Utils::StyleHelper::SpacingTokens::HPaddingXs, 0,
               width() - Utils::StyleHelper::SpacingTokens::HPaddingXs - 1, 0);
}

class ProgressTimer : public QObject
{
public:
    ProgressTimer(const QFutureInterfaceBase &futureInterface,
                  seconds expectedDuration,
                  QObject *parent)
        : QObject(parent)
        , m_futureInterface(futureInterface)
        , m_expectedDuration(expectedDuration)
    {
        m_futureInterface.setProgressRange(0, 100);
        m_futureInterface.setProgressValue(0);

        m_timer.setInterval(TimerInterval);
        connect(&m_timer, &QTimer::timeout, this, &ProgressTimer::handleTimeout);
        m_timer.start();
    }

private:
    void handleTimeout()
    {
        ++m_currentTime;
        const int halfLife = m_expectedDuration / TimerInterval;
        const int progress = MathUtils::interpolateTangential(m_currentTime, halfLife, 0, 100);
        m_futureInterface.setProgressValue(progress);
    }

    QFutureInterfaceBase m_futureInterface;
    seconds m_expectedDuration;
    int m_currentTime = 0;
    QTimer m_timer;
};

} // namespace Internal

/*!
    \class Core::ProgressManager
    \inheaderfile coreplugin/progressmanager/progressmanager.h
    \inmodule QtCreator
    \ingroup mainclasses

    \brief The ProgressManager class is used to show a user interface
    for running tasks in Qt Creator.

    The progress manager tracks the progress of a task that it is told
    about, and shows a progress indicator in the lower right corner
    of Qt Creator's main window to the user.
    The progress indicator also allows the user to cancel the task.

    You get the single instance of this class via the
    ProgressManager::instance() function.

    \section1 Registering a task
    The ProgressManager API uses QtConcurrent as the basis for defining
    tasks. A task consists of the following properties:

    \table
    \header
        \li Property
        \li Type
        \li Description
    \row
        \li Task abstraction
        \li \c QFuture<void>
        \li A \l QFuture object that represents the task which is
           responsible for reporting the state of the task. See below
           for coding patterns how to create this object for your
           specific task.
    \row
        \li Title
        \li \c QString
        \li A very short title describing your task. This is shown
           as a title over the progress bar.
    \row
        \li Type
        \li \c QString
        \li A string identifier that is used to group different tasks that
           belong together.
           For example, all the search operations use the same type
           identifier.
    \row
        \li Flags
        \li \l ProgressManager::ProgressFlags
        \li Additional flags that specify how the progress bar should
           be presented to the user.
    \endtable

    To register a task you create your \c QFuture<void> object, and call
    addTask(). This function returns a
    \l{Core::FutureProgress}{FutureProgress}
    object that you can use to further customize the progress bar's appearance.
    See the \l{Core::FutureProgress}{FutureProgress} documentation for
    details.

    In the following you will learn about two common patterns how to
    create the \c QFuture<void> object for your task.

    \section2 Create a threaded task with QtConcurrent
    The first option is to directly use QtConcurrent to actually
    start a task concurrently in a different thread.
    QtConcurrent has several different functions to run e.g.
    a class function in a different thread. Qt Creator itself
    adds a few more in \c{src/libs/utils/async.h}.
    The QtConcurrent functions to run a concurrent task return a
    \c QFuture object. This is what you want to give the
    ProgressManager in the addTask() function.

    Have a look at e.g Core::ILocatorFilter. Locator filters implement
    a function \c refresh() which takes a \c QFutureInterface object
    as a parameter. These functions look something like:
    \code
    void Filter::refresh(QFutureInterface<void> &future) {
        future.setProgressRange(0, MAX);
        ...
        while (!future.isCanceled()) {
            // Do a part of the long stuff
            ...
            future.setProgressValue(currentProgress);
            ...
        }
    }
    \endcode

    The actual refresh, which calls all the filters' refresh functions
    in a different thread, looks like this:
    \code
    QFuture<void> task = Utils::map(filters, &ILocatorFilter::refresh);
    Core::FutureProgress *progress = Core::ProgressManager::addTask(task, ::Core::Tr::tr("Indexing"),
                                                                    Locator::Constants::TASK_INDEX);
    \endcode
    First, we to start an asynchronous operation which calls all the filters'
    refresh function. After that we register the returned QFuture object
    with the ProgressManager.

    \section2 Manually create QtConcurrent objects for your thread
    If your task has its own means to create and run a thread,
    you need to create the necessary objects yourselves, and
    report the start/stop state.

    \code
    // We are already running in a different thread here
    QFutureInterface<void> *progressObject = new QFutureInterface<void>;
    progressObject->setProgressRange(0, MAX);
    Core::ProgressManager::addTask(progressObject->future(), ::Core::Tr::tr("DoIt"), MYTASKTYPE);
    progressObject->reportStarted();
    // Do something
    ...
    progressObject->setProgressValue(currentProgress);
    ...
    // We have done what we needed to do
    progressObject->reportFinished();
    delete progressObject;
    \endcode
    In the first line we create the QFutureInterface object that will be
    our way for reporting the task's state.
    The first thing we report is the expected range of the progress values.
    We register the task with the ProgressManager, using the internal
    QFuture object that has been created for our QFutureInterface object.
    Next we report that the task has begun and start doing our actual
    work, regularly reporting the progress via the functions
    in QFutureInterface. After the long taking operation has finished,
    we report so through the QFutureInterface object, and delete it
    afterwards.

    \section1 Customizing progress appearance

    You can set a custom widget to show below the progress bar itself,
    using the FutureProgress object returned by the addTask() function.
    Also use this object to get notified when the user clicks on the
    progress indicator.
*/

/*!
    \enum Core::ProgressManager::ProgressFlag
    Additional flags that specify details in behavior. The
    default for a task is to not have any of these flags set.
    \value KeepOnFinish
        The progress indicator stays visible after the task has finished.
    \value ShowInApplicationIcon
        The progress indicator for this task is additionally
        shown in the application icon in the system's task bar or dock, on
        platforms that support that (at the moment Windows 7 and macOS).
*/

/*!
    \fn void Core::ProgressManager::taskStarted(Utils::Id type)

    Sent whenever a task of a given \a type is started.
*/

/*!
    \fn void Core::ProgressManager::allTasksFinished(Utils::Id type)

    Sent when all tasks of a \a type have finished.
*/

static ProgressManagerPrivate *m_instance = nullptr;

const int RASTER = 20;

class StatusDetailsWidgetContainer : public QWidget
{
public:
    StatusDetailsWidgetContainer(QWidget *parent)
        : QWidget(parent)
    {}

    QSize sizeHint() const override
    {
        // make size fit on raster, to avoid flickering in status bar
        // because the output pane buttons resize, if the widget changes a lot (like it is the case for
        // the language server indexing)
        const QSize preferredSize = layout()->sizeHint();
        const int preferredWidth = preferredSize.width();
        const int width = preferredWidth + (RASTER - preferredWidth % RASTER);
        return {width, preferredSize.height()};
    }
};

ProgressManagerPrivate::ProgressManagerPrivate()
    : m_opacityEffect(new QGraphicsOpacityEffect(this))
    , m_appLabelUpdateTimer(new QTimer(this))
{
    m_opacityEffect->setOpacity(.999);
    m_instance = this;

    m_progressView = new ProgressView;
    m_infoBarDisplay = new PopupInfoBarDisplay;
<<<<<<< HEAD
    m_infoBarDisplay->setInfoBar(&m_popupInfoBar);
=======
    m_infoBarDisplay->setInfoBar(ICore::popupInfoBar());
>>>>>>> 46226e93
    m_progressView->addProgressWidget(m_infoBarDisplay);

    // withDelay, so the statusBarWidget has the chance to get the enter event
    connect(m_progressView.data(), &ProgressView::hoveredChanged, this, &ProgressManagerPrivate::updateVisibilityWithDelay);
    connect(ICore::instance(), &ICore::coreAboutToClose, this, &ProgressManagerPrivate::cancelAllRunningTasks);
    m_appLabelUpdateTimer->setSingleShot(true);
    m_appLabelUpdateTimer->callOnTimeout(this, &ProgressManagerPrivate::updateApplicationLabelNow);
}

ProgressManagerPrivate::~ProgressManagerPrivate()
{
    stopFadeOfSummaryProgress();
    qDeleteAll(m_taskList);
    m_taskList.clear();
    StatusBarManager::destroyStatusBarWidget(m_statusBarWidget);
    m_statusBarWidget = nullptr;
    cleanup();
    m_instance = nullptr;
}

InfoBar *ProgressManagerPrivate::popupInfoBar()
{
    return &m_instance->m_popupInfoBar;
}

void ProgressManagerPrivate::readSettings()
{
    QtcSettings *settings = ICore::settings();
    settings->beginGroup(kSettingsGroup);
    m_progressViewPinned = settings->value(kDetailsPinned, kDetailsPinnedDefault).toBool();
    settings->endGroup();
}

void ProgressManagerPrivate::init()
{
    readSettings();

    m_statusBarWidget = new QWidget;
    m_statusBarWidget->setObjectName("ProgressInfo"); // used for UI introduction
    auto layout = new QHBoxLayout(m_statusBarWidget);
    layout->setContentsMargins(0, 0, 0, 0);
    layout->setSpacing(0);
    m_statusBarWidget->setLayout(layout);
    m_summaryProgressWidget = new QWidget(m_statusBarWidget);
    m_summaryProgressWidget->setVisible(!m_progressViewPinned);
    m_summaryProgressWidget->setGraphicsEffect(m_opacityEffect);
    auto summaryProgressLayout = new QHBoxLayout(m_summaryProgressWidget);
    summaryProgressLayout->setContentsMargins(0, 0, 0, 2);
    summaryProgressLayout->setSpacing(0);
    m_summaryProgressWidget->setLayout(summaryProgressLayout);
    auto statusDetailsWidgetContainer = new StatusDetailsWidgetContainer(m_summaryProgressWidget);
    m_statusDetailsWidgetLayout = new QHBoxLayout(statusDetailsWidgetContainer);
    m_statusDetailsWidgetLayout->setContentsMargins(0, 0, 0, 0);
    m_statusDetailsWidgetLayout->setSpacing(0);
    m_statusDetailsWidgetLayout->addStretch(1);
    statusDetailsWidgetContainer->setLayout(m_statusDetailsWidgetLayout);
    summaryProgressLayout->addWidget(statusDetailsWidgetContainer);
    m_summaryProgressBar = new ProgressBar(m_summaryProgressWidget);
    m_summaryProgressBar->setMinimumWidth(70);
    m_summaryProgressBar->setTitleVisible(false);
    m_summaryProgressBar->setSeparatorVisible(false);
    m_summaryProgressBar->setCancelEnabled(false);
    summaryProgressLayout->addWidget(m_summaryProgressBar);
    layout->addWidget(m_summaryProgressWidget);
    m_notificationSummaryIcon = new QLabel;
    m_notificationSummaryIcon->setPixmap(Icons::WARNING_TOOLBAR.pixmap());
    m_notificationSummaryIcon->setVisible(false);
    connect(
        m_infoBarDisplay->infoBar(),
        &InfoBar::changed,
        this,
        &ProgressManagerPrivate::updateNotificationSummaryIcon);
    layout->addWidget(m_notificationSummaryIcon);
    auto toggleButton = new QToolButton(m_statusBarWidget);
    layout->addWidget(toggleButton);
    m_statusBarWidget->installEventFilter(this);
    StatusBarManager::addStatusBarWidget(m_statusBarWidget, StatusBarManager::RightCorner);

    QAction *toggleProgressView = new QAction(::Core::Tr::tr("Toggle Progress Details"), this);
    toggleProgressView->setCheckable(true);
    toggleProgressView->setChecked(m_progressViewPinned);
    toggleProgressView->setIcon(Utils::Icons::TOGGLE_PROGRESSDETAILS_TOOLBAR.icon());
    Command *cmd = ActionManager::registerAction(toggleProgressView,
                                                 "QtCreator.ToggleProgressDetails");

    connect(toggleProgressView, &QAction::toggled,
            this, &ProgressManagerPrivate::progressDetailsToggled);
    toggleButton->setDefaultAction(cmd->action());
    m_progressView->setReferenceWidget(toggleButton);

    updateVisibility();

    initInternal();
}

void ProgressManagerPrivate::doCancelTasks(Id type)
{
    bool found = false;
    auto it = m_runningTasks.cbegin();
    while (it != m_runningTasks.cend()) {
        if (it.value() != type) {
            ++it;
            continue;
        }
        found = true;
        if (m_applicationTask == it.key())
            disconnectApplicationTask();
        it.key()->disconnect();
        it.key()->cancel();
        delete it.key();
        it = m_runningTasks.erase(it);
    }
    if (found) {
        updateSummaryProgressBar();
        emit allTasksFinished(type);
    }
}

bool ProgressManagerPrivate::eventFilter(QObject *obj, QEvent *event)
{
    if (obj == m_statusBarWidget && event->type() == QEvent::Enter) {
        m_hovered = true;
        updateVisibility();
    } else if (obj == m_statusBarWidget && event->type() == QEvent::Leave) {
        m_hovered = false;
        // give the progress view the chance to get the mouse enter event
        updateVisibilityWithDelay();
    } else if (obj == m_statusBarWidget && event->type() == QEvent::MouseButtonPress
               && !m_taskList.isEmpty()) {
        auto me = static_cast<QMouseEvent *>(event);
        if (me->button() == Qt::LeftButton && !me->modifiers()) {
            FutureProgress *progress = m_currentStatusDetailsProgress;
            if (!progress)
                progress = m_taskList.last();
            // don't send signal directly from an event filter, event filters should
            // do as little a possible
            QMetaObject::invokeMethod(progress, &FutureProgress::clicked, Qt::QueuedConnection);
            event->accept();
            return true;
        }
    }
    return false;
}

void ProgressManagerPrivate::cancelAllRunningTasks()
{
    for (auto it = m_runningTasks.cbegin(); it != m_runningTasks.cend(); ++it) {
        if (m_applicationTask == it.key())
            disconnectApplicationTask();
        it.key()->disconnect();
        it.key()->cancel();
        delete it.key();
    }
    m_runningTasks.clear();
    updateSummaryProgressBar();
}

FutureProgress *ProgressManagerPrivate::doAddTask(const QFuture<void> &future, const QString &title,
                                                Id type, ProgressFlags flags)
{
    // watch
    auto watcher = new QFutureWatcher<void>();
    m_runningTasks.insert(watcher, type);
    connect(watcher, &QFutureWatcherBase::progressRangeChanged,
            this, &ProgressManagerPrivate::updateSummaryProgressBar);
    connect(watcher, &QFutureWatcherBase::progressValueChanged,
            this, &ProgressManagerPrivate::updateSummaryProgressBar);
    connect(watcher, &QFutureWatcherBase::finished, this, [this, watcher] {
        taskFinished(watcher);
    });

    // handle application task
    if (flags & ShowInApplicationIcon) {
        disconnectApplicationTask();
        m_applicationTask = watcher;
        setApplicationProgressRange(future.progressMinimum(), future.progressMaximum());
        setApplicationProgressValue(future.progressValue());
        connect(m_applicationTask, &QFutureWatcherBase::progressRangeChanged,
                this, &ProgressManagerPrivate::setApplicationProgressRange);
        connect(m_applicationTask, &QFutureWatcherBase::progressValueChanged,
                this, &ProgressManagerPrivate::setApplicationProgressValue);
        setApplicationProgressVisible(true);
    }

    watcher->setFuture(future);

    // create FutureProgress and manage task list
    removeOldTasks(type);
    if (m_taskList.size() == 10)
        removeOneOldTask();
    auto progress = new FutureProgress;
    progress->setTitle(title);
    progress->setFuture(future);

    m_progressView->addProgressWidget(progress);
    m_taskList.append(progress);
    progress->setType(type);
    if (flags.testFlag(ProgressManager::KeepOnFinish))
        progress->setKeepOnFinish(FutureProgress::KeepOnFinishTillUserInteraction);
    else
        progress->setKeepOnFinish(FutureProgress::HideOnFinish);
    connect(progress, &FutureProgress::hasErrorChanged,
            this, &ProgressManagerPrivate::updateSummaryProgressBar);
    connect(progress, &FutureProgress::removeMe, this, [this, progress] {
        const Id type = progress->type();
        removeTask(progress);
        removeOldTasks(type, true);
    });
    connect(progress, &FutureProgress::fadeStarted,
            this, &ProgressManagerPrivate::updateSummaryProgressBar);
    connect(progress, &FutureProgress::statusBarWidgetChanged,
            this, &ProgressManagerPrivate::updateStatusDetailsWidget);
    connect(progress, &FutureProgress::subtitleInStatusBarChanged,
            this, &ProgressManagerPrivate::updateStatusDetailsWidget);
    updateStatusDetailsWidget();

    emit taskStarted(type);
    return progress;
}

ProgressView *ProgressManagerPrivate::progressView()
{
    return m_progressView;
}

void ProgressManagerPrivate::taskFinished(QFutureWatcher<void> *task)
{
    const auto it = m_runningTasks.constFind(task);
    QTC_ASSERT(it != m_runningTasks.constEnd(), return);
    const Id type = *it;
    if (m_applicationTask == task)
        disconnectApplicationTask();
    task->disconnect();
    task->deleteLater();
    m_runningTasks.erase(it);
    updateSummaryProgressBar();

    if (!m_runningTasks.key(type, nullptr))
        emit allTasksFinished(type);
}

void ProgressManagerPrivate::disconnectApplicationTask()
{
    if (!m_applicationTask)
        return;

    disconnect(m_applicationTask, &QFutureWatcherBase::progressRangeChanged,
               this, &ProgressManagerPrivate::setApplicationProgressRange);
    disconnect(m_applicationTask, &QFutureWatcherBase::progressValueChanged,
               this, &ProgressManagerPrivate::setApplicationProgressValue);
    setApplicationProgressVisible(false);
    m_applicationTask = nullptr;
}

void ProgressManagerPrivate::updateSummaryProgressBar()
{
    m_summaryProgressBar->setError(hasError());
    updateVisibility();
    if (m_runningTasks.isEmpty()) {
        m_summaryProgressBar->setFinished(true);
        if (m_taskList.isEmpty() || isLastFading())
            fadeAwaySummaryProgress();
        return;
    }

    stopFadeOfSummaryProgress();

    m_summaryProgressBar->setFinished(false);
    static const int TASK_RANGE = 100;
    int value = 0;
    for (auto it = m_runningTasks.cbegin(); it != m_runningTasks.cend(); ++it) {
        QFutureWatcher<void> *watcher = it.key();
        int min = watcher->progressMinimum();
        int range = watcher->progressMaximum() - min;
        if (range > 0)
            value += TASK_RANGE * (watcher->progressValue() - min) / range;
    }
    m_summaryProgressBar->setRange(0, TASK_RANGE * m_runningTasks.size());
    m_summaryProgressBar->setValue(value);
}

void ProgressManagerPrivate::fadeAwaySummaryProgress()
{
    stopFadeOfSummaryProgress();
    m_opacityAnimation = new QPropertyAnimation(m_opacityEffect, "opacity");
    m_opacityAnimation->setDuration(StyleHelper::progressFadeAnimationDuration);
    m_opacityAnimation->setEndValue(0.);
    connect(m_opacityAnimation.data(), &QAbstractAnimation::finished, this, &ProgressManagerPrivate::summaryProgressFinishedFading);
    m_opacityAnimation->start(QAbstractAnimation::DeleteWhenStopped);
}

void ProgressManagerPrivate::stopFadeOfSummaryProgress()
{
    if (m_opacityAnimation) {
        m_opacityAnimation->stop();
        m_opacityEffect->setOpacity(.999);
        delete m_opacityAnimation;
    }
}

bool ProgressManagerPrivate::hasError() const
{
    for (const FutureProgress *progress : std::as_const(m_taskList))
        if (progress->hasError())
            return true;
    return false;
}

bool ProgressManagerPrivate::isLastFading() const
{
    if (m_taskList.isEmpty())
        return false;
    for (const FutureProgress *progress : std::as_const(m_taskList)) {
        if (!progress->isFading()) // we still have progress bars that are not fading
            return false;
    }
    return true;
}

void ProgressManagerPrivate::removeOldTasks(const Id type, bool keepOne)
{
    bool firstFound = !keepOne; // start with false if we want to keep one
    QList<FutureProgress *>::iterator i = m_taskList.end();
    while (i != m_taskList.begin()) {
        --i;
        if ((*i)->type() == type) {
            if (firstFound && ((*i)->future().isFinished() || (*i)->future().isCanceled())) {
                deleteTask(*i);
                i = m_taskList.erase(i);
            }
            firstFound = true;
        }
    }
    updateSummaryProgressBar();
    updateStatusDetailsWidget();
}

void ProgressManagerPrivate::removeOneOldTask()
{
    if (m_taskList.isEmpty())
        return;
    // look for oldest ended process
    for (QList<FutureProgress *>::iterator i = m_taskList.begin(); i != m_taskList.end(); ++i) {
        if ((*i)->future().isFinished()) {
            deleteTask(*i);
            i = m_taskList.erase(i);
            return;
        }
    }
    // no ended process, look for a task type with multiple running tasks and remove the oldest one
    for (QList<FutureProgress *>::iterator i = m_taskList.begin(); i != m_taskList.end(); ++i) {
        Id type = (*i)->type();

        int taskCount = 0;
        for (const FutureProgress *p : std::as_const(m_taskList))
            if (p->type() == type)
                ++taskCount;

        if (taskCount > 1) { // don't care for optimizations it's only a handful of entries
            deleteTask(*i);
            i = m_taskList.erase(i);
            return;
        }
    }

    // no ended process, no type with multiple processes, just remove the oldest task
    FutureProgress *task = m_taskList.takeFirst();
    deleteTask(task);
    updateSummaryProgressBar();
    updateStatusDetailsWidget();
}

void ProgressManagerPrivate::removeTask(FutureProgress *task)
{
    m_taskList.removeAll(task);
    deleteTask(task);
    updateSummaryProgressBar();
    updateStatusDetailsWidget();
}

void ProgressManagerPrivate::deleteTask(FutureProgress *progress)
{
    m_progressView->removeProgressWidget(progress);
    progress->hide();
    progress->deleteLater();
}

void ProgressManagerPrivate::updateVisibility()
{
    m_progressView->setVisible(m_progressViewPinned || m_hovered || m_progressView->isHovered());
    m_summaryProgressWidget->setVisible((!m_runningTasks.isEmpty() || !m_taskList.isEmpty())
                                     && !m_progressViewPinned);
    updateNotificationSummaryIcon();
}

void ProgressManagerPrivate::updateVisibilityWithDelay()
{
    QTimer::singleShot(150, this, &ProgressManagerPrivate::updateVisibility);
}

void ProgressManagerPrivate::updateStatusDetailsWidget()
{
    QWidget *candidateWidget = nullptr;
    // get newest progress with a status bar widget
    QList<FutureProgress *>::iterator i = m_taskList.end();
    while (i != m_taskList.begin()) {
        --i;
        FutureProgress *progress = *i;
        candidateWidget = progress->statusBarWidget();
        if (candidateWidget) {
            m_currentStatusDetailsProgress = progress;
            break;
        } else if (progress->isSubtitleVisibleInStatusBar() && !progress->subtitle().isEmpty()) {
            if (!m_statusDetailsLabel) {
                m_statusDetailsLabel = new QLabel(m_summaryProgressWidget);
                const QFont font = StyleHelper::uiFont(StyleHelper::UiElementCaptionStrong);
                m_statusDetailsLabel->setFont(font);
            }
            m_statusDetailsLabel->setText(progress->subtitle());
            candidateWidget = m_statusDetailsLabel;
            m_currentStatusDetailsProgress = progress;
            break;
        }
    }

    if (candidateWidget == m_currentStatusDetailsWidget)
        return;

    if (m_currentStatusDetailsWidget) {
        m_currentStatusDetailsWidget->hide();
        m_statusDetailsWidgetLayout->removeWidget(m_currentStatusDetailsWidget);
    }

    if (candidateWidget) {
        m_statusDetailsWidgetLayout->addWidget(candidateWidget);
        candidateWidget->show();
    }

    m_currentStatusDetailsWidget = candidateWidget;
}

void ProgressManagerPrivate::updateNotificationSummaryIcon()
{
    m_notificationSummaryIcon->setVisible(
        !m_progressViewPinned && !m_infoBarDisplay->infoBar()->entries().isEmpty());
}

void ProgressManagerPrivate::summaryProgressFinishedFading()
{
    m_summaryProgressWidget->setVisible(false);
    m_opacityEffect->setOpacity(.999);
}

void ProgressManagerPrivate::progressDetailsToggled(bool checked)
{
    m_progressViewPinned = checked;
    if (!checked)
        m_hovered = false; // make it take effect immediately even though the mouse is on the button
    updateVisibility();

    QtcSettings *settings = ICore::settings();
    settings->beginGroup(kSettingsGroup);
    settings->setValueWithDefault(kDetailsPinned, m_progressViewPinned, kDetailsPinnedDefault);
    settings->endGroup();
}

void ProgressManagerPrivate::doSetApplicationLabel(const QString &text)
{
    if (m_appLabelText == text)
        return;
    m_appLabelText = text;
    if (!m_appLabelUpdateTimer->isActive())
        m_appLabelUpdateTimer->start(20);
}

/*!
    \internal
*/
ProgressManager::ProgressManager() = default;

/*!
    \internal
*/
ProgressManager::~ProgressManager() = default;

/*!
    Returns a single progress manager instance.
*/
ProgressManager *ProgressManager::instance()
{
    return m_instance;
}

/*!
    Shows a progress indicator for the task given by the QFuture object
    \a future.

    The progress indicator shows the specified \a title along with the progress
    bar. The \a type of a task will specify a logical grouping with other
    running tasks. Via the \a flags parameter you can e.g. let the progress
    indicator stay visible after the task has finished.

    Returns an object that represents the created progress indicator, which
    can be used to further customize. The FutureProgress object's life is
    managed by the ProgressManager and is guaranteed to live only until
    the next event loop cycle, or until the next call of addTask.

    If you want to use the returned FutureProgress later than directly after
    calling this function, you will need to use protective functions (like
    wrapping the returned object in QPointer and checking for 0 whenever you
    use it).
*/
FutureProgress *ProgressManager::addTask(const QFuture<void> &future, const QString &title, Id type, ProgressFlags flags)
{
    return m_instance->doAddTask(future, title, type, flags);
}

/*!
    Shows a progress indicator for task given by the QFutureInterface object
    \a futureInterface.
    The progress indicator shows the specified \a title along with the progress bar.
    The progress indicator will increase monotonically with time, at \a expectedDuration
    it will reach about 80%, and continue to increase with a decreasingly slower rate.

    The \a type of a task will specify a logical grouping with other
    running tasks. Via the \a flags parameter you can e.g. let the
    progress indicator stay visible after the task has finished.

    \sa addTask
*/

FutureProgress *ProgressManager::addTimedTask(const QFutureInterface<void> &futureInterface,
                                              const QString &title,
                                              Id type,
                                              seconds expectedDuration,
                                              ProgressFlags flags)
{
    QFutureInterface<void> dummy(futureInterface); // Need mutable to access .future()
    FutureProgress *fp = m_instance->doAddTask(dummy.future(), title, type, flags);
    (void) new ProgressTimer(futureInterface, expectedDuration, fp);
    return fp;
}

FutureProgress *ProgressManager::addTimedTask(const QFuture<void> &future,
                                              const QString &title,
                                              Id type,
                                              seconds expectedDuration,
                                              ProgressFlags flags)
{
    QFutureInterface<void> dummyFutureInterface;
    QFuture<void> dummyFuture = dummyFutureInterface.future();
    FutureProgress *fp = m_instance->doAddTask(dummyFuture, title, type, flags);
    (void) new ProgressTimer(dummyFutureInterface, expectedDuration, fp);

    QFutureWatcher<void> *dummyWatcher = new QFutureWatcher<void>(fp);
    connect(dummyWatcher, &QFutureWatcher<void>::canceled, dummyWatcher, [future] {
        QFuture<void> mutableFuture = future;
        mutableFuture.cancel();
    });
    dummyWatcher->setFuture(dummyFuture);

    QFutureWatcher<void> *origWatcher = new QFutureWatcher<void>(fp);
    connect(origWatcher, &QFutureWatcher<void>::finished, origWatcher, [future, dummyFutureInterface] {
        QFutureInterface<void> mutableDummyFutureInterface = dummyFutureInterface;
        if (future.isCanceled())
            mutableDummyFutureInterface.reportCanceled();
        mutableDummyFutureInterface.reportFinished();
    });
    origWatcher->setFuture(future);

    return fp;
}

/*!
    Shows the given \a text in a platform dependent way in the application
    icon in the system's task bar or dock. This is used to show the number
    of build errors on Windows and \macos.
*/
void ProgressManager::setApplicationLabel(const QString &text)
{
    m_instance->doSetApplicationLabel(text);
}

/*!
    Schedules the cancellation of all running tasks of the given \a type.
    The cancellation functionality depends on the running task actually
    checking the \l QFuture::isCanceled property.
*/

void ProgressManager::cancelTasks(Id type)
{
    if (m_instance)
        m_instance->doCancelTasks(type);
}

} // Core<|MERGE_RESOLUTION|>--- conflicted
+++ resolved
@@ -274,13 +274,9 @@
         auto infoWidgetButton = new QToolButton;
         infoWidgetButton->setText(button.text);
         infoWidgetButton->setToolTip(button.tooltip);
-<<<<<<< HEAD
-        connect(infoWidgetButton, &QAbstractButton::clicked, [button] { button.callback(); });
-=======
         connect(infoWidgetButton, &QAbstractButton::clicked, [button, infoBar, id] {
             infoBar->triggerButton(id, button);
         });
->>>>>>> 46226e93
         buttonLayout->addWidget(infoWidgetButton);
     }
 
@@ -533,11 +529,7 @@
 
     m_progressView = new ProgressView;
     m_infoBarDisplay = new PopupInfoBarDisplay;
-<<<<<<< HEAD
     m_infoBarDisplay->setInfoBar(&m_popupInfoBar);
-=======
-    m_infoBarDisplay->setInfoBar(ICore::popupInfoBar());
->>>>>>> 46226e93
     m_progressView->addProgressWidget(m_infoBarDisplay);
 
     // withDelay, so the statusBarWidget has the chance to get the enter event
