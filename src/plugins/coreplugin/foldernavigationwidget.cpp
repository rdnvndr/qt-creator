// Copyright (C) 2016 The Qt Company Ltd.
// SPDX-License-Identifier: LicenseRef-Qt-Commercial OR GPL-3.0-only WITH Qt-GPL-exception-1.0

#include "foldernavigationwidget.h"

#include "actionmanager/actionmanager.h"
#include "actionmanager/command.h"
#include "coreicons.h"
#include "coreplugintr.h"
#include "documentmanager.h"
#include "editormanager/editormanager.h"
#include "editormanager/ieditor.h"
#include "fileutils.h"
#include "icontext.h"
#include "icore.h"
#include "idocument.h"
#include "iversioncontrol.h"
#include "iwizardfactory.h"
#include "vcsmanager.h"

#include <extensionsystem/pluginmanager.h>

#include <utils/algorithm.h>
#include <utils/filecrumblabel.h>
#include <utils/filepath.h>
#include <utils/fsengine/fileiconprovider.h>
#include <utils/hostosinfo.h>
#include <utils/layoutbuilder.h>
#include <utils/navigationtreeview.h>
#include <utils/qtcassert.h>
#include <utils/removefiledialog.h>
#include <utils/store.h>
#include <utils/stringutils.h>
#include <utils/styledbar.h>
#include <utils/stylehelper.h>
#include <utils/utilsicons.h>

#include <QAction>
#include <QApplication>
#include <QComboBox>
#include <QContextMenuEvent>
#include <QDir>
#include <QFileSystemModel>
#include <QHeaderView>
#include <QMenu>
#include <QMessageBox>
#include <QScrollBar>
#include <QSize>
#include <QSortFilterProxyModel>
#include <QTimer>
#include <QToolButton>

using namespace Utils;

const int PATH_ROLE = Qt::UserRole;
const int ID_ROLE = Qt::UserRole + 1;
const int SORT_ROLE = Qt::UserRole + 2;

const char PROJECTSDIRECTORYROOT_ID[] = "A.Projects";
const char C_FOLDERNAVIGATIONWIDGET[] = "ProjectExplorer.FolderNavigationWidget";

const char kSettingsBase[] = "FolderNavigationWidget.";
const char kHiddenFilesKey[] = ".HiddenFilesFilter";
const char kSyncKey[] = ".SyncWithEditor";
const char kShowBreadCrumbs[] = ".ShowBreadCrumbs";
const char kSyncRootWithEditor[] = ".SyncRootWithEditor";
const char kShowFoldersOnTop[] = ".ShowFoldersOnTop";

const char ADDNEWFILE[] = "QtCreator.FileSystem.AddNewFile";
const char RENAMEFILE[] = "QtCreator.FileSystem.RenameFile";
const char REMOVEFILE[] = "QtCreator.FileSystem.RemoveFile";

namespace Core {

static FolderNavigationWidgetFactory *m_instance = nullptr;
static QList<FolderNavigationWidgetFactory::RootDirectory> m_rootDirectories;
static FilePath m_fallbackSyncFilePath;

FolderNavigationWidgetFactory *FolderNavigationWidgetFactory::instance()
{
    return m_instance;
}

namespace Internal {

// Call delayLayoutOnce to delay reporting the new heightForWidget by the double-click interval.
// Call setScrollBarOnce to set a scroll bar's value once during layouting (where heightForWidget
// is called).
class DelayedFileCrumbLabel : public FileCrumbLabel
{
public:
    DelayedFileCrumbLabel(QWidget *parent) : FileCrumbLabel(parent) {}

    int immediateHeightForWidth(int w) const;
    int heightForWidth(int w) const final;
    void delayLayoutOnce();
    void setScrollBarOnce(QScrollBar *bar, int value);

private:
    void setScrollBarOnce() const;

    QPointer<QScrollBar> m_bar;
    int m_barValue = 0;
    bool m_delaying = false;
};

// FolderNavigationModel: Shows path as tooltip.
class FolderNavigationModel : public QFileSystemModel
{
public:
    enum Roles {
        IsFolderRole = Qt::UserRole + 50 // leave some gap for the custom roles in QFileSystemModel
    };

    explicit FolderNavigationModel(QObject *parent = nullptr);
    QVariant data(const QModelIndex &index, int role = Qt::DisplayRole) const final;
    Qt::DropActions supportedDragActions() const final;
    Qt::ItemFlags flags(const QModelIndex &index) const final;
    bool setData(const QModelIndex &index, const QVariant &value, int role) final;
};

// Sorts folders on top if wanted
class FolderSortProxyModel : public QSortFilterProxyModel
{
public:
    FolderSortProxyModel(QObject *parent = nullptr);

protected:
    bool lessThan(const QModelIndex &source_left, const QModelIndex &source_right) const override;
    bool filterAcceptsRow(int source_row, const QModelIndex &source_parent) const override;
};

bool FolderSortProxyModel::filterAcceptsRow(int source_row, const QModelIndex &source_parent) const
{
    if (static_cast<QFileSystemModel *>(sourceModel())->rootPath().isEmpty()) {
        QModelIndex sourceIndex = sourceModel()->index(source_row, 0, source_parent);
        while (sourceIndex.isValid()) {
            if (sourceIndex.data().toString() == FilePath::specialRootName())
                return false;

            sourceIndex = sourceIndex.parent();
        }
    }

    return QSortFilterProxyModel::filterAcceptsRow(source_row, source_parent);
}

FolderSortProxyModel::FolderSortProxyModel(QObject *parent)
    : QSortFilterProxyModel(parent)
{
}

bool FolderSortProxyModel::lessThan(const QModelIndex &source_left, const QModelIndex &source_right) const
{
    const QAbstractItemModel *src = sourceModel();
    if (sortRole() == FolderNavigationModel::IsFolderRole) {
        const bool leftIsFolder = src->data(source_left, FolderNavigationModel::IsFolderRole)
                                      .toBool();
        const bool rightIsFolder = src->data(source_right, FolderNavigationModel::IsFolderRole)
                                       .toBool();
        if (leftIsFolder != rightIsFolder)
            return leftIsFolder;
    }
    const QString leftName = src->data(source_left, QFileSystemModel::FileNameRole).toString();
    const QString rightName = src->data(source_right, QFileSystemModel::FileNameRole).toString();
    return FilePath::fromString(leftName) < FilePath::fromString(rightName);
}

FolderNavigationModel::FolderNavigationModel(QObject *parent) : QFileSystemModel(parent)
{ }

QVariant FolderNavigationModel::data(const QModelIndex &index, int role) const
{
    if (role == Qt::ToolTipRole)
        return QDir::toNativeSeparators(QDir::cleanPath(filePath(index)));
    else if (role == IsFolderRole)
        return isDir(index);
    else
        return QFileSystemModel::data(index, role);
}

Qt::DropActions FolderNavigationModel::supportedDragActions() const
{
    return Qt::MoveAction;
}

Qt::ItemFlags FolderNavigationModel::flags(const QModelIndex &index) const
{
    if (index.isValid() && !fileInfo(index).isRoot())
        return QFileSystemModel::flags(index) | Qt::ItemIsEditable;
    return QFileSystemModel::flags(index);
}

bool FolderNavigationModel::setData(const QModelIndex &index, const QVariant &value, int role)
{
    QTC_ASSERT(index.isValid() && parent(index).isValid() && index.column() == 0
                   && role == Qt::EditRole && value.canConvert<QString>(),
               return false);
    const QString afterFileName = value.toString();
    const FilePath beforeFilePath =FilePath::fromString(filePath(index));
    const FilePath parentPath = FilePath::fromString(filePath(parent(index)));
    const FilePath afterFilePath = parentPath.pathAppended(afterFileName);
    if (beforeFilePath == afterFilePath)
        return false;
    // need to rename through file system model, which takes care of not changing our selection
    const bool success = QFileSystemModel::setData(index, value, role);
    // for files we can do more than just rename on disk, for directories the user is on his/her own
    if (success && fileInfo(index).isFile()) {
        DocumentManager::renamedFile(beforeFilePath, afterFilePath);
        emit m_instance->fileRenamed(beforeFilePath, afterFilePath);
    }
    return success;
}

static void showOnlyFirstColumn(QTreeView *view)
{
    const int columnCount = view->header()->count();
    for (int i = 1; i < columnCount; ++i)
        view->setColumnHidden(i, true);
}

static bool isChildOf(const QModelIndex &index, const QModelIndex &parent)
{
    if (index == parent)
        return true;
    QModelIndex current = index;
    while (current.isValid()) {
        current = current.parent();
        if (current == parent)
            return true;
    }
    return false;
}

} // namespace Internal

using namespace Internal;

/*!
    \class FolderNavigationWidget

    Shows a file system tree, with the root directory selectable from a dropdown.

    \internal
*/
FolderNavigationWidget::FolderNavigationWidget(QWidget *parent) : QWidget(parent),
    m_listView(new NavigationTreeView(this)),
    m_fileSystemModel(new FolderNavigationModel(this)),
    m_sortProxyModel(new FolderSortProxyModel(m_fileSystemModel)),
    m_filterHiddenFilesAction(new QAction(Tr::tr("Show Hidden Files"), this)),
    m_showBreadCrumbsAction(new QAction(Tr::tr("Show Bread Crumbs"), this)),
    m_showFoldersOnTopAction(new QAction(Tr::tr("Show Folders on Top"), this)),
    m_toggleSync(new QToolButton(this)),
    m_toggleRootSync(new QToolButton(this)),
    m_rootSelector(new QComboBox),
    m_crumbLabel(new DelayedFileCrumbLabel(this))
{
    IContext::attach(this, Context(C_FOLDERNAVIGATIONWIDGET));

    setBackgroundRole(QPalette::Base);
    setAutoFillBackground(true);
    m_sortProxyModel->setSourceModel(m_fileSystemModel);
    m_sortProxyModel->setSortRole(FolderNavigationModel::IsFolderRole);
    m_sortProxyModel->sort(0);

    m_fileSystemModel->setResolveSymlinks(false);
    m_fileSystemModel->setIconProvider(FileIconProvider::iconProvider());
    QDir::Filters filters = QDir::AllEntries | QDir::NoDotAndDotDot;
    if (HostOsInfo::isWindowsHost()) // Symlinked directories can cause file watcher warnings on Win32.
        filters |= QDir::NoSymLinks;
    m_fileSystemModel->setFilter(filters);
    m_fileSystemModel->setRootPath(QString());
    m_filterHiddenFilesAction->setCheckable(true);
    m_showBreadCrumbsAction->setCheckable(true);
    m_showFoldersOnTopAction->setCheckable(true);
    m_listView->setVerticalScrollMode(QAbstractItemView::ScrollPerPixel);
    m_listView->setIconSize(QSize(16,16));
    m_listView->setModel(m_sortProxyModel);
    m_listView->setEditTriggers(QAbstractItemView::NoEditTriggers);
    m_listView->setDragEnabled(true);
    m_listView->setDragDropMode(QAbstractItemView::DragOnly);
    m_listView->viewport()->installEventFilter(this);
    showOnlyFirstColumn(m_listView);
    setFocusProxy(m_listView);

    auto selectorWidget = new StyledBar(this);
    selectorWidget->setLightColored(true);

    m_crumbLabel->setAlignment(Qt::AlignLeft | Qt::AlignTop);

    m_toggleSync->setIcon(Utils::Icons::LINK_TOOLBAR.icon());
    m_toggleSync->setCheckable(true);
    m_toggleSync->setToolTip(Tr::tr("Synchronize with Editor"));

    m_toggleRootSync->setIcon(Utils::Icons::LINK.icon());
    m_toggleRootSync->setCheckable(true);
    m_toggleRootSync->setToolTip(Tr::tr("Synchronize Root Directory with Editor"));

    using namespace Layouting;
    Row {
        m_rootSelector,
        m_toggleRootSync,
        noMargin, spacing(0),
    }.attachTo(selectorWidget);

    Column {
        selectorWidget,
        Widget {
            bindTo(&m_crumbContainer),
            Column {
                Column {
                    m_crumbLabel,
                    customMargins(4, 4, 4, 4),
                },
                hr,
                noMargin, spacing(0),
            },
        },
        m_listView,
        noMargin, spacing(0),
    }.attachTo(this);

    setHiddenFilesFilter(false);
    setShowBreadCrumbs(true);
    setShowFoldersOnTop(true);

    // connections
    connect(EditorManager::instance(), &EditorManager::currentEditorChanged,
            this, &FolderNavigationWidget::handleCurrentEditorChanged);
    connect(m_listView, &QAbstractItemView::activated, this, [this](const QModelIndex &index) {
        openItem(m_sortProxyModel->mapToSource(index));
    });
    // Delay updating crumble path by event loop cylce, because that can scroll, which doesn't
    // work well when done directly in currentChanged (the wrong item can get highlighted).
    // We cannot use Qt::QueuedConnection directly, because the QModelIndex could get invalidated
    // in the meantime, so use a queued invokeMethod instead.
    connect(m_listView->selectionModel(),
            &QItemSelectionModel::currentChanged,
            this,
            [this](const QModelIndex &index) {
                const QModelIndex sourceIndex = m_sortProxyModel->mapToSource(index);
                const auto filePath = FilePath::fromString(
                    m_fileSystemModel->filePath(sourceIndex));
                QMetaObject::invokeMethod(this, [this, filePath] { setCrumblePath(filePath); },
                                          Qt::QueuedConnection);
            });
    connect(m_crumbLabel, &FileCrumbLabel::pathClicked,
            this, [this](const FilePath &path) {
        const QModelIndex rootIndex = m_sortProxyModel->mapToSource(m_listView->rootIndex());
        const QModelIndex fileIndex = m_fileSystemModel->index(path.toUrlishString());
        if (!isChildOf(fileIndex, rootIndex))
            selectBestRootForFile(path);
        selectFile(path);
    });
    connect(m_filterHiddenFilesAction,
            &QAction::toggled,
            this,
            &FolderNavigationWidget::setHiddenFilesFilter);
    connect(m_showBreadCrumbsAction,
            &QAction::toggled,
            this,
            &FolderNavigationWidget::setShowBreadCrumbs);
    connect(m_showFoldersOnTopAction,
            &QAction::toggled,
            this,
            &FolderNavigationWidget::setShowFoldersOnTop);
    connect(m_toggleSync,
            &QAbstractButton::clicked,
            this,
            &FolderNavigationWidget::toggleAutoSynchronization);
    connect(m_toggleRootSync, &QAbstractButton::clicked,
            this, [this] { setRootAutoSynchronization(!m_rootAutoSync); });
    connect(m_rootSelector, &QComboBox::currentIndexChanged, this, [this](int index) {
                const auto directory = m_rootSelector->itemData(index).value<FilePath>();
                m_rootSelector->setToolTip(directory.toUserOutput());
                setRootDirectory(directory);
                const QModelIndex rootIndex = m_sortProxyModel->mapToSource(m_listView->rootIndex());
                const QModelIndex fileIndex = m_sortProxyModel->mapToSource(m_listView->currentIndex());
                if (!isChildOf(fileIndex, rootIndex))
                    selectFile(directory);
            });

    setAutoSynchronization(true);
    setRootAutoSynchronization(true);
}

void FolderNavigationWidget::toggleAutoSynchronization()
{
    setAutoSynchronization(!m_autoSync);
}

void FolderNavigationWidget::setShowBreadCrumbs(bool show)
{
    m_showBreadCrumbsAction->setChecked(show);
    m_crumbContainer->setVisible(show);
}

void FolderNavigationWidget::setShowFoldersOnTop(bool onTop)
{
    m_showFoldersOnTopAction->setChecked(onTop);
    m_sortProxyModel->setSortRole(onTop ? int(FolderNavigationModel::IsFolderRole)
                                        : int(QFileSystemModel::FileNameRole));
}

static bool itemLessThan(QComboBox *combo,
                         int index,
                         const FolderNavigationWidgetFactory::RootDirectory &directory)
{
    return combo->itemData(index, SORT_ROLE).toInt() < directory.sortValue
           || (combo->itemData(index, SORT_ROLE).toInt() == directory.sortValue
               && combo->itemData(index, Qt::DisplayRole).toString() < directory.displayName);
}

void FolderNavigationWidget::insertRootDirectory(
    const FolderNavigationWidgetFactory::RootDirectory &directory)
{
    // Find existing. Do not remove yet, to not mess up the current selection.
    int previousIndex = 0;
    while (previousIndex < m_rootSelector->count()
           && m_rootSelector->itemData(previousIndex, ID_ROLE).toString() != directory.id)
        ++previousIndex;
    // Insert sorted.
    int index = 0;
    while (index < m_rootSelector->count() && itemLessThan(m_rootSelector, index, directory))
        ++index;
    m_rootSelector->insertItem(index, directory.displayName);
    if (index <= previousIndex) // item was inserted, update previousIndex
        ++previousIndex;
    m_rootSelector->setItemData(index, QVariant::fromValue(directory.path), PATH_ROLE);
    m_rootSelector->setItemData(index, directory.id, ID_ROLE);
    m_rootSelector->setItemData(index, directory.sortValue, SORT_ROLE);
    m_rootSelector->setItemData(index, directory.path.toUserOutput(), Qt::ToolTipRole);
    m_rootSelector->setItemIcon(index, directory.icon);
    if (m_rootSelector->currentIndex() == previousIndex)
        m_rootSelector->setCurrentIndex(index);
    if (previousIndex < m_rootSelector->count())
        m_rootSelector->removeItem(previousIndex);
    if (EditorManager::currentEditor()) {
        if (m_autoSync) // we might find a better root for current selection now
            handleCurrentEditorChanged(EditorManager::currentEditor());
    } else if (m_rootAutoSync) {
        // assume the new root is better (e.g. because a project was opened)
        m_rootSelector->setCurrentIndex(index);
    }
}

void FolderNavigationWidget::removeRootDirectory(const QString &id)
{
    for (int i = 0; i < m_rootSelector->count(); ++i) {
        if (m_rootSelector->itemData(i, ID_ROLE).toString() == id) {
            m_rootSelector->removeItem(i);
            break;
        }
    }
    if (m_autoSync) // we might need to find a new root for current selection
        handleCurrentEditorChanged(EditorManager::currentEditor());
}

void FolderNavigationWidget::addNewItem()
{
    const QModelIndex current = m_sortProxyModel->mapToSource(m_listView->currentIndex());
    if (!current.isValid())
        return;
    const auto filePath = FilePath::fromString(m_fileSystemModel->filePath(current));
    const FilePath path = filePath.isDir() ? filePath : filePath.parentDir();
    ICore::showNewItemDialog(Tr::tr("New File", "Title of dialog"),
                             Utils::filtered(IWizardFactory::allWizardFactories(),
                                             Utils::equal(&IWizardFactory::kind,
                                                          IWizardFactory::FileWizard)),
                             path);
}

void FolderNavigationWidget::editCurrentItem()
{
    const QModelIndex current = m_listView->currentIndex();
    if (m_listView->model()->flags(current) & Qt::ItemIsEditable)
        m_listView->edit(current);
}

void FolderNavigationWidget::removeCurrentItem()
{
    const QModelIndex current = m_sortProxyModel->mapToSource(m_listView->currentIndex());
    if (!current.isValid() || m_fileSystemModel->isDir(current))
        return;
    const FilePath filePath = FilePath::fromString(m_fileSystemModel->filePath(current));
    RemoveFileDialog dialog(filePath);
    dialog.setDeleteFileVisible(false);
    if (dialog.exec() == QDialog::Accepted) {
        emit m_instance->aboutToRemoveFile(filePath);
        FileChangeBlocker changeGuard(filePath);
        FileUtils::removeFiles({filePath}, true /*delete from disk*/);
    }
}

void FolderNavigationWidget::syncWithFilePath(const FilePath &filePath)
{
    if (filePath.isEmpty())
        return;
    if (m_rootAutoSync)
        selectBestRootForFile(filePath);
    selectFile(filePath);
}

bool FolderNavigationWidget::eventFilter(QObject *obj, QEvent *event)
{
    if (obj == m_listView->viewport()) {
        if (event->type() == QEvent::MouseButtonPress) {
            // select the current root when clicking outside any other item
            auto me = static_cast<QMouseEvent *>(event);
            const QModelIndex index = m_listView->indexAt(me->pos());
            if (!index.isValid())
                m_listView->setCurrentIndex(m_listView->rootIndex());
        }
    }
    return false;
}

bool FolderNavigationWidget::autoSynchronization() const
{
    return m_autoSync;
}

void FolderNavigationWidget::setAutoSynchronization(bool sync)
{
    m_toggleSync->setChecked(sync);
    m_toggleRootSync->setEnabled(sync);
    m_toggleRootSync->setChecked(sync ? m_rootAutoSync : false);
    if (sync == m_autoSync)
        return;
    m_autoSync = sync;
    if (m_autoSync)
        handleCurrentEditorChanged(EditorManager::currentEditor());
}

void FolderNavigationWidget::setRootAutoSynchronization(bool sync)
{
    m_toggleRootSync->setChecked(sync);
    if (sync == m_rootAutoSync)
        return;
    m_rootAutoSync = sync;
    if (m_rootAutoSync)
        handleCurrentEditorChanged(EditorManager::currentEditor());
}

void FolderNavigationWidget::handleCurrentEditorChanged(IEditor *editor)
{
    if (!m_autoSync || !editor || editor->document()->filePath().isEmpty()
            || editor->document()->isTemporary())
        return;
    syncWithFilePath(editor->document()->filePath());
}

void FolderNavigationWidget::selectBestRootForFile(const FilePath &filePath)
{
    const int bestRootIndex = bestRootForFile(filePath);
    m_rootSelector->setCurrentIndex(bestRootIndex);
}

void FolderNavigationWidget::selectFile(const FilePath &filePath)
{
    const QModelIndex fileIndex = m_sortProxyModel->mapFromSource(
        m_fileSystemModel->index(filePath.toUrlishString()));
    if (fileIndex.isValid() || filePath.isEmpty() /* Computer root */) {
        // TODO This only scrolls to the right position if all directory contents are loaded.
        // Unfortunately listening to directoryLoaded was still not enough (there might also
        // be some delayed sorting involved?).
        // Use magic timer for scrolling.
        m_listView->setCurrentIndex(fileIndex);
        QTimer::singleShot(200, this, [this, filePath] {
            const QModelIndex fileIndex = m_sortProxyModel->mapFromSource(
                m_fileSystemModel->index(filePath.toUrlishString()));
            if (fileIndex == m_listView->rootIndex()) {
                m_listView->horizontalScrollBar()->setValue(0);
                m_listView->verticalScrollBar()->setValue(0);
            } else {
                m_listView->scrollTo(fileIndex);
            }
            setCrumblePath(filePath);
        });
    }
}

void FolderNavigationWidget::setRootDirectory(const FilePath &directory)
{
    const QModelIndex index = m_sortProxyModel->mapFromSource(
        m_fileSystemModel->setRootPath(directory.toUrlishString()));
    m_listView->setRootIndex(index);
}

int FolderNavigationWidget::bestRootForFile(const FilePath &filePath)
{
    int index = 0; // Computer is default
    int commonLength = 0;
    for (int i = 1; i < m_rootSelector->count(); ++i) {
        const auto root = m_rootSelector->itemData(i).value<FilePath>();
        if ((filePath == root || filePath.isChildOf(root))
                && root.toUrlishString().size() > commonLength) {
            index = i;
            commonLength = root.toUrlishString().size();
        }
    }
    return index;
}

void FolderNavigationWidget::openItem(const QModelIndex &index)
{
    QTC_ASSERT(index.isValid(), return);
    // signal "activate" is also sent when double-clicking folders
    // but we don't want to do anything in that case
    if (m_fileSystemModel->isDir(index))
        return;
    const QString path = m_fileSystemModel->filePath(index);
    EditorManager::openEditor(FilePath::fromString(path), {}, EditorManager::AllowExternalEditor);
}

void FolderNavigationWidget::createNewFolder(const QModelIndex &parent)
{
    static const QString baseName = Tr::tr("New Folder");
    // find non-existing name
    const QDir dir(m_fileSystemModel->filePath(parent));
    const QSet<FilePath> existingItems
        = Utils::transform<QSet>(dir.entryList({baseName + '*'}, QDir::AllEntries),
                                 &FilePath::fromString);
    const FilePath name = Utils::makeUniquelyNumbered(FilePath::fromString(baseName),
                                                   existingItems);
    // create directory and edit
    const QModelIndex index = m_sortProxyModel->mapFromSource(
        m_fileSystemModel->mkdir(parent, name.toUrlishString()));
    if (!index.isValid())
        return;
    m_listView->setCurrentIndex(index);
    m_listView->edit(index);
}

void FolderNavigationWidget::setCrumblePath(const FilePath &filePath)
{
    const QModelIndex index = m_fileSystemModel->index(filePath.toUrlishString());
    const int width = m_crumbLabel->width();
    const int previousHeight = m_crumbLabel->immediateHeightForWidth(width);
    m_crumbLabel->setPath(filePath);
    const int currentHeight = m_crumbLabel->immediateHeightForWidth(width);
    const int diff = currentHeight - previousHeight;
    if (diff != 0 && m_crumbLabel->isVisible()) {
        // try to fix scroll position, otherwise delay layouting
        QScrollBar *bar = m_listView->verticalScrollBar();
        const int newBarValue = bar ? bar->value() + diff : 0;
        const QRect currentItemRect = m_listView->visualRect(index);
        const int currentItemVStart = currentItemRect.y();
        const int currentItemVEnd = currentItemVStart + currentItemRect.height();
        const bool currentItemStillVisibleAsBefore = (diff < 0 || currentItemVStart > diff
                                                      || currentItemVEnd <= 0);
        if (bar && bar->minimum() <= newBarValue && bar->maximum() >= newBarValue
                && currentItemStillVisibleAsBefore) {
            // we need to set the scroll bar when the layout request from the crumble path is
            // handled, otherwise it will flicker
            m_crumbLabel->setScrollBarOnce(bar, newBarValue);
        } else {
            m_crumbLabel->delayLayoutOnce();
        }
    }
}

void FolderNavigationWidget::contextMenuEvent(QContextMenuEvent *ev)
{
    QMenu menu;
    // Open current item
    const QModelIndex current = m_sortProxyModel->mapToSource(m_listView->currentIndex());
    const bool hasCurrentItem = current.isValid();
    QAction *actionOpenFile = nullptr;
    QAction *newFolder = nullptr;
    QAction *removeFolder = nullptr;
    const bool isDir = m_fileSystemModel->isDir(current);
    const FilePath filePath = hasCurrentItem ? FilePath::fromString(
                                                          m_fileSystemModel->filePath(current))
                                             : FilePath();
    if (hasCurrentItem) {
        if (!isDir)
            actionOpenFile = menu.addAction(Tr::tr("Open \"%1\"").arg(filePath.toUserOutput()));
        emit m_instance->aboutToShowContextMenu(&menu, filePath, isDir);
    }

    // we need dummy DocumentModel::Entry with absolute file path in it
    // to get EditorManager::addNativeDirAndOpenWithActions() working
    DocumentModel::Entry fakeEntry;
    IDocument document;
    document.setFilePath(filePath);
    fakeEntry.document = &document;
    EditorManager::addNativeDirAndOpenWithActions(&menu, &fakeEntry);

    if (hasCurrentItem) {
        if (isDir) {
            FilePath topLevel;
            if (IVersionControl *vc = VcsManager::findVersionControlForDirectory(filePath, &topLevel)) {
                const QString text = Tr::tr("%1 Log Directory").arg(vc->displayName());
                QAction *vcsLogDirectory = new QAction(text, this);
                menu.addAction(vcsLogDirectory);
                const FilePath relativeDirectory = filePath.relativeChildPath(topLevel);
                connect(vcsLogDirectory, &QAction::triggered, this, [vc, topLevel, relativeDirectory] {
                    vc->vcsLog(topLevel, relativeDirectory);
                });
            }
        }

        menu.addAction(ActionManager::command(ADDNEWFILE)->action());
        if (!isDir)
            menu.addAction(ActionManager::command(REMOVEFILE)->action());
        if (m_fileSystemModel->flags(current) & Qt::ItemIsEditable)
            menu.addAction(ActionManager::command(RENAMEFILE)->action());
        newFolder = menu.addAction(Tr::tr("New Folder"));
        if (isDir)
            removeFolder = menu.addAction(Tr::tr("Remove Folder"));
    }

    menu.addSeparator();
    QAction *const collapseAllAction = menu.addAction(Tr::tr("Collapse All"));

    QAction *action = menu.exec(ev->globalPos());
    if (!action)
        return;

    ev->accept();
    if (action == actionOpenFile) {
        openItem(current);
    } else if (action == newFolder) {
        if (isDir)
            createNewFolder(current);
        else
            createNewFolder(current.parent());
    } else if (action == removeFolder) {
        RemoveFileDialog dialog(filePath);
        dialog.setDeleteFileVisible(false);
        if (dialog.exec() == QDialog::Accepted) {
<<<<<<< HEAD
            Utils::Result<> result = filePath.removeRecursively();
=======
            Result<> result = filePath.removeRecursively();
>>>>>>> 46226e93
            if (!result)
                QMessageBox::critical(ICore::dialogParent(), Tr::tr("Error"), result.error());
        }
    } else if (action == collapseAllAction) {
        m_listView->collapseAll();
    }
}

bool FolderNavigationWidget::rootAutoSynchronization() const
{
    return m_rootAutoSync;
}

void FolderNavigationWidget::setHiddenFilesFilter(bool filter)
{
    QDir::Filters filters = m_fileSystemModel->filter();
    if (filter)
        filters |= QDir::Hidden;
    else
        filters &= ~(QDir::Hidden);
    m_fileSystemModel->setFilter(filters);
    m_filterHiddenFilesAction->setChecked(filter);
}

bool FolderNavigationWidget::hiddenFilesFilter() const
{
    return m_filterHiddenFilesAction->isChecked();
}

bool FolderNavigationWidget::isShowingBreadCrumbs() const
{
    return m_showBreadCrumbsAction->isChecked();
}

bool FolderNavigationWidget::isShowingFoldersOnTop() const
{
    return m_showFoldersOnTopAction->isChecked();
}

// --------------------FolderNavigationWidgetFactory
FolderNavigationWidgetFactory::FolderNavigationWidgetFactory()
{
    m_instance = this;
    setDisplayName(Tr::tr("File System"));
    setPriority(400);
    setId("File System");
    setActivationSequence(QKeySequence(useMacShortcuts ? Tr::tr("Meta+Y,Meta+F")
                                                       : Tr::tr("Alt+Y,Alt+F")));
    insertRootDirectory({QLatin1String("A.Computer"),
                         0 /*sortValue*/,
                         Tr::tr("Computer"),
                         FilePath(),
                         Icons::DESKTOP_DEVICE_SMALL.icon()});
    insertRootDirectory({QLatin1String("A.Home"),
                         10 /*sortValue*/,
                         Tr::tr("Home"),
                         FilePath::fromString(QDir::homePath()),
                         Utils::Icons::HOME.icon()});
    updateProjectsDirectoryRoot();
    connect(DocumentManager::instance(),
            &DocumentManager::projectsDirectoryChanged,
            this,
            &FolderNavigationWidgetFactory::updateProjectsDirectoryRoot);
    registerActions();
}

NavigationView FolderNavigationWidgetFactory::createWidget()
{
    auto fnw = new FolderNavigationWidget;
    for (const RootDirectory &root : std::as_const(m_rootDirectories))
        fnw->insertRootDirectory(root);
    connect(this,
            &FolderNavigationWidgetFactory::rootDirectoryAdded,
            fnw,
            &FolderNavigationWidget::insertRootDirectory);
    connect(this,
            &FolderNavigationWidgetFactory::rootDirectoryRemoved,
            fnw,
            &FolderNavigationWidget::removeRootDirectory);
    if (!EditorManager::currentDocument() && !m_fallbackSyncFilePath.isEmpty())
        fnw->syncWithFilePath(m_fallbackSyncFilePath);

    NavigationView n;
    n.widget = fnw;
    auto filter = new QToolButton;
    filter->setIcon(Utils::Icons::FILTER.icon());
    filter->setToolTip(Tr::tr("Options"));
    filter->setPopupMode(QToolButton::InstantPopup);
    filter->setProperty(StyleHelper::C_NO_ARROW, true);
    auto filterMenu = new QMenu(filter);
    filterMenu->addAction(fnw->m_filterHiddenFilesAction);
    filterMenu->addAction(fnw->m_showBreadCrumbsAction);
    filterMenu->addAction(fnw->m_showFoldersOnTopAction);
    filter->setMenu(filterMenu);
    n.dockToolBarWidgets << filter << fnw->m_toggleSync;
    return n;
}

const bool kHiddenFilesDefault = false;
const bool kAutoSyncDefault = true;
const bool kShowBreadCrumbsDefault = true;
const bool kRootAutoSyncDefault = true;
const bool kShowFoldersOnTopDefault = true;

void FolderNavigationWidgetFactory::saveSettings(QtcSettings *settings,
                                                 int position,
                                                 QWidget *widget)
{
    auto fnw = qobject_cast<FolderNavigationWidget *>(widget);
    QTC_ASSERT(fnw, return);
    const Key base = numberedKey(kSettingsBase, position);
    settings->setValueWithDefault(base + kHiddenFilesKey,
                                  fnw->hiddenFilesFilter(),
                                  kHiddenFilesDefault);
    settings->setValueWithDefault(base + kSyncKey, fnw->autoSynchronization(), kAutoSyncDefault);
    settings->setValueWithDefault(base + kShowBreadCrumbs,
                                  fnw->isShowingBreadCrumbs(),
                                  kShowBreadCrumbsDefault);
    settings->setValueWithDefault(base + kSyncRootWithEditor,
                                  fnw->rootAutoSynchronization(),
                                  kRootAutoSyncDefault);
    settings->setValueWithDefault(base + kShowFoldersOnTop,
                                  fnw->isShowingFoldersOnTop(),
                                  kShowFoldersOnTopDefault);
}

void FolderNavigationWidgetFactory::restoreSettings(QtcSettings *settings, int position, QWidget *widget)
{
    auto fnw = qobject_cast<FolderNavigationWidget *>(widget);
    QTC_ASSERT(fnw, return);
    const Key base = numberedKey(kSettingsBase, position);
    fnw->setHiddenFilesFilter(settings->value(base + kHiddenFilesKey, kHiddenFilesDefault).toBool());
    fnw->setAutoSynchronization(settings->value(base + kSyncKey, kAutoSyncDefault).toBool());
    fnw->setShowBreadCrumbs(
        settings->value(base + kShowBreadCrumbs, kShowBreadCrumbsDefault).toBool());
    fnw->setRootAutoSynchronization(
        settings->value(base + kSyncRootWithEditor, kRootAutoSyncDefault).toBool());
    fnw->setShowFoldersOnTop(
        settings->value(base + kShowFoldersOnTop, kShowFoldersOnTopDefault).toBool());
}

void FolderNavigationWidgetFactory::insertRootDirectory(const RootDirectory &directory)
{
    const int index = rootIndex(directory.id);
    if (index < 0)
        m_rootDirectories.append(directory);
    else
        m_rootDirectories[index] = directory;
    emit m_instance->rootDirectoryAdded(directory);
}

void FolderNavigationWidgetFactory::removeRootDirectory(const QString &id)
{
    const int index = rootIndex(id);
    QTC_ASSERT(index >= 0, return );
    m_rootDirectories.removeAt(index);
    emit m_instance->rootDirectoryRemoved(id);
}

void FolderNavigationWidgetFactory::setFallbackSyncFilePath(const FilePath &filePath)
{
    m_fallbackSyncFilePath = filePath;
}

int FolderNavigationWidgetFactory::rootIndex(const QString &id)
{
    return Utils::indexOf(m_rootDirectories,
                          [id](const RootDirectory &entry) { return entry.id == id; });
}

void FolderNavigationWidgetFactory::updateProjectsDirectoryRoot()
{
    insertRootDirectory({QLatin1String(PROJECTSDIRECTORYROOT_ID),
                         20 /*sortValue*/,
                         Tr::tr("Projects"),
                         DocumentManager::projectsDirectory(),
                         Utils::Icons::PROJECT.icon()});
}

static FolderNavigationWidget *currentFolderNavigationWidget()
{
    return qobject_cast<FolderNavigationWidget *>(ICore::currentContextWidget());
}

void FolderNavigationWidgetFactory::addRootPath(Id id, const QString &displayName, const QIcon &icon, const FilePath &path)
{
    if (path.isDir())
        insertRootDirectory({id.toString(), 0, displayName, path, icon});
}

void FolderNavigationWidgetFactory::removeRootPath(Id id)
{
    removeRootDirectory(id.toString());
}

void FolderNavigationWidgetFactory::registerActions()
{
    const Context context(C_FOLDERNAVIGATIONWIDGET);

    ActionBuilder(this, ADDNEWFILE)
        .setText(Tr::tr("Add New..."))
        .setContext(context)
        .addOnTriggered([] {
            if (auto navWidget = currentFolderNavigationWidget())
                navWidget->addNewItem();
        });

    ActionBuilder(this, RENAMEFILE)
        .setText(Tr::tr("Rename..."))
        .setContext(context)
        .addOnTriggered([] {
            if (auto navWidget = currentFolderNavigationWidget())
                navWidget->editCurrentItem();
        });

    ActionBuilder(this, REMOVEFILE)
        .setText(Tr::tr("Remove..."))
        .setContext(context)
        .addOnTriggered([] {
            if (auto navWidget = currentFolderNavigationWidget())
                navWidget->removeCurrentItem();
        });
}

int DelayedFileCrumbLabel::immediateHeightForWidth(int w) const
{
    return FileCrumbLabel::heightForWidth(w);
}

int DelayedFileCrumbLabel::heightForWidth(int w) const
{
    static const int doubleDefaultInterval = 800;
    static QHash<int, int> oldHeight;
    setScrollBarOnce();
    int newHeight = FileCrumbLabel::heightForWidth(w);
    if (!m_delaying || !oldHeight.contains(w)) {
        oldHeight.insert(w, newHeight);
    } else if (oldHeight.value(w) != newHeight){
        auto that = const_cast<DelayedFileCrumbLabel *>(this);
        QTimer::singleShot(std::max(2 * QApplication::doubleClickInterval(), doubleDefaultInterval),
                           that,
                           [that, w, newHeight] {
                               oldHeight.insert(w, newHeight);
                               that->m_delaying = false;
                               that->updateGeometry();
                           });
    }
    return oldHeight.value(w);
}

void DelayedFileCrumbLabel::delayLayoutOnce()
{
    m_delaying = true;
}

void DelayedFileCrumbLabel::setScrollBarOnce(QScrollBar *bar, int value)
{
    m_bar = bar;
    m_barValue = value;
}

void DelayedFileCrumbLabel::setScrollBarOnce() const
{
    if (!m_bar)
        return;
    auto that = const_cast<DelayedFileCrumbLabel *>(this);
    that->m_bar->setValue(m_barValue);
    that->m_bar.clear();
}

} // namespace ProjectExplorer<|MERGE_RESOLUTION|>--- conflicted
+++ resolved
@@ -730,11 +730,7 @@
         RemoveFileDialog dialog(filePath);
         dialog.setDeleteFileVisible(false);
         if (dialog.exec() == QDialog::Accepted) {
-<<<<<<< HEAD
-            Utils::Result<> result = filePath.removeRecursively();
-=======
             Result<> result = filePath.removeRecursively();
->>>>>>> 46226e93
             if (!result)
                 QMessageBox::critical(ICore::dialogParent(), Tr::tr("Error"), result.error());
         }
