--- conflicted
+++ resolved
@@ -274,11 +274,7 @@
 
     if (allGood) {
         const Tasks issues = Utils::sorted(
-<<<<<<< HEAD
-                    version->reportIssues(proFileName, buildDirectory().toString()));
-=======
             version->reportIssues(project()->projectFilePath(), buildDirectory()));
->>>>>>> f7639f45
         if (!issues.isEmpty()) {
             QString text = QLatin1String("<nobr>");
             for (const ProjectExplorer::Task &task : issues) {
