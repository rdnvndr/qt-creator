--- conflicted
+++ resolved
@@ -73,20 +73,9 @@
     if (!ssh.isEmpty())
         return ssh;
     if (Utils::HostOsInfo::isWindowsHost()) { // Windows: Use ssh.exe from git if it cannot be found.
-<<<<<<< HEAD
-        const Utils::FileName git = GerritPlugin::gitBinary();
-        if (!git.isEmpty()) {
-            // Is 'git\cmd' in the path (folder containing .bats)?
-            QString path = git.parentDir().toString();
-            if (path.endsWith(QLatin1String("cmd"), Qt::CaseInsensitive))
-                path.replace(path.size() - 3, 3, QLatin1String("bin"));
-            ssh = path + QLatin1Char('/') + QLatin1String(defaultSshC);
-        }
-=======
         Utils::FileName path = GerritPlugin::gitBinDirectory();
         if (!path.isEmpty())
             ssh = path.appendPath(QLatin1String(defaultSshC)).toString();
->>>>>>> 0c00f44a
     }
     return ssh;
 }
