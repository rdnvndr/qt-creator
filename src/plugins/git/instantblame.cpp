--- conflicted
+++ resolved
@@ -72,37 +72,12 @@
     auto textLabel = new QLabel;
     textLabel->setText(toolTip());
     target->addWidget(textLabel);
-<<<<<<< HEAD
-    QObject::connect(textLabel, &QLabel::linkActivated, textLabel, [this](const QString &link) {
-        qCInfo(log) << "Link activated with target:" << link;
-        const QString hash = (link == "blameParent") ? m_info.hash + "^" : m_info.hash;
-
-        if (link.startsWith("blame") || link == "revert" || link == "showFile") {
-            const VcsBasePluginState state = currentState();
-            QTC_ASSERT(state.hasTopLevel(), return);
-            const Utils::FilePath path = state.topLevel();
-
-            const QString originalFileName = m_info.originalFileName;
-            if (link.startsWith("blame")) {
-                qCInfo(log).nospace().noquote() << "Blaming: \"" << path << "/" << originalFileName
-                                                << "\":" << m_info.originalLine << " @ " << hash;
-                gitClient().annotate(path, originalFileName, m_info.originalLine, hash);
-            } else if (link == "revert") {
-                const QMessageBox::StandardButton result = QMessageBox::question(
-                    Core::ICore::dialogParent(), Tr::tr("Revert Commit?"),
-                    Tr::tr("Revert the commit %1?").arg(m_info.hash.left(8)),
-                    QMessageBox::Yes | QMessageBox::No);
-                if (result == QMessageBox::Yes) {
-                    qCInfo(log).nospace().noquote() << "Reverting: \"" << path << "\" @ " << hash;
-                    gitClient().synchronousRevert(path, hash);
-                }
-=======
     QObject::connect(
         textLabel, &QLabel::linkActivated, textLabel, [info = m_info](const QString &link) {
             qCInfo(log) << "Link activated with target:" << link;
             const QString hash = (link == "blameParent") ? info.hash + "^" : info.hash;
 
-            if (link.startsWith("blame") || link == "showFile") {
+            if (link.startsWith("blame") || link == "revert" || link == "showFile") {
                 const VcsBasePluginState state = currentState();
                 QTC_ASSERT(state.hasTopLevel(), return);
                 const Utils::FilePath path = state.topLevel();
@@ -113,6 +88,17 @@
                         << "Blaming: \"" << path << "/" << originalFileName
                         << "\":" << info.originalLine << " @ " << hash;
                     gitClient().annotate(path, originalFileName, info.originalLine, hash);
+                } else if (link == "revert") {
+                    const QMessageBox::StandardButton result = QMessageBox::question(
+                        Core::ICore::dialogParent(),
+                        Tr::tr("Revert Commit?"),
+                        Tr::tr("Revert the commit %1?").arg(info.hash.left(8)),
+                        QMessageBox::Yes | QMessageBox::No);
+                    if (result == QMessageBox::Yes) {
+                        qCInfo(log).nospace().noquote()
+                            << "Reverting: \"" << path << "\" @ " << hash;
+                        gitClient().synchronousRevert(path, hash);
+                    }
                 } else {
                     qCInfo(log).nospace().noquote()
                         << "Showing file: \"" << path << "/" << originalFileName << "\" @ " << hash;
@@ -130,7 +116,6 @@
                 const QString lineArg
                     = QString("-L %1,%1:%2").arg(info.line).arg(state.relativeCurrentFile());
                 gitClient().log(state.currentFileTopLevel(), {}, true, {lineArg, "--no-patch"});
->>>>>>> d2d4dcfb
             } else {
                 qCInfo(log).nospace().noquote()
                     << "Showing commit: " << hash << " for " << info.filePath;
