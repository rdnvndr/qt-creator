/****************************************************************************
**
** Copyright (C) 2015 The Qt Company Ltd.
** Contact: http://www.qt.io/licensing
**
** This file is part of Qt Creator.
**
** Commercial License Usage
** Licensees holding valid commercial Qt licenses may use this file in
** accordance with the commercial license agreement provided with the
** Software or, alternatively, in accordance with the terms contained in
** a written agreement between you and The Qt Company.  For licensing terms and
** conditions see http://www.qt.io/terms-conditions.  For further information
** use the contact form at http://www.qt.io/contact-us.
**
** GNU Lesser General Public License Usage
** Alternatively, this file may be used under the terms of the GNU Lesser
** General Public License version 2.1 or version 3 as published by the Free
** Software Foundation and appearing in the file LICENSE.LGPLv21 and
** LICENSE.LGPLv3 included in the packaging of this file.  Please review the
** following information to ensure the GNU Lesser General Public License
** requirements will be met: https://www.gnu.org/licenses/lgpl.html and
** http://www.gnu.org/licenses/old-licenses/lgpl-2.1.html.
**
** In addition, as a special exception, The Qt Company gives you certain additional
** rights.  These rights are described in The Qt Company LGPL Exception
** version 1.1, included in the file LGPL_EXCEPTION.txt in this package.
**
****************************************************************************/

#include "gitclient.h"
#include "gitutils.h"

#include "commitdata.h"
#include "gitconstants.h"
#include "giteditor.h"
#include "gitplugin.h"
#include "gitsubmiteditor.h"
#include "gitversioncontrol.h"
#include "mergetool.h"
#include "branchadddialog.h"
#include "gerrit/gerritplugin.h"

#include <vcsbase/submitfilemodel.h>

#include <coreplugin/editormanager/editormanager.h>
#include <coreplugin/icore.h>
#include <coreplugin/idocument.h>
#include <coreplugin/vcsmanager.h>
#include <coreplugin/id.h>
#include <coreplugin/iversioncontrol.h>
#include <coreplugin/coreconstants.h>

#include <utils/hostosinfo.h>
#include <utils/qtcassert.h>
#include <utils/qtcprocess.h>
#include <utils/synchronousprocess.h>
#include <utils/fileutils.h>
#include <vcsbase/vcscommand.h>
#include <vcsbase/vcsbaseeditor.h>
#include <vcsbase/vcsbaseeditorparameterwidget.h>
#include <vcsbase/vcsoutputwindow.h>
#include <vcsbase/vcsbaseplugin.h>

#include <diffeditor/diffeditorconstants.h>
#include <diffeditor/diffeditorcontroller.h>
#include <diffeditor/diffutils.h>

#include <QCoreApplication>
#include <QDir>
#include <QFileInfo>
#include <QHash>
#include <QRegExp>
#include <QSignalMapper>
#include <QTemporaryFile>

#include <QAction>
#include <QMenu>
#include <QMessageBox>
#include <QPushButton>
#include <QToolButton>
#include <QTextCodec>

static const char GIT_DIRECTORY[] = ".git";
static const char graphLogFormatC[] = "%h %d %an %s %ci";
static const char HEAD[] = "HEAD";
static const char CHERRY_PICK_HEAD[] = "CHERRY_PICK_HEAD";
static const char noColorOption[] = "--no-color";
static const char decorateOption[] = "--decorate";

using namespace Core;
using namespace DiffEditor;
using namespace Utils;
using namespace VcsBase;

namespace Git {
namespace Internal {

// Suppress git diff warnings about "LF will be replaced by CRLF..." on Windows.
static unsigned diffExecutionFlags()
{
    return HostOsInfo::isWindowsHost() ? unsigned(VcsBasePlugin::SuppressStdErrInLogWindow) : 0u;
}

const unsigned silentFlags = unsigned(VcsBasePlugin::SuppressCommandLogging
                                      | VcsBasePlugin::SuppressStdErrInLogWindow);

/////////////////////////////////////

class BaseController : public DiffEditorController
{
    Q_OBJECT

public:
    BaseController(IDocument *document, const QString &dir);
    ~BaseController();
    void runCommand(const QList<QStringList> &args, QTextCodec *codec = 0);

private slots:
    virtual void processOutput(const QString &output);

protected:
    void processDiff(const QString &output);
    QStringList addConfigurationArguments(const QStringList &args) const;
    GitClient *gitClient() const;
    QStringList addHeadWhenCommandInProgress() const;

    const QString m_directory;

private:
    VcsCommand *m_command;
};

BaseController::BaseController(IDocument *document, const QString &dir) :
    DiffEditorController(document),
    m_directory(dir),
    m_command(0)
{ }

BaseController::~BaseController()
{
    if (m_command)
        m_command->cancel();
}

void BaseController::runCommand(const QList<QStringList> &args, QTextCodec *codec)
{
    if (m_command) {
        m_command->disconnect();
        m_command->cancel();
    }

    m_command = new VcsCommand(gitClient()->vcsBinary(), m_directory, gitClient()->processEnvironment());
    m_command->setCodec(codec ? codec : EditorManager::defaultTextCodec());
    connect(m_command, &VcsCommand::output, this, &BaseController::processOutput);
    connect(m_command, &VcsCommand::finished, this, &BaseController::reloadFinished);
    m_command->addFlags(diffExecutionFlags());

    foreach (const QStringList &arg, args) {
        QTC_ASSERT(!arg.isEmpty(), continue);

        m_command->addJob(arg, gitClient()->vcsTimeoutS());
    }

    m_command->execute();
}

void BaseController::processDiff(const QString &output)
{
    m_command = 0;

    bool ok;
    QList<FileData> fileDataList = DiffUtils::readPatch(output, &ok);
    setDiffFiles(fileDataList, m_directory);
}

QStringList BaseController::addConfigurationArguments(const QStringList &args) const
{
    QTC_ASSERT(!args.isEmpty(), return args);

    QStringList realArgs;
    realArgs << args.at(0);
    realArgs << QLatin1String("-m"); // show diff agains parents instead of merge commits
    realArgs << QLatin1String("--first-parent"); // show only first parent
    if (ignoreWhitespace())
        realArgs << QLatin1String("--ignore-space-change");
    realArgs << QLatin1String("--unified=") + QString::number(contextLineCount());
    realArgs << QLatin1String("--src-prefix=a/") << QLatin1String("--dst-prefix=b/");
    realArgs << args.mid(1);

    return realArgs;
}

void BaseController::processOutput(const QString &output)
{
    processDiff(output);
}

GitClient *BaseController::gitClient() const
{
    return GitPlugin::instance()->client();
}

QStringList BaseController::addHeadWhenCommandInProgress() const
{
    QStringList args;
    // This is workaround for lack of support for merge commits and resolving conflicts,
    // we compare the current state of working tree to the HEAD of current branch
    // instead of showing unsupported combined diff format.
    GitClient::CommandInProgress commandInProgress = gitClient()->checkCommandInProgress(m_directory);
    if (commandInProgress != GitClient::NoCommand)
        args << QLatin1String(HEAD);
    return args;
}

class RepositoryDiffController : public BaseController
{
    Q_OBJECT
public:
    RepositoryDiffController(IDocument *document, const QString &dir) :
        BaseController(document, dir)
    { }

    void reload() override;
};

void RepositoryDiffController::reload()
{
    QStringList args;
    args << QLatin1String("diff");
    args.append(addHeadWhenCommandInProgress());
    runCommand(QList<QStringList>() << addConfigurationArguments(args));
}

class FileDiffController : public BaseController
{
    Q_OBJECT
public:
    FileDiffController(IDocument *document, const QString &dir, const QString &fileName) :
        BaseController(document, dir),
        m_fileName(fileName)
    { }

    void reload() override;

private:
    const QString m_fileName;
};

void FileDiffController::reload()
{
    QStringList args;
    args << QLatin1String("diff");
    args.append(addHeadWhenCommandInProgress());
    args << QLatin1String("--") << m_fileName;
    runCommand(QList<QStringList>() << addConfigurationArguments(args));
}

class FileListDiffController : public BaseController
{
    Q_OBJECT
public:
    FileListDiffController(IDocument *document, const QString &dir,
                           const QStringList &stagedFiles, const QStringList &unstagedFiles) :
        BaseController(document, dir),
        m_stagedFiles(stagedFiles),
        m_unstagedFiles(unstagedFiles)
    { }

    void reload() override;

private:
    const QStringList m_stagedFiles;
    const QStringList m_unstagedFiles;
};

void FileListDiffController::reload()
{
    QList<QStringList> argLists;
    if (!m_stagedFiles.isEmpty()) {
        QStringList stagedArgs;
        stagedArgs << QLatin1String("diff") << QLatin1String("--cached") << QLatin1String("--")
                   << m_stagedFiles;
        argLists << addConfigurationArguments(stagedArgs);
    }

    if (!m_unstagedFiles.isEmpty()) {
        QStringList unstagedArgs;
        unstagedArgs << QLatin1String("diff") << addHeadWhenCommandInProgress()
                     << QLatin1String("--") << m_unstagedFiles;
        argLists << addConfigurationArguments(unstagedArgs);
    }

    if (!argLists.isEmpty())
        runCommand(argLists);
}

class ProjectDiffController : public BaseController
{
    Q_OBJECT
public:
    ProjectDiffController(IDocument *document, const QString &dir,
                          const QStringList &projectPaths) :
        BaseController(document, dir),
        m_projectPaths(projectPaths)
    { }

    void reload() override;

private:
    const QStringList m_projectPaths;
};

void ProjectDiffController::reload()
{
    QStringList args;
    args << QLatin1String("diff") << addHeadWhenCommandInProgress()
         << QLatin1String("--") << m_projectPaths;
    runCommand(QList<QStringList>() << addConfigurationArguments(args));
}

class BranchDiffController : public BaseController
{
    Q_OBJECT
public:
    BranchDiffController(IDocument *document, const QString &dir,
                         const QString &branch) :
        BaseController(document, dir),
        m_branch(branch)
    { }

    void reload() override;

private:
    const QString m_branch;
};

void BranchDiffController::reload()
{
    QStringList args;
    args << QLatin1String("diff") << addHeadWhenCommandInProgress() << m_branch;
    runCommand(QList<QStringList>() << addConfigurationArguments(args));
}

class ShowController : public BaseController
{
    Q_OBJECT
public:
    ShowController(IDocument *document, const QString &dir, const QString &id) :
        BaseController(document, dir),
        m_id(id),
        m_state(Idle)
    { }

    void reload() override;
    void processOutput(const QString &output) override;

private:
    const QString m_id;
    enum State { Idle, GettingDescription, GettingDiff };
    State m_state;
};

void ShowController::reload()
{
    QStringList args;
    args << QLatin1String("show") << QLatin1String("-s") << QLatin1String(noColorOption)
              << QLatin1String(decorateOption) << m_id;
    m_state = GettingDescription;
    runCommand(QList<QStringList>() << args, gitClient()->encoding(m_directory, "i18n.commitEncoding"));
}

void ShowController::processOutput(const QString &output)
{
    QTC_ASSERT(m_state != Idle, return);
    if (m_state == GettingDescription) {
        setDescription(gitClient()->extendedShowDescription(m_directory, output));

        QStringList args;
        args << QLatin1String("show") << QLatin1String("--format=format:") // omit header, already generated
             << QLatin1String("-M") << QLatin1String("-C") << QLatin1String(noColorOption)
             << QLatin1String(decorateOption) << m_id;
        m_state = GettingDiff;
        runCommand(QList<QStringList>() << addConfigurationArguments(args));
    } else if (m_state == GettingDiff) {
        m_state = Idle;
        processDiff(output);
    }
}

///////////////////////////////

class BaseGitDiffArgumentsWidget : public VcsBaseEditorParameterWidget
{
    Q_OBJECT

public:
    BaseGitDiffArgumentsWidget(VcsBaseClientSettings &settings, QWidget *parent = 0) :
        VcsBaseEditorParameterWidget(parent)
    {
        m_patienceButton = addToggleButton(
                    QLatin1String("--patience"),
                    tr("Patience"),
                    tr("Use the patience algorithm for calculating the differences."));
        mapSetting(m_patienceButton, settings.boolPointer(GitSettings::diffPatienceKey));
        m_ignoreWSButton = addToggleButton(
                    QLatin1String("--ignore-space-change"), tr("Ignore Whitespace"),
                    tr("Ignore whitespace only changes."));
        mapSetting(m_ignoreWSButton,
                   settings.boolPointer(GitSettings::ignoreSpaceChangesInDiffKey));
    }

protected:
    QToolButton *m_patienceButton;
    QToolButton *m_ignoreWSButton;
};

class GitBlameArgumentsWidget : public VcsBaseEditorParameterWidget
{
    Q_OBJECT

public:
    GitBlameArgumentsWidget(VcsBaseClientSettings &settings, QWidget *parent = 0) :
        VcsBaseEditorParameterWidget(parent)
    {
        mapSetting(addToggleButton(QString(), tr("Omit Date"),
                                   tr("Hide the date of a change from the output.")),
                   settings.boolPointer(GitSettings::omitAnnotationDateKey));
        mapSetting(addToggleButton(QLatin1String("-w"), tr("Ignore Whitespace"),
                                   tr("Ignore whitespace only changes.")),
                   settings.boolPointer(GitSettings::ignoreSpaceChangesInBlameKey));
    }
};

class GitLogArgumentsWidget : public BaseGitDiffArgumentsWidget
{
    Q_OBJECT

public:
    GitLogArgumentsWidget(VcsBaseClientSettings &settings, QWidget *parent = 0) :
        BaseGitDiffArgumentsWidget(settings, parent)
    {
        QToolButton *diffButton = addToggleButton(QLatin1String("--patch"), tr("Show Diff"),
                                              tr("Show difference."));
        mapSetting(diffButton, settings.boolPointer(GitSettings::logDiffKey));
        connect(diffButton, &QToolButton::toggled, m_patienceButton, &QToolButton::setVisible);
        connect(diffButton, &QToolButton::toggled, m_ignoreWSButton, &QToolButton::setVisible);
        m_patienceButton->setVisible(diffButton->isChecked());
        m_ignoreWSButton->setVisible(diffButton->isChecked());
        QStringList graphArguments(QLatin1String("--graph"));
        graphArguments << QLatin1String("--oneline") << QLatin1String("--topo-order");
        graphArguments << (QLatin1String("--pretty=format:") + QLatin1String(graphLogFormatC));
        QToolButton *graphButton = addToggleButton(graphArguments, tr("Graph"),
                                              tr("Show textual graph log."));
        mapSetting(graphButton, settings.boolPointer(GitSettings::graphLogKey));
    }
};

class ConflictHandler : public QObject
{
    Q_OBJECT
public:
    static void attachToCommand(VcsCommand *command, const QString &abortCommand = QString()) {
        ConflictHandler *handler = new ConflictHandler(command->workingDirectory(), abortCommand);
        handler->setParent(command); // delete when command goes out of scope

        command->addFlags(VcsBasePlugin::ExpectRepoChanges);
        connect(command, &VcsCommand::output, handler, &ConflictHandler::readStdOut);
        connect(command, &VcsCommand::errorText, handler, &ConflictHandler::readStdErr);
    }

    static void handleResponse(const Utils::SynchronousProcessResponse &response,
                               const QString &workingDirectory,
                               const QString &abortCommand = QString())
    {
        ConflictHandler handler(workingDirectory, abortCommand);
        handler.readStdOut(response.stdOut);
        handler.readStdErr(response.stdErr);
    }

private:
    ConflictHandler(const QString &workingDirectory, const QString &abortCommand) :
          m_workingDirectory(workingDirectory),
          m_abortCommand(abortCommand)
    { }

    ~ConflictHandler()
    {
        // If interactive rebase editor window is closed, plugin is terminated
        // but referenced here when the command ends
        if (GitPlugin *plugin = GitPlugin::instance()) {
            GitClient *client = plugin->client();
            if (m_commit.isEmpty() && m_files.isEmpty()) {
                if (client->checkCommandInProgress(m_workingDirectory) == GitClient::NoCommand)
                    client->endStashScope(m_workingDirectory);
            } else {
                client->handleMergeConflicts(m_workingDirectory, m_commit, m_files, m_abortCommand);
            }
        }
    }

    void readStdOut(const QString &data)
    {
        static QRegExp patchFailedRE(QLatin1String("Patch failed at ([^\\n]*)"));
        static QRegExp conflictedFilesRE(QLatin1String("Merge conflict in ([^\\n]*)"));
        if (patchFailedRE.indexIn(data) != -1)
            m_commit = patchFailedRE.cap(1);
        int fileIndex = -1;
        while ((fileIndex = conflictedFilesRE.indexIn(data, fileIndex + 1)) != -1)
            m_files.append(conflictedFilesRE.cap(1));
    }

    void readStdErr(const QString &data)
    {
        static QRegExp couldNotApplyRE(QLatin1String("[Cc]ould not (?:apply|revert) ([^\\n]*)"));
        if (couldNotApplyRE.indexIn(data) != -1)
            m_commit = couldNotApplyRE.cap(1);
    }
private:
    QString m_workingDirectory;
    QString m_abortCommand;
    QString m_commit;
    QStringList m_files;
};

class GitProgressParser : public ProgressParser
{
public:
    static void attachToCommand(VcsCommand *command)
    {
        command->setProgressParser(new GitProgressParser);
    }

private:
    GitProgressParser() : m_progressExp(QLatin1String("\\((\\d+)/(\\d+)\\)")) // e.g. Rebasing (7/42)
    { }

    void parseProgress(const QString &text) override
    {
        if (m_progressExp.lastIndexIn(text) != -1)
            setProgressAndMaximum(m_progressExp.cap(1).toInt(), m_progressExp.cap(2).toInt());
    }

    QRegExp m_progressExp;
};

static inline QString msgRepositoryNotFound(const QString &dir)
{
    return GitClient::tr("Cannot determine the repository for \"%1\".").arg(dir);
}

static inline QString msgParseFilesFailed()
{
    return  GitClient::tr("Cannot parse the file output.");
}

static inline QString msgCannotLaunch(const QString &binary)
{
    return GitClient::tr("Cannot launch \"%1\".").arg(QDir::toNativeSeparators(binary));
}

static inline void msgCannotRun(const QString &message, QString *errorMessage)
{
    if (errorMessage)
        *errorMessage = message;
    else
        VcsOutputWindow::appendError(message);
}

static inline void msgCannotRun(const QStringList &args, const QString &workingDirectory,
                                const QByteArray &error, QString *errorMessage)
{
    const QString message = GitClient::tr("Cannot run \"%1 %2\" in \"%2\": %3")
            .arg(QLatin1String("git ") + args.join(QLatin1Char(' ')),
                 QDir::toNativeSeparators(workingDirectory),
                 GitClient::commandOutputFromLocal8Bit(error));

    msgCannotRun(message, errorMessage);
}

// ---------------- GitClient

const char *GitClient::stashNamePrefix = "stash@{";

GitClient::GitClient() : VcsBase::VcsBaseClientImpl(this, new GitSettings),
    m_cachedGitVersion(0),
    m_disableEditor(false)
{
    m_gitQtcEditor = QString::fromLatin1("\"%1\" -client -block -pid %2")
            .arg(QCoreApplication::applicationFilePath())
            .arg(QCoreApplication::applicationPid());
}

QString GitClient::findRepositoryForDirectory(const QString &dir) const
{
    if (dir.isEmpty() || dir.endsWith(QLatin1String("/.git"))
            || dir.contains(QLatin1String("/.git/"))) {
        return QString();
    }
    QDir directory(dir);
    QString dotGit = QLatin1String(GIT_DIRECTORY);
    // QFileInfo is outside loop, because it is faster this way
    QFileInfo fileInfo;
    do {
        if (directory.exists(dotGit)) {
            fileInfo.setFile(directory, dotGit);
            if (fileInfo.isFile())
                return directory.absolutePath();
            else if (directory.exists(QLatin1String(".git/config")))
                return directory.absolutePath();
        }
    } while (!directory.isRoot() && directory.cdUp());
    return QString();
}

QString GitClient::findGitDirForRepository(const QString &repositoryDir) const
{
    static QHash<QString, QString> repoDirCache;
    QString &res = repoDirCache[repositoryDir];
    if (!res.isEmpty())
        return res;

    synchronousRevParseCmd(repositoryDir, QLatin1String("--git-dir"), &res);

    if (!QDir(res).isAbsolute())
        res.prepend(repositoryDir + QLatin1Char('/'));
    return res;
}

bool GitClient::managesFile(const QString &workingDirectory, const QString &fileName) const
{
    QByteArray output;
    QStringList arguments;
    arguments << QLatin1String("ls-files") << QLatin1String("--error-unmatch") << fileName;
    return vcsFullySynchronousExec(workingDirectory, arguments, &output, 0, silentFlags);
}

QTextCodec *GitClient::codecFor(GitClient::CodecType codecType, const QString &source) const
{
    if (codecType == CodecSource) {
        return QFileInfo(source).isFile() ? VcsBaseEditor::getCodec(source)
                                          : encoding(source, "gui.encoding");
    }
    if (codecType == CodecLogOutput)
        return encoding(source, "i18n.logOutputEncoding");
    return 0;
}

void GitClient::slotChunkActionsRequested(QMenu *menu, bool isValid)
{
    menu->addSeparator();
    QAction *stageChunkAction = menu->addAction(tr("Stage Chunk"));
    connect(stageChunkAction, &QAction::triggered, this, &GitClient::slotStageChunk);
    QAction *unstageChunkAction = menu->addAction(tr("Unstage Chunk"));
    connect(unstageChunkAction, &QAction::triggered, this, &GitClient::slotUnstageChunk);

    m_contextController = qobject_cast<DiffEditorController *>(sender());

    if (!isValid || !m_contextController) {
        stageChunkAction->setEnabled(false);
        unstageChunkAction->setEnabled(false);
    }
}

void GitClient::slotStageChunk()
{
    if (m_contextController.isNull())
        return;

    const QString patch = m_contextController->makePatch(false, true);
    if (patch.isEmpty())
        return;

    stage(patch, false);
}

void GitClient::slotUnstageChunk()
{
    if (m_contextController.isNull())
        return;

    const QString patch = m_contextController->makePatch(true, true);
    if (patch.isEmpty())
        return;

    stage(patch, true);
}

void GitClient::stage(const QString &patch, bool revert)
{
    QTemporaryFile patchFile;
    if (!patchFile.open())
        return;

    const QString baseDir = m_contextController->baseDirectory();
    QTextCodec *codec = EditorManager::defaultTextCodec();
    const QByteArray patchData = codec
            ? codec->fromUnicode(patch) : patch.toLocal8Bit();
    patchFile.write(patchData);
    patchFile.close();

    QStringList args = QStringList() << QLatin1String("--cached");
    if (revert)
        args << QLatin1String("--reverse");
    QString errorMessage;
    if (synchronousApplyPatch(baseDir, patchFile.fileName(),
                              &errorMessage, args)) {
        if (errorMessage.isEmpty()) {
            if (revert)
                VcsOutputWindow::append(tr("Chunk successfully unstaged"));
            else
                VcsOutputWindow::append(tr("Chunk successfully staged"));
        } else {
            VcsOutputWindow::append(errorMessage);
        }
        m_contextController->requestReload();
    } else {
        VcsOutputWindow::appendError(errorMessage);
    }
}

void GitClient::requestReload(const QString &documentId, const QString &source,
                              const QString &title,
                              std::function<DiffEditorController *(IDocument *)> factory) const
{
    IDocument *document = DiffEditorController::findOrCreateDocument(documentId, title);
    QTC_ASSERT(document, return);
    DiffEditorController *controller = factory(document);
    QTC_ASSERT(controller, return);

    connect(controller, &DiffEditorController::chunkActionsRequested,
            this, &GitClient::slotChunkActionsRequested, Qt::DirectConnection);
    connect(controller, &DiffEditorController::requestInformationForCommit,
            this, &GitClient::branchesForCommit);

    VcsBasePlugin::setSource(document, source);
    EditorManager::activateEditorForDocument(document);
    controller->requestReload();
}

void GitClient::diffFiles(const QString &workingDirectory,
                          const QStringList &unstagedFileNames,
                          const QStringList &stagedFileNames) const
{
    requestReload(QLatin1String("Files:") + workingDirectory,
                  workingDirectory, tr("Git Diff Files"),
                  [this, workingDirectory, stagedFileNames, unstagedFileNames]
                  (IDocument *doc) -> DiffEditorController* {
                      return new FileListDiffController(doc, workingDirectory,
                                                        stagedFileNames, unstagedFileNames);
                  });
}

void GitClient::diffProject(const QString &workingDirectory, const QString &projectDirectory) const
{
    requestReload(QLatin1String("Project:") + workingDirectory,
                  workingDirectory, tr("Git Diff Project"),
                  [this, workingDirectory, projectDirectory]
                  (IDocument *doc) -> DiffEditorController* {
                      return new ProjectDiffController(doc, workingDirectory,
                                                       QStringList(projectDirectory));
                  });
}

void GitClient::diffRepository(const QString &workingDirectory) const
{
    requestReload(QLatin1String("Repository:") + workingDirectory,
                  workingDirectory, tr("Git Diff Repository"),
                  [this, workingDirectory](IDocument *doc) -> DiffEditorController* {
                      return new RepositoryDiffController(doc, workingDirectory);
                  });
}

void GitClient::diffFile(const QString &workingDirectory, const QString &fileName) const
{
    const QString title = tr("Git Diff \"%1\"").arg(fileName);
    const QString sourceFile = VcsBaseEditor::getSource(workingDirectory, fileName);
    const QString documentId = QLatin1String("File:") + sourceFile;
    requestReload(documentId, sourceFile, title,
                  [this, workingDirectory, fileName]
                  (IDocument *doc) -> DiffEditorController* {
                      return new FileDiffController(doc, workingDirectory, fileName);
                  });
}

void GitClient::diffBranch(const QString &workingDirectory,
                           const QString &branchName) const
{
    const QString title = tr("Git Diff Branch \"%1\"").arg(branchName);
    const QString documentId = QLatin1String("Branch:") + branchName;
    requestReload(documentId, workingDirectory, title,
                               [this, workingDirectory, branchName]
                               (IDocument *doc) -> DiffEditorController* {
                                   return new BranchDiffController(doc, workingDirectory, branchName);
                               });
}

void GitClient::merge(const QString &workingDirectory,
                      const QStringList &unmergedFileNames)
{
    auto mergeTool = new MergeTool(this);
    if (!mergeTool->start(workingDirectory, unmergedFileNames))
        delete mergeTool;
}

void GitClient::status(const QString &workingDirectory)
{
    QStringList statusArgs;
    statusArgs << QLatin1String("status") << QLatin1String("-u");
    VcsOutputWindow::setRepository(workingDirectory);
    VcsCommand *command = vcsExec(workingDirectory, statusArgs, 0, true);
    connect(command, &VcsCommand::finished, VcsOutputWindow::instance(), &VcsOutputWindow::clearRepository,
            Qt::QueuedConnection);
}

void GitClient::log(const QString &workingDirectory, const QString &fileName,
                    bool enableAnnotationContextMenu, const QStringList &args)
{
    QString msgArg;
    if (!fileName.isEmpty())
        msgArg = fileName;
    else if (!args.isEmpty())
        msgArg = args.first();
    else
        msgArg = workingDirectory;
    const QString title = tr("Git Log \"%1\"").arg(msgArg);
    const Id editorId = Git::Constants::GIT_LOG_EDITOR_ID;
    const QString sourceFile = VcsBaseEditor::getSource(workingDirectory, fileName);
    VcsBaseEditorWidget *editor = createVcsEditor(editorId, title, sourceFile,
                                                  codecFor(CodecLogOutput), "logTitle", msgArg);
    if (!editor->configurationWidget()) {
        auto *argWidget = new GitLogArgumentsWidget(settings());
        connect(argWidget, &VcsBaseEditorParameterWidget::commandExecutionRequested,
                [=]() { this->log(workingDirectory, fileName, enableAnnotationContextMenu, args); });
        editor->setConfigurationWidget(argWidget);
    }
    editor->setFileLogAnnotateEnabled(enableAnnotationContextMenu);
    editor->setWorkingDirectory(workingDirectory);

    QStringList arguments;
    arguments << QLatin1String("log") << QLatin1String(noColorOption)
              << QLatin1String(decorateOption);

    int logCount = settings().intValue(GitSettings::logCountKey);
    if (logCount > 0)
         arguments << QLatin1String("-n") << QString::number(logCount);

    auto *argWidget = editor->configurationWidget();
    argWidget->setBaseArguments(args);
    QStringList userArgs = argWidget->arguments();

    arguments.append(userArgs);

    if (!fileName.isEmpty())
        arguments << QLatin1String("--follow") << QLatin1String("--") << fileName;

    vcsExec(workingDirectory, arguments, editor);
}

void GitClient::reflog(const QString &workingDirectory)
{
    const QString title = tr("Git Reflog \"%1\"").arg(workingDirectory);
    const Id editorId = Git::Constants::GIT_LOG_EDITOR_ID;
    VcsBaseEditorWidget *editor = createVcsEditor(editorId, title, workingDirectory, codecFor(CodecLogOutput),
                                                  "reflogRepository", workingDirectory);
    editor->setWorkingDirectory(workingDirectory);

    QStringList arguments;
    arguments << QLatin1String("reflog") << QLatin1String(noColorOption)
              << QLatin1String(decorateOption);

    int logCount = settings().intValue(GitSettings::logCountKey);
    if (logCount > 0)
         arguments << QLatin1String("-n") << QString::number(logCount);

    vcsExec(workingDirectory, arguments, editor);
}

// Do not show "0000" or "^32ae4"
static inline bool canShow(const QString &sha)
{
    if (sha.startsWith(QLatin1Char('^')))
        return false;
    if (sha.count(QLatin1Char('0')) == sha.size())
        return false;
    return true;
}

static inline QString msgCannotShow(const QString &sha)
{
    return GitClient::tr("Cannot describe \"%1\".").arg(sha);
}

void GitClient::show(const QString &source, const QString &id, const QString &name)
{
    if (!canShow(id)) {
        VcsOutputWindow::appendError(msgCannotShow(id));
        return;
    }

    const QString title = tr("Git Show \"%1\"").arg(name.isEmpty() ? id : name);
    const QFileInfo sourceFi(source);
    QString workingDirectory = sourceFi.isDir()
            ? sourceFi.absoluteFilePath() : sourceFi.absolutePath();
    const QString repoDirectory = VcsManager::findTopLevelForDirectory(workingDirectory);
    if (!repoDirectory.isEmpty())
        workingDirectory = repoDirectory;
    const QString documentId = QLatin1String("Show:") + id;
    requestReload(documentId, source, title,
                               [this, workingDirectory, id]
                               (IDocument *doc) -> DiffEditorController* {
                                   return new ShowController(doc, workingDirectory, id);
                               });
}

void GitClient::annotate(const QString &workingDir, const QString &file, const QString &revision,
                         int lineNumber, const QStringList &extraOptions)
{
    const Id editorId = Git::Constants::GIT_BLAME_EDITOR_ID;
    const QString id = VcsBaseEditor::getTitleId(workingDir, QStringList(file), revision);
    const QString title = tr("Git Blame \"%1\"").arg(id);
    const QString sourceFile = VcsBaseEditor::getSource(workingDir, file);

    VcsBaseEditorWidget *editor
            = createVcsEditor(editorId, title, sourceFile, codecFor(CodecSource, sourceFile),
                              "blameFileName", id);
    if (!editor->configurationWidget()) {
        auto *argWidget = new GitBlameArgumentsWidget(settings());
        argWidget->setBaseArguments(extraOptions);
        connect(argWidget, &VcsBaseEditorParameterWidget::commandExecutionRequested,
                [=] {
                    const int line = VcsBaseEditor::lineNumberOfCurrentEditor();
                    annotate(workingDir, file, revision, line, extraOptions);
                } );
        editor->setConfigurationWidget(argWidget);
    }

    editor->setWorkingDirectory(workingDir);
    QStringList arguments(QLatin1String("blame"));
    arguments << QLatin1String("--root");
    arguments.append(editor->configurationWidget()->arguments());
    arguments.append(extraOptions);
    arguments << QLatin1String("--") << file;
    if (!revision.isEmpty())
        arguments << revision;
    vcsExec(workingDir, arguments, editor, false, 0, lineNumber);
}

bool GitClient::synchronousCheckout(const QString &workingDirectory,
                                          const QString &ref,
                                          QString *errorMessage /* = 0 */)
{
    QByteArray outputText;
    QByteArray errorText;
    QStringList arguments = setupCheckoutArguments(workingDirectory, ref);
    const bool rc = vcsFullySynchronousExec(workingDirectory, arguments, &outputText, 0,
                                            VcsBasePlugin::ExpectRepoChanges);
    VcsOutputWindow::append(commandOutputFromLocal8Bit(outputText));
    if (rc)
        updateSubmodulesIfNeeded(workingDirectory, true);
    else
        msgCannotRun(arguments, workingDirectory, errorText, errorMessage);
    return rc;
}

/* method used to setup arguments for checkout, in case user wants to create local branch */
QStringList GitClient::setupCheckoutArguments(const QString &workingDirectory,
                                              const QString &ref)
{
    QStringList arguments(QLatin1String("checkout"));
    arguments << ref;

    QStringList localBranches = synchronousRepositoryBranches(workingDirectory);

    if (localBranches.contains(ref))
        return arguments;

    if (QMessageBox::question(ICore::mainWindow(), tr("Create Local Branch"),
                              tr("Would you like to create a local branch?"),
                              QMessageBox::Yes | QMessageBox::No) == QMessageBox::No) {
        return arguments;
    }

    if (synchronousCurrentLocalBranch(workingDirectory).isEmpty())
        localBranches.removeFirst();

    QString refSha;
    if (!synchronousRevParseCmd(workingDirectory, ref, &refSha))
        return arguments;

    QString output;
    QStringList forEachRefArgs(QLatin1String("refs/remotes/"));
    forEachRefArgs << QLatin1String("--format=%(objectname) %(refname:short)");
    if (!synchronousForEachRefCmd(workingDirectory, forEachRefArgs, &output))
        return arguments;

    QString remoteBranch;
    const QString head(QLatin1String("/HEAD"));

    foreach (const QString &singleRef, output.split(QLatin1Char('\n'))) {
        if (singleRef.startsWith(refSha)) {
            // branch name might be origin/foo/HEAD
            if (!singleRef.endsWith(head) || singleRef.count(QLatin1Char('/')) > 1) {
                remoteBranch = singleRef.mid(refSha.length() + 1);
                if (remoteBranch == ref)
                    break;
            }
        }
    }

    BranchAddDialog branchAddDialog(localBranches, true, ICore::mainWindow());
    branchAddDialog.setTrackedBranchName(remoteBranch, true);

    if (branchAddDialog.exec() != QDialog::Accepted)
        return arguments;

    arguments.removeLast();
    arguments << QLatin1String("-b") << branchAddDialog.branchName();
    if (branchAddDialog.track())
        arguments << QLatin1String("--track") << remoteBranch;
    else
        arguments << QLatin1String("--no-track") << ref;

    return arguments;
}

void GitClient::reset(const QString &workingDirectory, const QString &argument, const QString &commit)
{
    QStringList arguments;
    arguments << QLatin1String("reset") << argument;
    if (!commit.isEmpty())
        arguments << commit;

    unsigned flags = 0;
    if (argument == QLatin1String("--hard"))
        flags |= VcsBasePlugin::ExpectRepoChanges;
    vcsExec(workingDirectory, arguments, 0, true, flags);
}

void GitClient::addFile(const QString &workingDirectory, const QString &fileName)
{
    QStringList arguments;
    arguments << QLatin1String("add") << fileName;

    vcsExec(workingDirectory, arguments);
}

bool GitClient::synchronousLog(const QString &workingDirectory, const QStringList &arguments,
                               QString *output, QString *errorMessageIn, unsigned flags)
{
    QByteArray outputData;
    QByteArray errorData;
    QStringList allArguments;
    allArguments << QLatin1String("log") << QLatin1String(noColorOption);
    allArguments.append(arguments);
    const bool rc = vcsFullySynchronousExec(workingDirectory, allArguments, &outputData, &errorData, flags);
    if (rc) {
        if (QTextCodec *codec = encoding(workingDirectory, "i18n.logOutputEncoding"))
            *output = codec->toUnicode(outputData);
        else
            *output = commandOutputFromLocal8Bit(outputData);
    } else {
        msgCannotRun(tr("Cannot obtain log of \"%1\": %2")
                     .arg(QDir::toNativeSeparators(workingDirectory),
                          commandOutputFromLocal8Bit(errorData)), errorMessageIn);

    }
    return rc;
}

bool GitClient::synchronousAdd(const QString &workingDirectory, const QStringList &files)
{
    QByteArray outputText;
    QStringList arguments;
    arguments << QLatin1String("add") << files;
    return vcsFullySynchronousExec(workingDirectory, arguments, &outputText);
}

bool GitClient::synchronousDelete(const QString &workingDirectory,
                                  bool force,
                                  const QStringList &files)
{
    QByteArray outputText;
    QStringList arguments;
    arguments << QLatin1String("rm");
    if (force)
        arguments << QLatin1String("--force");
    arguments.append(files);
    return vcsFullySynchronousExec(workingDirectory, arguments, &outputText);
}

bool GitClient::synchronousMove(const QString &workingDirectory,
                                const QString &from,
                                const QString &to)
{
    QByteArray outputText;
    QStringList arguments;
    arguments << QLatin1String("mv");
    arguments << (from);
    arguments << (to);
    return vcsFullySynchronousExec(workingDirectory, arguments, &outputText);
}

bool GitClient::synchronousReset(const QString &workingDirectory,
                                 const QStringList &files,
                                 QString *errorMessage)
{
    QByteArray outputText;
    QByteArray errorText;
    QStringList arguments;
    arguments << QLatin1String("reset");
    if (files.isEmpty())
        arguments << QLatin1String("--hard");
    else
        arguments << QLatin1String(HEAD) << QLatin1String("--") << files;
    const bool rc = vcsFullySynchronousExec(workingDirectory, arguments, &outputText, &errorText);
    const QString output = commandOutputFromLocal8Bit(outputText);
    VcsOutputWindow::append(output);
    // Note that git exits with 1 even if the operation is successful
    // Assume real failure if the output does not contain "foo.cpp modified"
    // or "Unstaged changes after reset" (git 1.7.0).
    if (!rc && (!output.contains(QLatin1String("modified"))
                && !output.contains(QLatin1String("Unstaged changes after reset")))) {
        if (files.isEmpty()) {
            msgCannotRun(arguments, workingDirectory, errorText, errorMessage);
        } else {
            msgCannotRun(tr("Cannot reset %n file(s) in \"%1\": %2", 0, files.size())
                         .arg(QDir::toNativeSeparators(workingDirectory),
                              commandOutputFromLocal8Bit(errorText)),
                         errorMessage);
        }
        return false;
    }
    return true;
}

// Initialize repository
bool GitClient::synchronousInit(const QString &workingDirectory)
{
    QByteArray outputText;
    const QStringList arguments(QLatin1String("init"));
    const bool rc = vcsFullySynchronousExec(workingDirectory, arguments, &outputText);
    // '[Re]Initialized...'
    VcsOutputWindow::append(commandOutputFromLocal8Bit(outputText));
    if (rc)
        resetCachedVcsInfo(workingDirectory);
    return rc;
}

/* Checkout, supports:
 * git checkout -- <files>
 * git checkout revision -- <files>
 * git checkout revision -- . */
bool GitClient::synchronousCheckoutFiles(const QString &workingDirectory,
                                         QStringList files /* = QStringList() */,
                                         QString revision /* = QString() */,
                                         QString *errorMessage /* = 0 */,
                                         bool revertStaging /* = true */)
{
    if (revertStaging && revision.isEmpty())
        revision = QLatin1String(HEAD);
    if (files.isEmpty())
        files = QStringList(QString(QLatin1Char('.')));
    QByteArray outputText;
    QByteArray errorText;
    QStringList arguments;
    arguments << QLatin1String("checkout");
    if (revertStaging)
        arguments << revision;
    arguments << QLatin1String("--") << files;
    const bool rc = vcsFullySynchronousExec(workingDirectory, arguments, &outputText, &errorText,
                                            VcsBasePlugin::ExpectRepoChanges);
    if (!rc) {
        const QString fileArg = files.join(QLatin1String(", "));
        //: Meaning of the arguments: %1: revision, %2: files, %3: repository,
        //: %4: Error message
        msgCannotRun(tr("Cannot checkout \"%1\" of %2 in \"%3\": %4")
                     .arg(revision, fileArg, workingDirectory,
                          commandOutputFromLocal8Bit(errorText)),
                     errorMessage);
        return false;
    }
    return true;
}

bool GitClient::stashAndCheckout(const QString &workingDirectory, const QString &ref)
{
    if (!beginStashScope(workingDirectory, QLatin1String("Checkout")))
        return false;
    if (!synchronousCheckout(workingDirectory, ref))
        return false;
    endStashScope(workingDirectory);
    return true;
}

static inline QString msgParentRevisionFailed(const QString &workingDirectory,
                                              const QString &revision,
                                              const QString &why)
{
    //: Failed to find parent revisions of a SHA1 for "annotate previous"
    return GitClient::tr("Cannot find parent revisions of \"%1\" in \"%2\": %3").arg(revision, workingDirectory, why);
}

static inline QString msgInvalidRevision()
{
    return GitClient::tr("Invalid revision");
}

// Split a line of "<commit> <parent1> ..." to obtain parents from "rev-list" or "log".
static inline bool splitCommitParents(const QString &line,
                                      QString *commit = 0,
                                      QStringList *parents = 0)
{
    if (commit)
        commit->clear();
    if (parents)
        parents->clear();
    QStringList tokens = line.trimmed().split(QLatin1Char(' '));
    if (tokens.size() < 2)
        return false;
    if (commit)
        *commit = tokens.front();
    tokens.pop_front();
    if (parents)
        *parents = tokens;
    return true;
}

bool GitClient::synchronousRevListCmd(const QString &workingDirectory, const QStringList &arguments,
                                      QString *output, QString *errorMessage) const
{
    QByteArray outputTextData;
    QByteArray errorText;

    QStringList args(QLatin1String("rev-list"));
    args << QLatin1String(noColorOption) << arguments;

    const bool rc = vcsFullySynchronousExec(workingDirectory, args, &outputTextData, &errorText,
                                            silentFlags);
    if (!rc) {
        msgCannotRun(args, workingDirectory, errorText, errorMessage);
        return false;
    }
    *output = commandOutputFromLocal8Bit(outputTextData);
    return true;
}

// Find out the immediate parent revisions of a revision of the repository.
// Might be several in case of merges.
bool GitClient::synchronousParentRevisions(const QString &workingDirectory,
                                           const QStringList &files /* = QStringList() */,
                                           const QString &revision,
                                           QStringList *parents,
                                           QString *errorMessage) const
{
    QString outputText;
    QString errorText;
    QStringList arguments;
    if (parents && !isValidRevision(revision)) { // Not Committed Yet
        *parents = QStringList(QLatin1String(HEAD));
        return true;
    }
    arguments << QLatin1String("--parents") << QLatin1String("--max-count=1") << revision;
    if (!files.isEmpty()) {
        arguments.append(QLatin1String("--"));
        arguments.append(files);
    }

    if (!synchronousRevListCmd(workingDirectory, arguments, &outputText, &errorText)) {
        *errorMessage = msgParentRevisionFailed(workingDirectory, revision, errorText);
        return false;
    }
    // Should result in one line of blank-delimited revisions, specifying current first
    // unless it is top.
    outputText.remove(QLatin1Char('\n'));
    if (!splitCommitParents(outputText, 0, parents)) {
        *errorMessage = msgParentRevisionFailed(workingDirectory, revision, msgInvalidRevision());
        return false;
    }
    return true;
}

// Short SHA1, author, subject
static const char defaultShortLogFormatC[] = "%h (%an \"%s";
static const int maxShortLogLength = 120;

QString GitClient::synchronousShortDescription(const QString &workingDirectory, const QString &revision) const
{
    // Short SHA 1, author, subject
    QString output = synchronousShortDescription(workingDirectory, revision,
                                                 QLatin1String(defaultShortLogFormatC));
    if (output != revision) {
        if (output.length() > maxShortLogLength) {
            output.truncate(maxShortLogLength);
            output.append(QLatin1String("..."));
        }
        output.append(QLatin1String("\")"));
    }
    return output;
}

QString GitClient::synchronousCurrentLocalBranch(const QString &workingDirectory) const
{
    QByteArray outputTextData;
    QStringList arguments;
    arguments << QLatin1String("symbolic-ref") << QLatin1String(HEAD);
    if (vcsFullySynchronousExec(workingDirectory, arguments, &outputTextData, 0, silentFlags)) {
        QString branch = commandOutputFromLocal8Bit(outputTextData.trimmed());
        const QString refsHeadsPrefix = QLatin1String("refs/heads/");
        if (branch.startsWith(refsHeadsPrefix)) {
            branch.remove(0, refsHeadsPrefix.count());
            return branch;
        }
    }
    return QString();
}

bool GitClient::synchronousHeadRefs(const QString &workingDirectory, QStringList *output,
                                    QString *errorMessage) const
{
    QStringList args;
    args << QLatin1String("show-ref") << QLatin1String("--head")
         << QLatin1String("--abbrev=10") << QLatin1String("--dereference");
    QByteArray outputText;
    QByteArray errorText;
    const bool rc = vcsFullySynchronousExec(workingDirectory, args, &outputText, &errorText,
                                            silentFlags);
    if (!rc) {
        msgCannotRun(args, workingDirectory, errorText, errorMessage);
        return false;
    }

    QByteArray headSha = outputText.left(10);
    QByteArray newLine("\n");

    int currentIndex = 15;

    while (true) {
        currentIndex = outputText.indexOf(headSha, currentIndex);
        if (currentIndex < 0)
            break;
        currentIndex += 11;
        output->append(QString::fromLocal8Bit(outputText.mid(currentIndex,
                                outputText.indexOf(newLine, currentIndex) - currentIndex)));
   }

    return true;
}

// Retrieve topic (branch, tag or HEAD hash)
QString GitClient::synchronousTopic(const QString &workingDirectory) const
{
    // First try to find branch
    QString branch = synchronousCurrentLocalBranch(workingDirectory);
    if (!branch.isEmpty())
        return branch;

    // Detached HEAD, try a tag or remote branch
    QStringList references;
    if (!synchronousHeadRefs(workingDirectory, &references))
        return QString();

    const QString tagStart(QLatin1String("refs/tags/"));
    const QString remoteStart(QLatin1String("refs/remotes/"));
    const QString dereference(QLatin1String("^{}"));
    QString remoteBranch;

    foreach (const QString &ref, references) {
        int derefInd = ref.indexOf(dereference);
        if (ref.startsWith(tagStart))
            return ref.mid(tagStart.size(), (derefInd == -1) ? -1 : derefInd - tagStart.size());
        if (ref.startsWith(remoteStart)) {
            remoteBranch = ref.mid(remoteStart.size(),
                                   (derefInd == -1) ? -1 : derefInd - remoteStart.size());
        }
    }
    if (!remoteBranch.isEmpty())
        return remoteBranch;

    // No tag or remote branch - try git describe
    QByteArray output;
    QStringList arguments;
    arguments << QLatin1String("describe");
    if (vcsFullySynchronousExec(workingDirectory, arguments, &output, 0, VcsBasePlugin::NoOutput)) {
        const QString describeOutput = commandOutputFromLocal8Bit(output.trimmed());
        if (!describeOutput.isEmpty())
            return describeOutput;
    }
    return tr("Detached HEAD");
}

bool GitClient::synchronousRevParseCmd(const QString &workingDirectory, const QString &ref,
                                       QString *output, QString *errorMessage) const
{
    QStringList arguments(QLatin1String("rev-parse"));
    arguments << ref;
    QByteArray outputText;
    QByteArray errorText;
    const bool rc = vcsFullySynchronousExec(workingDirectory, arguments, &outputText, &errorText,
                                            silentFlags);
    *output = commandOutputFromLocal8Bit(outputText.trimmed());
    if (!rc)
        msgCannotRun(arguments, workingDirectory, errorText, errorMessage);

    return rc;
}

// Retrieve head revision
QString GitClient::synchronousTopRevision(const QString &workingDirectory, QString *errorMessageIn)
{
    QString revision;
    if (!synchronousRevParseCmd(workingDirectory, QLatin1String(HEAD), &revision, errorMessageIn))
        return QString();

    return revision;
}

void GitClient::synchronousTagsForCommit(const QString &workingDirectory, const QString &revision,
                                         QString &precedes, QString &follows) const
{
    QByteArray pr;
    QStringList arguments;
    arguments << QLatin1String("describe") << QLatin1String("--contains") << revision;
    vcsFullySynchronousExec(workingDirectory, arguments, &pr, 0, silentFlags);
    int tilde = pr.indexOf('~');
    if (tilde != -1)
        pr.truncate(tilde);
    else
        pr = pr.trimmed();
    precedes = QString::fromLocal8Bit(pr);

    QStringList parents;
    QString errorMessage;
    synchronousParentRevisions(workingDirectory, QStringList(), revision, &parents, &errorMessage);
    foreach (const QString &p, parents) {
        QByteArray pf;
        arguments.clear();
        arguments << QLatin1String("describe") << QLatin1String("--tags")
                  << QLatin1String("--abbrev=0") << p;
        vcsFullySynchronousExec(workingDirectory, arguments, &pf, 0, silentFlags);
        pf.truncate(pf.lastIndexOf('\n'));
        if (!pf.isEmpty()) {
            if (!follows.isEmpty())
                follows += QLatin1String(", ");
            follows += QString::fromLocal8Bit(pf);
        }
    }
}

void GitClient::branchesForCommit(const QString &revision)
{
    QStringList arguments;
    arguments << QLatin1String("branch") << QLatin1String(noColorOption)
              << QLatin1String("-a") << QLatin1String("--contains") << revision;

    auto controller = qobject_cast<DiffEditorController *>(sender());
    QString workingDirectory = controller->baseDirectory();
    VcsCommand *command = vcsExec(workingDirectory, arguments, 0, false, 0, workingDirectory);
    connect(command, &VcsCommand::output, controller,
            &DiffEditorController::informationForCommitReceived);
}

bool GitClient::isRemoteCommit(const QString &workingDirectory, const QString &commit)
{
    QStringList arguments;
    QByteArray outputText;
    arguments << QLatin1String("branch") << QLatin1String("-r")
              << QLatin1String("--contains") << commit;
    vcsFullySynchronousExec(workingDirectory, arguments, &outputText, 0, silentFlags);
    return !outputText.isEmpty();
}

bool GitClient::isFastForwardMerge(const QString &workingDirectory, const QString &branch)
{
    QStringList arguments;
    QByteArray outputText;
    arguments << QLatin1String("merge-base") << QLatin1String(HEAD) << branch;
    vcsFullySynchronousExec(workingDirectory, arguments, &outputText, 0, silentFlags);
    return commandOutputFromLocal8Bit(outputText).trimmed()
            == synchronousTopRevision(workingDirectory);
}

// Format an entry in a one-liner for selection list using git log.
QString GitClient::synchronousShortDescription(const QString &workingDirectory, const QString &revision,
                                            const QString &format) const
{
    QString description;
    QByteArray outputTextData;
    QByteArray errorText;
    QStringList arguments;
    arguments << QLatin1String("log") << QLatin1String(noColorOption)
              << (QLatin1String("--pretty=format:") + format)
              << QLatin1String("--max-count=1") << revision;
    const bool rc = vcsFullySynchronousExec(workingDirectory, arguments, &outputTextData, &errorText);
    if (!rc) {
        VcsOutputWindow::appendSilently(tr("Cannot describe revision \"%1\" in \"%2\": %3")
                                     .arg(revision, workingDirectory, commandOutputFromLocal8Bit(errorText)));
        return revision;
    }
    description = commandOutputFromLocal8Bit(outputTextData);
    if (description.endsWith(QLatin1Char('\n')))
        description.truncate(description.size() - 1);
    return description;
}

// Create a default message to be used for describing stashes
static inline QString creatorStashMessage(const QString &keyword = QString())
{
    QString rc = QCoreApplication::applicationName();
    rc += QLatin1Char(' ');
    if (!keyword.isEmpty()) {
        rc += keyword;
        rc += QLatin1Char(' ');
    }
    rc += QDateTime::currentDateTime().toString(Qt::ISODate);
    return rc;
}

/* Do a stash and return the message as identifier. Note that stash names (stash{n})
 * shift as they are pushed, so, enforce the use of messages to identify them. Flags:
 * StashPromptDescription: Prompt the user for a description message.
 * StashImmediateRestore: Immediately re-apply this stash (used for snapshots), user keeps on working
 * StashIgnoreUnchanged: Be quiet about unchanged repositories (used for IVersionControl's snapshots). */

QString GitClient::synchronousStash(const QString &workingDirectory, const QString &messageKeyword,
                                    unsigned flags, bool *unchanged) const
{
    if (unchanged)
        *unchanged = false;
    QString message;
    bool success = false;
    // Check for changes and stash
    QString errorMessage;
    switch (gitStatus(workingDirectory, StatusMode(NoUntracked | NoSubmodules), 0, &errorMessage)) {
    case  StatusChanged: {
        message = creatorStashMessage(messageKeyword);
        do {
            if ((flags & StashPromptDescription)) {
                if (!inputText(ICore::mainWindow(),
                               tr("Stash Description"), tr("Description:"), &message))
                    break;
            }
            if (!executeSynchronousStash(workingDirectory, message))
                break;
            if ((flags & StashImmediateRestore)
                && !synchronousStashRestore(workingDirectory, QLatin1String("stash@{0}")))
                break;
            success = true;
        } while (false);
        break;
    }
    case StatusUnchanged:
        if (unchanged)
            *unchanged = true;
        if (!(flags & StashIgnoreUnchanged))
            VcsOutputWindow::appendWarning(msgNoChangedFiles());
        break;
    case StatusFailed:
        VcsOutputWindow::appendError(errorMessage);
        break;
    }
    if (!success)
        message.clear();
    return message;
}

bool GitClient::executeSynchronousStash(const QString &workingDirectory,
                                        const QString &message,
                                        bool unstagedOnly,
                                        QString *errorMessage) const
{
    QStringList arguments;
    arguments << QLatin1String("stash") << QLatin1String("save");
    if (unstagedOnly)
        arguments << QLatin1String("--keep-index");
    if (!message.isEmpty())
        arguments << message;
    const unsigned flags = VcsBasePlugin::ShowStdOutInLogWindow
            | VcsBasePlugin::ExpectRepoChanges
            | VcsBasePlugin::ShowSuccessMessage;
    const SynchronousProcessResponse response = vcsSynchronousExec(workingDirectory, arguments, flags);
    const bool rc = response.result == SynchronousProcessResponse::Finished;
    if (!rc)
        msgCannotRun(arguments, workingDirectory, response.stdErr.toLocal8Bit(), errorMessage);

    return rc;
}

// Resolve a stash name from message
bool GitClient::stashNameFromMessage(const QString &workingDirectory,
                                     const QString &message, QString *name,
                                     QString *errorMessage) const
{
    // All happy
    if (message.startsWith(QLatin1String(stashNamePrefix))) {
        *name = message;
        return true;
    }
    // Retrieve list and find via message
    QList<Stash> stashes;
    if (!synchronousStashList(workingDirectory, &stashes, errorMessage))
        return false;
    foreach (const Stash &s, stashes) {
        if (s.message == message) {
            *name = s.name;
            return true;
        }
    }
    //: Look-up of a stash via its descriptive message failed.
    msgCannotRun(tr("Cannot resolve stash message \"%1\" in \"%2\".")
                 .arg(message, workingDirectory), errorMessage);
    return  false;
}

bool GitClient::synchronousBranchCmd(const QString &workingDirectory, QStringList branchArgs,
                                     QString *output, QString *errorMessage) const
{
    branchArgs.push_front(QLatin1String("branch"));
    QByteArray outputText;
    QByteArray errorText;
    const bool rc = vcsFullySynchronousExec(workingDirectory, branchArgs, &outputText, &errorText);
    *output = commandOutputFromLocal8Bit(outputText);
    if (!rc)
        msgCannotRun(branchArgs, workingDirectory, errorText, errorMessage);

    return rc;
}

bool GitClient::synchronousTagCmd(const QString &workingDirectory, QStringList tagArgs,
                                  QString *output, QString *errorMessage) const
{
    tagArgs.push_front(QLatin1String("tag"));
    QByteArray outputText;
    QByteArray errorText;
    const bool rc = vcsFullySynchronousExec(workingDirectory, tagArgs, &outputText, &errorText);
    *output = commandOutputFromLocal8Bit(outputText);
    if (!rc)
        msgCannotRun(tagArgs, workingDirectory, errorText, errorMessage);

    return rc;
}

bool GitClient::synchronousForEachRefCmd(const QString &workingDirectory, QStringList args,
                                      QString *output, QString *errorMessage) const
{
    args.push_front(QLatin1String("for-each-ref"));
    QByteArray outputText;
    QByteArray errorText;
    const bool rc = vcsFullySynchronousExec(workingDirectory, args, &outputText, &errorText,
                                            silentFlags);
    *output = SynchronousProcess::normalizeNewlines(QString::fromUtf8(outputText));
    if (!rc)
        msgCannotRun(args, workingDirectory, errorText, errorMessage);

    return rc;
}

bool GitClient::synchronousRemoteCmd(const QString &workingDirectory, QStringList remoteArgs,
                                     QString *output, QString *errorMessage, bool silent) const
{
    remoteArgs.push_front(QLatin1String("remote"));
    QByteArray outputText;
    QByteArray errorText;
    if (!vcsFullySynchronousExec(workingDirectory, remoteArgs, &outputText, &errorText,
                                 silent ? silentFlags : 0)) {
        msgCannotRun(remoteArgs, workingDirectory, errorText, errorMessage);
        return false;
    }
    if (output)
        *output = commandOutputFromLocal8Bit(outputText);
    return true;
}

QMap<QString,QString> GitClient::synchronousRemotesList(const QString &workingDirectory,
                                                        QString *errorMessage) const
{
    QMap<QString,QString> result;
    QString output;
    QString error;
    QStringList args(QLatin1String("-v"));
    if (!synchronousRemoteCmd(workingDirectory, args, &output, &error, true)) {
        msgCannotRun(error, errorMessage);
        return result;
    }
    QStringList remotes = output.split(QLatin1String("\n"));

    foreach (const QString &remote, remotes) {
        if (!remote.endsWith(QLatin1String(" (push)")))
            continue;

        int tabIndex = remote.indexOf(QLatin1Char('\t'));
        if (tabIndex == -1)
            continue;
        QString url = remote.mid(tabIndex + 1, remote.length() - tabIndex - 8);
        result.insert(remote.left(tabIndex), url);
    }
    return result;
}

QStringList GitClient::synchronousSubmoduleStatus(const QString &workingDirectory,
                                                  QString *errorMessage) const
{
    QByteArray outputTextData;
    QByteArray errorText;
    QStringList arguments;

    // get submodule status
    arguments << QLatin1String("submodule") << QLatin1String("status");
    if (!vcsFullySynchronousExec(workingDirectory, arguments, &outputTextData, &errorText)) {
        msgCannotRun(tr("Cannot retrieve submodule status of \"%1\": %2")
                     .arg(QDir::toNativeSeparators(workingDirectory),
                          commandOutputFromLocal8Bit(errorText)), errorMessage);
        return QStringList();
    }
    return commandOutputLinesFromLocal8Bit(outputTextData);
}

SubmoduleDataMap GitClient::submoduleList(const QString &workingDirectory) const
{
    SubmoduleDataMap result;
    QString gitmodulesFileName = workingDirectory + QLatin1String("/.gitmodules");
    if (!QFile::exists(gitmodulesFileName))
        return result;

    static QMap<QString, SubmoduleDataMap> cachedSubmoduleData;

    if (cachedSubmoduleData.contains(workingDirectory))
        return cachedSubmoduleData.value(workingDirectory);

    QStringList allConfigs = readConfigValue(workingDirectory, QLatin1String("-l"))
            .split(QLatin1Char('\n'));
    const QString submoduleLineStart = QLatin1String("submodule.");
    foreach (const QString &configLine, allConfigs) {
        if (!configLine.startsWith(submoduleLineStart))
            continue;

        int nameStart = submoduleLineStart.size();
        int nameEnd   = configLine.indexOf(QLatin1Char('.'), nameStart);

        QString submoduleName = configLine.mid(nameStart, nameEnd - nameStart);

        SubmoduleData submoduleData;
        if (result.contains(submoduleName))
            submoduleData = result[submoduleName];

        if (configLine.mid(nameEnd, 5) == QLatin1String(".url="))
            submoduleData.url = configLine.mid(nameEnd + 5);
        else if (configLine.mid(nameEnd, 8) == QLatin1String(".ignore="))
            submoduleData.ignore = configLine.mid(nameEnd + 8);
        else
            continue;

        result.insert(submoduleName, submoduleData);
    }

    // if config found submodules
    if (!result.isEmpty()) {
        QSettings gitmodulesFile(gitmodulesFileName, QSettings::IniFormat);

        foreach (const QString &submoduleName, result.keys()) {
            gitmodulesFile.beginGroup(QLatin1String("submodule \"") +
                                      submoduleName + QLatin1Char('"'));
            result[submoduleName].dir = gitmodulesFile.value(QLatin1String("path")).toString();
            QString ignore = gitmodulesFile.value(QLatin1String("ignore")).toString();
            if (!ignore.isEmpty() && result[submoduleName].ignore.isEmpty())
                result[submoduleName].ignore = ignore;
            gitmodulesFile.endGroup();
        }
    }
    cachedSubmoduleData.insert(workingDirectory, result);

    return result;
}

bool GitClient::synchronousShow(const QString &workingDirectory, const QString &id,
                                 QString *output, QString *errorMessage) const
{
    if (!canShow(id)) {
        *errorMessage = msgCannotShow(id);
        return false;
    }
    QStringList args(QLatin1String("show"));
    args << QLatin1String(decorateOption) << QLatin1String(noColorOption) << id;
    QByteArray outputText;
    QByteArray errorText;
    const bool rc = vcsFullySynchronousExec(workingDirectory, args, &outputText, &errorText);
    if (rc)
        *output = commandOutputFromLocal8Bit(outputText);
    else
        msgCannotRun(QStringList(QLatin1String("show")), workingDirectory, errorText, errorMessage);
    return rc;
}

// Retrieve list of files to be cleaned
bool GitClient::cleanList(const QString &workingDirectory, const QString &flag, QStringList *files, QString *errorMessage)
{
    QStringList args;
    args << QLatin1String("clean") << QLatin1String("--dry-run") << flag;
    QByteArray outputText;
    QByteArray errorText;
    const bool rc = vcsFullySynchronousExec(workingDirectory, args, &outputText, &errorText);
    if (!rc) {
        msgCannotRun(QStringList(QLatin1String("clean")), workingDirectory,
                     errorText, errorMessage);
        return false;
    }
    // Filter files that git would remove
    const QString prefix = QLatin1String("Would remove ");
    foreach (const QString &line, commandOutputLinesFromLocal8Bit(outputText))
        if (line.startsWith(prefix))
            files->push_back(line.mid(prefix.size()));
    return true;
}

bool GitClient::synchronousCleanList(const QString &workingDirectory, QStringList *files,
                                     QStringList *ignoredFiles, QString *errorMessage)
{
    bool res = cleanList(workingDirectory, QLatin1String("-df"), files, errorMessage);
    res &= cleanList(workingDirectory, QLatin1String("-dXf"), ignoredFiles, errorMessage);

    SubmoduleDataMap submodules = submoduleList(workingDirectory);
    foreach (const SubmoduleData &submodule, submodules) {
        if (submodule.ignore != QLatin1String("all")
                && submodule.ignore != QLatin1String("dirty")) {
            res &= synchronousCleanList(workingDirectory + QLatin1Char('/') + submodule.dir,
                                        files, ignoredFiles, errorMessage);
        }
    }
    return res;
}

bool GitClient::synchronousApplyPatch(const QString &workingDirectory,
                                      const QString &file, QString *errorMessage,
                                      const QStringList &arguments)
{
    QStringList args;
    args << QLatin1String("apply") << QLatin1String("--whitespace=fix") << arguments << file;
    QByteArray outputText;
    QByteArray errorText;
    const bool rc = vcsFullySynchronousExec(workingDirectory, args, &outputText, &errorText);
    if (rc) {
        if (!errorText.isEmpty())
            *errorMessage = tr("There were warnings while applying \"%1\" to \"%2\":\n%3")
                .arg(file, workingDirectory, commandOutputFromLocal8Bit(errorText));
    } else {
        *errorMessage = tr("Cannot apply patch \"%1\" to \"%2\": %3")
                .arg(file, workingDirectory, commandOutputFromLocal8Bit(errorText));
        return false;
    }
    return true;
}

<<<<<<< HEAD
=======
// Factory function to create an asynchronous command
VcsCommand *GitClient::createCommand(const QString &workingDirectory,
                                     VcsBaseEditorWidget* editor,
                                     bool useOutputToWindow,
                                     int editorLineNumber)
{
    GitEditorWidget *gitEditor = qobject_cast<GitEditorWidget *>(editor);
    auto command = new VcsCommand(gitExecutable(), workingDirectory, processEnvironment());
    command->setCodec(getSourceCodec(currentDocumentPath()));
    command->setCookie(QVariant(editorLineNumber));
    if (gitEditor) {
        gitEditor->setCommand(command);
        connect(command, &VcsCommand::finished,
                gitEditor, &GitEditorWidget::commandFinishedGotoLine);
    }
    if (useOutputToWindow) {
        command->addFlags(VcsBasePlugin::ShowStdOutInLogWindow);
        command->addFlags(VcsBasePlugin::ShowSuccessMessage);
        if (editor) // assume that the commands output is the important thing
            command->addFlags(VcsBasePlugin::SilentOutput);
    } else if (gitEditor) {
        connect(command, &VcsCommand::output, gitEditor, &GitEditorWidget::setPlainTextFiltered);
    }

    return command;
}

// Execute a single command
VcsCommand *GitClient::executeGit(const QString &workingDirectory,
                                  const QStringList &arguments,
                                  VcsBaseEditorWidget* editor,
                                  bool useOutputToWindow,
                                  unsigned additionalFlags,
                                  int editorLineNumber)
{
    VcsCommand *command = createCommand(workingDirectory, editor, useOutputToWindow, editorLineNumber);
    command->addJob(arguments, settings()->intValue(GitSettings::timeoutKey));
    command->addFlags(additionalFlags);
    command->execute();
    return command;
}

>>>>>>> bd964ab0
QProcessEnvironment GitClient::processEnvironment() const
{
    QProcessEnvironment environment = VcsBaseClientImpl::processEnvironment();
    QString gitPath = settings().stringValue(GitSettings::pathKey);
    if (!gitPath.isEmpty()) {
        gitPath += HostOsInfo::pathListSeparator();
        gitPath += environment.value(QLatin1String("PATH"));
        environment.insert(QLatin1String("PATH"), gitPath);
    }
    if (HostOsInfo::isWindowsHost()
            && settings().boolValue(GitSettings::winSetHomeEnvironmentKey)) {
        environment.insert(QLatin1String("HOME"), QDir::toNativeSeparators(QDir::homePath()));
    }
    environment.insert(QLatin1String("GIT_EDITOR"), m_disableEditor ? QLatin1String("true") : m_gitQtcEditor);
    return environment;
}

bool GitClient::beginStashScope(const QString &workingDirectory, const QString &command,
                                StashFlag flag, PushAction pushAction)
{
    const QString repoDirectory = VcsManager::findTopLevelForDirectory(workingDirectory);
    QTC_ASSERT(!repoDirectory.isEmpty(), return false);
    StashInfo &stashInfo = m_stashInfo[repoDirectory];
    return stashInfo.init(repoDirectory, command, flag, pushAction);
}

GitClient::StashInfo &GitClient::stashInfo(const QString &workingDirectory)
{
    const QString repoDirectory = VcsManager::findTopLevelForDirectory(workingDirectory);
    QTC_CHECK(m_stashInfo.contains(repoDirectory));
    return m_stashInfo[repoDirectory];
}

void GitClient::endStashScope(const QString &workingDirectory)
{
    const QString repoDirectory = VcsManager::findTopLevelForDirectory(workingDirectory);
    if (!m_stashInfo.contains(repoDirectory))
        return;
    m_stashInfo[repoDirectory].end();
}

bool GitClient::isValidRevision(const QString &revision) const
{
    if (revision.length() < 1)
        return false;
    for (int i = 0; i < revision.length(); ++i)
        if (revision.at(i) != QLatin1Char('0'))
            return true;
    return false;
}

void GitClient::updateSubmodulesIfNeeded(const QString &workingDirectory, bool prompt)
{
    if (!m_updatedSubmodules.isEmpty() || submoduleList(workingDirectory).isEmpty())
        return;

    QStringList submoduleStatus = synchronousSubmoduleStatus(workingDirectory);
    if (submoduleStatus.isEmpty())
        return;

    bool updateNeeded = false;
    foreach (const QString &status, submoduleStatus) {
        if (status.startsWith(QLatin1Char('+'))) {
            updateNeeded = true;
            break;
        }
    }
    if (!updateNeeded)
        return;

    if (prompt && QMessageBox::question(ICore::mainWindow(), tr("Submodules Found"),
            tr("Would you like to update submodules?"),
            QMessageBox::Yes | QMessageBox::No) == QMessageBox::No) {
        return;
    }

    foreach (const QString &statusLine, submoduleStatus) {
        // stash only for lines starting with +
        // because only they would be updated
        if (!statusLine.startsWith(QLatin1Char('+')))
            continue;

        // get submodule name
        const int nameStart  = statusLine.indexOf(QLatin1Char(' '), 2) + 1;
        const int nameLength = statusLine.indexOf(QLatin1Char(' '), nameStart) - nameStart;
        const QString submoduleDir = workingDirectory + QLatin1Char('/')
                + statusLine.mid(nameStart, nameLength);

        if (beginStashScope(submoduleDir, QLatin1String("SubmoduleUpdate"))) {
            m_updatedSubmodules.append(submoduleDir);
        } else {
            finishSubmoduleUpdate();
            return;
        }
    }

    QStringList arguments;
    arguments << QLatin1String("submodule") << QLatin1String("update");

    VcsCommand *cmd = vcsExec(workingDirectory, arguments, 0, true,
                              VcsBasePlugin::ExpectRepoChanges);
    connect(cmd, &VcsCommand::finished, this, &GitClient::finishSubmoduleUpdate);
}

void GitClient::finishSubmoduleUpdate()
{
    foreach (const QString &submoduleDir, m_updatedSubmodules)
        endStashScope(submoduleDir);
    m_updatedSubmodules.clear();
}

void GitClient::fetchFinished(const QVariant &cookie)
{
    GitPlugin::instance()->updateBranches(cookie.toString());
}

GitClient::StatusResult GitClient::gitStatus(const QString &workingDirectory, StatusMode mode,
                                             QString *output, QString *errorMessage) const
{
    // Run 'status'. Note that git returns exitcode 1 if there are no added files.
    QByteArray outputText;
    QByteArray errorText;

    QStringList statusArgs;
    statusArgs << QLatin1String("status");
    if (mode & NoUntracked)
        statusArgs << QLatin1String("--untracked-files=no");
    else
        statusArgs << QLatin1String("--untracked-files=all");
    if (mode & NoSubmodules)
        statusArgs << QLatin1String("--ignore-submodules=all");
    statusArgs << QLatin1String("--porcelain") << QLatin1String("-b");

    const bool statusRc = vcsFullySynchronousExec(workingDirectory, statusArgs,
                                                  &outputText, &errorText, silentFlags);
    if (output)
        *output = commandOutputFromLocal8Bit(outputText);

    static const char * NO_BRANCH = "## HEAD (no branch)\n";

    const bool branchKnown = !outputText.startsWith(NO_BRANCH);
    // Is it something really fatal?
    if (!statusRc && !branchKnown) {
        if (errorMessage) {
            const QString error = commandOutputFromLocal8Bit(errorText);
            *errorMessage = tr("Cannot obtain status: %1").arg(error);
        }
        return StatusFailed;
    }
    // Unchanged (output text depending on whether -u was passed)
    QList<QByteArray> lines = outputText.split('\n');
    foreach (const QByteArray &line, lines)
        if (!line.isEmpty() && !line.startsWith('#'))
            return StatusChanged;
    return StatusUnchanged;
}

QString GitClient::commandInProgressDescription(const QString &workingDirectory) const
{
    switch (checkCommandInProgress(workingDirectory)) {
    case NoCommand:
        break;
    case Rebase:
    case RebaseMerge:
        return tr("REBASING");
    case Revert:
        return tr("REVERTING");
    case CherryPick:
        return tr("CHERRY-PICKING");
    case Merge:
        return tr("MERGING");
    }
    return QString();
}

GitClient::CommandInProgress GitClient::checkCommandInProgress(const QString &workingDirectory) const
{
    const QString gitDir = findGitDirForRepository(workingDirectory);
    if (QFile::exists(gitDir + QLatin1String("/MERGE_HEAD")))
        return Merge;
    else if (QFile::exists(gitDir + QLatin1String("/rebase-apply/rebasing")))
        return Rebase;
    else if (QFile::exists(gitDir + QLatin1String("/rebase-merge")))
        return RebaseMerge;
    else if (QFile::exists(gitDir + QLatin1String("/REVERT_HEAD")))
        return Revert;
    else if (QFile::exists(gitDir + QLatin1String("/CHERRY_PICK_HEAD")))
        return CherryPick;
    else
        return NoCommand;
}

void GitClient::continueCommandIfNeeded(const QString &workingDirectory, bool allowContinue)
{
    CommandInProgress command = checkCommandInProgress(workingDirectory);
    ContinueCommandMode continueMode;
    if (allowContinue)
        continueMode = command == RebaseMerge ? ContinueOnly : SkipIfNoChanges;
    else
        continueMode = SkipOnly;
    switch (command) {
    case Rebase:
    case RebaseMerge:
        continuePreviousGitCommand(workingDirectory, tr("Continue Rebase"),
                                   tr("Rebase is in progress. What do you want to do?"),
                                   tr("Continue"), QLatin1String("rebase"), continueMode);
        break;
    case Merge:
        continuePreviousGitCommand(workingDirectory, tr("Continue Merge"),
                tr("You need to commit changes to finish merge.\nCommit now?"),
                tr("Commit"), QLatin1String("merge"), continueMode);
        break;
    case Revert:
        continuePreviousGitCommand(workingDirectory, tr("Continue Revert"),
                tr("You need to commit changes to finish revert.\nCommit now?"),
                tr("Commit"), QLatin1String("revert"), continueMode);
        break;
    case CherryPick:
        continuePreviousGitCommand(workingDirectory, tr("Continue Cherry-Picking"),
                tr("You need to commit changes to finish cherry-picking.\nCommit now?"),
                tr("Commit"), QLatin1String("cherry-pick"), continueMode);
        break;
    default:
        break;
    }
}

void GitClient::continuePreviousGitCommand(const QString &workingDirectory,
                                           const QString &msgBoxTitle, QString msgBoxText,
                                           const QString &buttonName, const QString &gitCommand,
                                           ContinueCommandMode continueMode)
{
    bool isRebase = gitCommand == QLatin1String("rebase");
    bool hasChanges = false;
    switch (continueMode) {
    case ContinueOnly:
        hasChanges = true;
        break;
    case SkipIfNoChanges:
        hasChanges = gitStatus(workingDirectory, StatusMode(NoUntracked | NoSubmodules))
            == GitClient::StatusChanged;
        if (!hasChanges)
            msgBoxText.prepend(tr("No changes found.") + QLatin1Char(' '));
        break;
    case SkipOnly:
        hasChanges = false;
        break;
    }

    QMessageBox msgBox(QMessageBox::Question, msgBoxTitle, msgBoxText,
                       QMessageBox::NoButton, ICore::mainWindow());
    if (hasChanges || isRebase)
        msgBox.addButton(hasChanges ? buttonName : tr("Skip"), QMessageBox::AcceptRole);
    msgBox.addButton(QMessageBox::Abort);
    msgBox.addButton(QMessageBox::Ignore);
    switch (msgBox.exec()) {
    case QMessageBox::Ignore:
        break;
    case QMessageBox::Abort:
        synchronousAbortCommand(workingDirectory, gitCommand);
        break;
    default: // Continue/Skip
        if (isRebase)
            rebase(workingDirectory, QLatin1String(hasChanges ? "--continue" : "--skip"));
        else
            GitPlugin::instance()->startCommit();
    }
}

QString GitClient::extendedShowDescription(const QString &workingDirectory, const QString &text) const
{
    if (!text.startsWith(QLatin1String("commit ")))
        return text;
    QString modText = text;
    QString precedes, follows;
    int lastHeaderLine = modText.indexOf(QLatin1String("\n\n")) + 1;
    const QString commit = modText.mid(7, 8);
    synchronousTagsForCommit(workingDirectory, commit, precedes, follows);
    if (!precedes.isEmpty())
        modText.insert(lastHeaderLine, QLatin1String("Precedes: ") + precedes + QLatin1Char('\n'));
    if (!follows.isEmpty())
        modText.insert(lastHeaderLine, QLatin1String("Follows: ") + follows + QLatin1Char('\n'));

    // Empty line before headers and commit message
    const int emptyLine = modText.indexOf(QLatin1String("\n\n"));
    if (emptyLine != -1)
        modText.insert(emptyLine, QLatin1Char('\n') + QLatin1String(DiffEditor::Constants::EXPAND_BRANCHES));

    return modText;
}

// Quietly retrieve branch list of remote repository URL
//
// The branch HEAD is pointing to is always returned first.
QStringList GitClient::synchronousRepositoryBranches(const QString &repositoryURL,
                                                     const QString &workingDirectory) const
{
    QStringList arguments(QLatin1String("ls-remote"));
    arguments << repositoryURL << QLatin1String(HEAD) << QLatin1String("refs/heads/*");
    const unsigned flags = VcsBasePlugin::SshPasswordPrompt
            | VcsBasePlugin::SuppressStdErrInLogWindow
            | VcsBasePlugin::SuppressFailMessageInLogWindow;
    const SynchronousProcessResponse resp = vcsSynchronousExec(workingDirectory, arguments, flags);
    QStringList branches;
    branches << tr("<Detached HEAD>");
    QString headSha;
    // split "82bfad2f51d34e98b18982211c82220b8db049b<tab>refs/heads/master"
    bool headFound = false;
    foreach (const QString &line, resp.stdOut.split(QLatin1Char('\n'))) {
        if (line.endsWith(QLatin1String("\tHEAD"))) {
            QTC_CHECK(headSha.isNull());
            headSha = line.left(line.indexOf(QLatin1Char('\t')));
            continue;
        }

        const QString pattern = QLatin1String("\trefs/heads/");
        const int pos = line.lastIndexOf(pattern);
        if (pos != -1) {
            const QString branchName = line.mid(pos + pattern.count());
            if (!headFound && line.startsWith(headSha)) {
                branches[0] = branchName;
                headFound = true;
            } else {
                branches.push_back(branchName);
            }
        }
    }
    return branches;
}

void GitClient::launchGitK(const QString &workingDirectory, const QString &fileName)
{
    const QFileInfo binaryInfo = vcsBinary().toFileInfo();
    QDir foundBinDir(binaryInfo.dir());
    const bool foundBinDirIsCmdDir = foundBinDir.dirName() == QLatin1String("cmd");
    QProcessEnvironment env = processEnvironment();
    if (tryLauchingGitK(env, workingDirectory, fileName, foundBinDir.path()))
        return;

    QString gitkPath = foundBinDir.path() + QLatin1String("/gitk");
    VcsOutputWindow::appendSilently(msgCannotLaunch(gitkPath));

    if (foundBinDirIsCmdDir) {
        foundBinDir.cdUp();
        if (tryLauchingGitK(env, workingDirectory, fileName,
                            foundBinDir.path() + QLatin1String("/bin"))) {
            return;
        }
        gitkPath = foundBinDir.path() + QLatin1String("/gitk");
        VcsOutputWindow::appendSilently(msgCannotLaunch(gitkPath));
    }

    Environment sysEnv = Environment::systemEnvironment();
    const FileName exec = sysEnv.searchInPath(QLatin1String("gitk"));

    if (!exec.isEmpty() && tryLauchingGitK(env, workingDirectory, fileName,
                                           exec.parentDir().toString())) {
        return;
    }

    VcsOutputWindow::appendError(msgCannotLaunch(QLatin1String("gitk")));
}

void GitClient::launchRepositoryBrowser(const QString &workingDirectory)
{
    const QString repBrowserBinary = settings().stringValue(GitSettings::repositoryBrowserCmd);
    if (!repBrowserBinary.isEmpty())
        QProcess::startDetached(repBrowserBinary, QStringList(workingDirectory), workingDirectory);
}

bool GitClient::tryLauchingGitK(const QProcessEnvironment &env,
                                const QString &workingDirectory,
                                const QString &fileName,
                                const QString &gitBinDirectory)
{
    QString binary = gitBinDirectory + QLatin1String("/gitk");
    QStringList arguments;
    if (HostOsInfo::isWindowsHost()) {
        // If git/bin is in path, use 'wish' shell to run. Otherwise (git/cmd), directly run gitk
        QString wish = gitBinDirectory + QLatin1String("/wish");
        if (QFileInfo(wish + QLatin1String(".exe")).exists()) {
            arguments << binary;
            binary = wish;
        }
    }
    const QString gitkOpts = settings().stringValue(GitSettings::gitkOptionsKey);
    if (!gitkOpts.isEmpty())
        arguments.append(QtcProcess::splitArgs(gitkOpts, HostOsInfo::hostOs()));
    if (!fileName.isEmpty())
        arguments << QLatin1String("--") << fileName;
    VcsOutputWindow::appendCommand(workingDirectory, FileName::fromString(binary), arguments);
    // This should always use QProcess::startDetached (as not to kill
    // the child), but that does not have an environment parameter.
    bool success = false;
    if (!settings().stringValue(GitSettings::pathKey).isEmpty()) {
        auto process = new QProcess(this);
        process->setWorkingDirectory(workingDirectory);
        process->setProcessEnvironment(env);
        process->start(binary, arguments);
        success = process->waitForStarted();
        if (success)
            connect(process, static_cast<void (QProcess::*)(int)>(&QProcess::finished),
                    process, &QProcess::deleteLater);
        else
            delete process;
    } else {
        success = QProcess::startDetached(binary, arguments, workingDirectory);
    }

    return success;
}

bool GitClient::launchGitGui(const QString &workingDirectory) {
    bool success = true;
    FileName gitBinary = vcsBinary();
    if (gitBinary.isEmpty()) {
        success = false;
    } else {
        success = QProcess::startDetached(gitBinary.toString(), QStringList(QLatin1String("gui")),
                                          workingDirectory);
    }

    if (!success)
        VcsOutputWindow::appendError(msgCannotLaunch(QLatin1String("git gui")));

    return success;
}

FileName GitClient::gitBinDirectory()
{
    const QString git = vcsBinary().toString();
    if (git.isEmpty())
        return FileName();

    // Is 'git\cmd' in the path (folder containing .bats)?
    QString path = QFileInfo(git).absolutePath();
    // Git for Windows (msysGit) has git and gitk redirect executables in {setup dir}/cmd
    // and the real binaries are in {setup dir}/bin. If cmd is configured in PATH
    // or in Git settings, return bin instead.
    if (HostOsInfo::isWindowsHost()
            && path.endsWith(QLatin1String("/cmd"), HostOsInfo::fileNameCaseSensitivity())) {
        path.replace(path.size() - 3, 3, QLatin1String("bin"));
    }
    return FileName::fromString(path);
}

FileName GitClient::vcsBinary() const
{
    bool ok;
    Utils::FileName binary = static_cast<GitSettings &>(settings()).gitExecutable(&ok);
    if (!ok)
        return Utils::FileName();
    return binary;
}

QTextCodec *GitClient::encoding(const QString &workingDirectory, const QByteArray &configVar) const
{
    QString codecName = readConfigValue(workingDirectory, QLatin1String(configVar)).trimmed();
    // Set default commit encoding to 'UTF-8', when it's not set,
    // to solve displaying error of commit log with non-latin characters.
    if (codecName.isEmpty())
        return QTextCodec::codecForName("UTF-8");
    return QTextCodec::codecForName(codecName.toUtf8());
}

// returns first line from log and removes it
static QByteArray shiftLogLine(QByteArray &logText)
{
    const int index = logText.indexOf('\n');
    const QByteArray res = logText.left(index);
    logText.remove(0, index + 1);
    return res;
}

bool GitClient::readDataFromCommit(const QString &repoDirectory, const QString &commit,
                                   CommitData &commitData, QString *errorMessage,
                                   QString *commitTemplate)
{
    // Get commit data as "SHA1<lf>author<lf>email<lf>message".
    QStringList args(QLatin1String("log"));
    args << QLatin1String("--max-count=1") << QLatin1String("--pretty=format:%h\n%an\n%ae\n%B");
    args << commit;
    QByteArray outputText;
    if (!vcsFullySynchronousExec(repoDirectory, args, &outputText, 0, silentFlags)) {
        if (errorMessage)
            *errorMessage = tr("Cannot retrieve last commit data of repository \"%1\".").arg(repoDirectory);
        return false;
    }
    QTextCodec *authorCodec = HostOsInfo::isWindowsHost()
            ? QTextCodec::codecForName("UTF-8")
            : commitData.commitEncoding;
    commitData.amendSHA1 = QString::fromLatin1(shiftLogLine(outputText));
    commitData.panelData.author = authorCodec->toUnicode(shiftLogLine(outputText));
    commitData.panelData.email = authorCodec->toUnicode(shiftLogLine(outputText));
    if (commitTemplate)
        *commitTemplate = commitData.commitEncoding->toUnicode(outputText);
    return true;
}

bool GitClient::getCommitData(const QString &workingDirectory,
                              QString *commitTemplate,
                              CommitData &commitData,
                              QString *errorMessage)
{
    commitData.clear();

    // Find repo
    const QString repoDirectory = VcsManager::findTopLevelForDirectory(workingDirectory);
    if (repoDirectory.isEmpty()) {
        *errorMessage = msgRepositoryNotFound(workingDirectory);
        return false;
    }

    commitData.panelInfo.repository = repoDirectory;

    QString gitDir = findGitDirForRepository(repoDirectory);
    if (gitDir.isEmpty()) {
        *errorMessage = tr("The repository \"%1\" is not initialized.").arg(repoDirectory);
        return false;
    }

    // Run status. Note that it has exitcode 1 if there are no added files.
    QString output;
    if (commitData.commitType == FixupCommit) {
        QStringList arguments;
        arguments << QLatin1String(HEAD) << QLatin1String("--not")
                  << QLatin1String("--remotes") << QLatin1String("-n1");
        synchronousLog(repoDirectory, arguments, &output, errorMessage);
        if (output.isEmpty()) {
            *errorMessage = msgNoCommits(false);
            return false;
        }
    }
    const StatusResult status = gitStatus(repoDirectory, ShowAll, &output, errorMessage);
    switch (status) {
    case  StatusChanged:
        break;
    case StatusUnchanged:
        if (commitData.commitType == AmendCommit) // amend might be run just for the commit message
            break;
        *errorMessage = msgNoChangedFiles();
        return false;
    case StatusFailed:
        return false;
    }

    //    Output looks like:
    //    ## branch_name
    //    MM filename
    //     A new_unstaged_file
    //    R  old -> new
    //     D deleted_file
    //    ?? untracked_file
    if (status != StatusUnchanged) {
        if (!commitData.parseFilesFromStatus(output)) {
            *errorMessage = msgParseFilesFailed();
            return false;
        }

        // Filter out untracked files that are not part of the project
        QStringList untrackedFiles = commitData.filterFiles(UntrackedFile);

        VcsBaseSubmitEditor::filterUntrackedFilesOfProject(repoDirectory, &untrackedFiles);
        QList<CommitData::StateFilePair> filteredFiles;
        QList<CommitData::StateFilePair>::const_iterator it = commitData.files.constBegin();
        for ( ; it != commitData.files.constEnd(); ++it) {
            if (it->first == UntrackedFile && !untrackedFiles.contains(it->second))
                continue;
            filteredFiles.append(*it);
        }
        commitData.files = filteredFiles;

        if (commitData.files.isEmpty() && commitData.commitType != AmendCommit) {
            *errorMessage = msgNoChangedFiles();
            return false;
        }
    }

    commitData.commitEncoding = encoding(workingDirectory, "i18n.commitEncoding");

    // Get the commit template or the last commit message
    switch (commitData.commitType) {
    case AmendCommit: {
        if (!readDataFromCommit(repoDirectory, QLatin1String(HEAD), commitData,
                                errorMessage, commitTemplate)) {
            return false;
        }
        break;
    }
    case SimpleCommit: {
        bool authorFromCherryPick = false;
        QDir gitDirectory(gitDir);
        // For cherry-picked commit, read author data from the commit (but template from MERGE_MSG)
        if (gitDirectory.exists(QLatin1String(CHERRY_PICK_HEAD))) {
            authorFromCherryPick = readDataFromCommit(repoDirectory,
                                                      QLatin1String(CHERRY_PICK_HEAD),
                                                      commitData);
            commitData.amendSHA1.clear();
        }
        if (!authorFromCherryPick) {
            commitData.panelData.author = readConfigValue(workingDirectory, QLatin1String("user.name"));
            commitData.panelData.email = readConfigValue(workingDirectory, QLatin1String("user.email"));
        }
        // Commit: Get the commit template
        QString templateFilename = gitDirectory.absoluteFilePath(QLatin1String("MERGE_MSG"));
        if (!QFile::exists(templateFilename))
            templateFilename = gitDirectory.absoluteFilePath(QLatin1String("SQUASH_MSG"));
        if (!QFile::exists(templateFilename)) {
            FileName templateName = FileName::fromUserInput(
                        readConfigValue(workingDirectory, QLatin1String("commit.template")));
            templateFilename = templateName.toString();
        }
        if (!templateFilename.isEmpty()) {
            // Make relative to repository
            const QFileInfo templateFileInfo(templateFilename);
            if (templateFileInfo.isRelative())
                templateFilename = repoDirectory + QLatin1Char('/') + templateFilename;
            FileReader reader;
            if (!reader.fetch(templateFilename, QIODevice::Text, errorMessage))
                return false;
            *commitTemplate = QString::fromLocal8Bit(reader.data());
        }
        break;
    }
    case FixupCommit:
        break;
    }

    commitData.enablePush = !synchronousRemotesList(repoDirectory).isEmpty();
    if (commitData.enablePush) {
        CommandInProgress commandInProgress = checkCommandInProgress(repoDirectory);
        if (commandInProgress == Rebase || commandInProgress == RebaseMerge)
            commitData.enablePush = false;
    }

    return true;
}

// Log message for commits/amended commits to go to output window
static inline QString msgCommitted(const QString &amendSHA1, int fileCount)
{
    if (amendSHA1.isEmpty())
        return GitClient::tr("Committed %n file(s).", 0, fileCount) + QLatin1Char('\n');
    if (fileCount)
        return GitClient::tr("Amended \"%1\" (%n file(s)).", 0, fileCount).arg(amendSHA1) + QLatin1Char('\n');
    return GitClient::tr("Amended \"%1\".").arg(amendSHA1);
}

bool GitClient::addAndCommit(const QString &repositoryDirectory,
                             const GitSubmitEditorPanelData &data,
                             CommitType commitType,
                             const QString &amendSHA1,
                             const QString &messageFile,
                             SubmitFileModel *model)
{
    const QString renameSeparator = QLatin1String(" -> ");

    QStringList filesToAdd;
    QStringList filesToRemove;
    QStringList filesToReset;

    int commitCount = 0;

    for (int i = 0; i < model->rowCount(); ++i) {
        const FileStates state = static_cast<FileStates>(model->extraData(i).toInt());
        QString file = model->file(i);
        const bool checked = model->checked(i);

        if (checked)
            ++commitCount;

        if (state == UntrackedFile && checked)
            filesToAdd.append(file);

        if ((state & StagedFile) && !checked) {
            if (state & (ModifiedFile | AddedFile | DeletedFile)) {
                filesToReset.append(file);
            } else if (state & (RenamedFile | CopiedFile)) {
                const QString newFile = file.mid(file.indexOf(renameSeparator) + renameSeparator.count());
                filesToReset.append(newFile);
            }
        } else if (state & UnmergedFile && checked) {
            QTC_ASSERT(false, continue); // There should not be unmerged files when committing!
        }

        if (state == ModifiedFile && checked) {
            filesToReset.removeAll(file);
            filesToAdd.append(file);
        } else if (state == AddedFile && checked) {
            QTC_ASSERT(false, continue); // these should be untracked!
        } else if (state == DeletedFile && checked) {
            filesToReset.removeAll(file);
            filesToRemove.append(file);
        } else if (state == RenamedFile && checked) {
            QTC_ASSERT(false, continue); // git mv directly stages.
        } else if (state == CopiedFile && checked) {
            QTC_ASSERT(false, continue); // only is noticed after adding a new file to the index
        } else if (state == UnmergedFile && checked) {
            QTC_ASSERT(false, continue); // There should not be unmerged files when committing!
        }
    }

    if (!filesToReset.isEmpty() && !synchronousReset(repositoryDirectory, filesToReset))
        return false;

    if (!filesToRemove.isEmpty() && !synchronousDelete(repositoryDirectory, true, filesToRemove))
        return false;

    if (!filesToAdd.isEmpty() && !synchronousAdd(repositoryDirectory, filesToAdd))
        return false;

    // Do the final commit
    QStringList args;
    args << QLatin1String("commit");
    if (commitType == FixupCommit) {
        args << QLatin1String("--fixup") << amendSHA1;
    } else {
        args << QLatin1String("-F") << QDir::toNativeSeparators(messageFile);
        if (commitType == AmendCommit)
            args << QLatin1String("--amend");
        const QString &authorString =  data.authorString();
        if (!authorString.isEmpty())
             args << QLatin1String("--author") << authorString;
        if (data.bypassHooks)
            args << QLatin1String("--no-verify");
    }

    QByteArray outputText;
    QByteArray errorText;

    const bool rc = vcsFullySynchronousExec(repositoryDirectory, args, &outputText, &errorText);
    const QString stdErr = commandOutputFromLocal8Bit(errorText);
    if (rc) {
        VcsOutputWindow::appendMessage(msgCommitted(amendSHA1, commitCount));
        VcsOutputWindow::appendError(stdErr);
    } else {
        VcsOutputWindow::appendError(tr("Cannot commit %n file(s): %1\n", 0, commitCount).arg(stdErr));
    }

    return rc;
}

/* Revert: This function can be called with a file list (to revert single
 * files)  or a single directory (revert all). Qt Creator currently has only
 * 'revert single' in its VCS menus, but the code is prepared to deal with
 * reverting a directory pending a sophisticated selection dialog in the
 * VcsBase plugin. */
GitClient::RevertResult GitClient::revertI(QStringList files,
                                           bool *ptrToIsDirectory,
                                           QString *errorMessage,
                                           bool revertStaging)
{
    if (files.empty())
        return RevertCanceled;

    // Figure out the working directory
    const QFileInfo firstFile(files.front());
    const bool isDirectory = firstFile.isDir();
    if (ptrToIsDirectory)
        *ptrToIsDirectory = isDirectory;
    const QString workingDirectory = isDirectory ? firstFile.absoluteFilePath() : firstFile.absolutePath();

    const QString repoDirectory = VcsManager::findTopLevelForDirectory(workingDirectory);
    if (repoDirectory.isEmpty()) {
        *errorMessage = msgRepositoryNotFound(workingDirectory);
        return RevertFailed;
    }

    // Check for changes
    QString output;
    switch (gitStatus(repoDirectory, StatusMode(NoUntracked | NoSubmodules), &output, errorMessage)) {
    case StatusChanged:
        break;
    case StatusUnchanged:
        return RevertUnchanged;
    case StatusFailed:
        return RevertFailed;
    }
    CommitData data;
    if (!data.parseFilesFromStatus(output)) {
        *errorMessage = msgParseFilesFailed();
        return RevertFailed;
    }

    // If we are looking at files, make them relative to the repository
    // directory to match them in the status output list.
    if (!isDirectory) {
        const QDir repoDir(repoDirectory);
        const QStringList::iterator cend = files.end();
        for (QStringList::iterator it = files.begin(); it != cend; ++it)
            *it = repoDir.relativeFilePath(*it);
    }

    // From the status output, determine all modified [un]staged files.
    const QStringList allStagedFiles = data.filterFiles(StagedFile | ModifiedFile);
    const QStringList allUnstagedFiles = data.filterFiles(ModifiedFile);
    // Unless a directory was passed, filter all modified files for the
    // argument file list.
    QStringList stagedFiles = allStagedFiles;
    QStringList unstagedFiles = allUnstagedFiles;
    if (!isDirectory) {
        const QSet<QString> filesSet = files.toSet();
        stagedFiles = allStagedFiles.toSet().intersect(filesSet).toList();
        unstagedFiles = allUnstagedFiles.toSet().intersect(filesSet).toList();
    }
    if ((!revertStaging || stagedFiles.empty()) && unstagedFiles.empty())
        return RevertUnchanged;

    // Ask to revert (to do: Handle lists with a selection dialog)
    const QMessageBox::StandardButton answer
        = QMessageBox::question(ICore::mainWindow(),
                                tr("Revert"),
                                tr("The file has been changed. Do you want to revert it?"),
                                QMessageBox::Yes | QMessageBox::No,
                                QMessageBox::No);
    if (answer == QMessageBox::No)
        return RevertCanceled;

    // Unstage the staged files
    if (revertStaging && !stagedFiles.empty() && !synchronousReset(repoDirectory, stagedFiles, errorMessage))
        return RevertFailed;
    QStringList filesToRevert = unstagedFiles;
    if (revertStaging)
        filesToRevert += stagedFiles;
    // Finally revert!
    if (!synchronousCheckoutFiles(repoDirectory, filesToRevert, QString(), errorMessage, revertStaging))
        return RevertFailed;
    return RevertOk;
}

void GitClient::revert(const QStringList &files, bool revertStaging)
{
    bool isDirectory;
    QString errorMessage;
    switch (revertI(files, &isDirectory, &errorMessage, revertStaging)) {
    case RevertOk:
        GitPlugin::instance()->gitVersionControl()->emitFilesChanged(files);
        break;
    case RevertCanceled:
        break;
    case RevertUnchanged: {
        const QString msg = (isDirectory || files.size() > 1) ? msgNoChangedFiles() : tr("The file is not modified.");
        VcsOutputWindow::appendWarning(msg);
    }
        break;
    case RevertFailed:
        VcsOutputWindow::appendError(errorMessage);
        break;
    }
}

void GitClient::fetch(const QString &workingDirectory, const QString &remote)
{
    QStringList arguments(QLatin1String("fetch"));
    arguments << (remote.isEmpty() ? QLatin1String("--all") : remote);
    VcsCommand *command = vcsExec(workingDirectory, arguments, 0, true, 0, workingDirectory);
    connect(command, &VcsCommand::success, this, &GitClient::fetchFinished);
}

bool GitClient::executeAndHandleConflicts(const QString &workingDirectory,
                                          const QStringList &arguments,
                                          const QString &abortCommand) const
{
    // Disable UNIX terminals to suppress SSH prompting.
    const unsigned flags = VcsBasePlugin::SshPasswordPrompt
            | VcsBasePlugin::ShowStdOutInLogWindow
            | VcsBasePlugin::ExpectRepoChanges
            | VcsBasePlugin::ShowSuccessMessage;
    const SynchronousProcessResponse resp = vcsSynchronousExec(workingDirectory, arguments, flags);
    // Notify about changed files or abort the rebase.
    const bool ok = resp.result == SynchronousProcessResponse::Finished;
    if (!ok)
        ConflictHandler::handleResponse(resp, workingDirectory, abortCommand);
    return ok;
}

bool GitClient::synchronousPull(const QString &workingDirectory, bool rebase)
{
    QString abortCommand;
    QStringList arguments(QLatin1String("pull"));
    if (rebase) {
        arguments << QLatin1String("--rebase");
        abortCommand = QLatin1String("rebase");
    } else {
        abortCommand = QLatin1String("merge");
    }

    bool ok = executeAndHandleConflicts(workingDirectory, arguments, abortCommand);

    if (ok)
        updateSubmodulesIfNeeded(workingDirectory, true);

    return ok;
}

void GitClient::synchronousAbortCommand(const QString &workingDir, const QString &abortCommand)
{
    // Abort to clean if something goes wrong
    if (abortCommand.isEmpty()) {
        // no abort command - checkout index to clean working copy.
        synchronousCheckoutFiles(VcsManager::findTopLevelForDirectory(workingDir),
                                 QStringList(), QString(), 0, false);
        return;
    }
    QStringList arguments;
    arguments << abortCommand << QLatin1String("--abort");
    QByteArray stdOut;
    vcsFullySynchronousExec(workingDir, arguments, &stdOut, 0, VcsBasePlugin::ExpectRepoChanges);
    VcsOutputWindow::append(commandOutputFromLocal8Bit(stdOut));
}

QString GitClient::synchronousTrackingBranch(const QString &workingDirectory, const QString &branch)
{
    QString remote;
    QString localBranch = branch.isEmpty() ? synchronousCurrentLocalBranch(workingDirectory) : branch;
    if (localBranch.isEmpty())
        return QString();
    localBranch.prepend(QLatin1String("branch."));
    remote = readConfigValue(workingDirectory, localBranch + QLatin1String(".remote"));
    if (remote.isEmpty())
        return QString();
    const QString rBranch = readConfigValue(workingDirectory, localBranch + QLatin1String(".merge"))
            .replace(QLatin1String("refs/heads/"), QString());
    if (rBranch.isEmpty())
        return QString();
    return remote + QLatin1Char('/') + rBranch;
}

bool GitClient::synchronousSetTrackingBranch(const QString &workingDirectory,
                                             const QString &branch, const QString &tracking)
{
    QByteArray outputText;
    QStringList arguments;
    arguments << QLatin1String("branch");
    if (gitVersion() >= 0x010800)
        arguments << (QLatin1String("--set-upstream-to=") + tracking) << branch;
    else
        arguments << QLatin1String("--set-upstream") << branch << tracking;
    return vcsFullySynchronousExec(workingDirectory, arguments, &outputText);
}

void GitClient::handleMergeConflicts(const QString &workingDir, const QString &commit,
                                     const QStringList &files, const QString &abortCommand)
{
    QString message;
    if (!commit.isEmpty())
        message = tr("Conflicts detected with commit %1.").arg(commit);
    else if (!files.isEmpty())
        message = tr("Conflicts detected with files:\n%1").arg(files.join(QLatin1Char('\n')));
    else
        message = tr("Conflicts detected.");
    QMessageBox mergeOrAbort(QMessageBox::Question, tr("Conflicts Detected"), message,
                             QMessageBox::NoButton, ICore::mainWindow());
    QPushButton *mergeToolButton = mergeOrAbort.addButton(tr("Run &Merge Tool"),
                                                          QMessageBox::AcceptRole);
    mergeOrAbort.addButton(QMessageBox::Ignore);
    if (abortCommand == QLatin1String("rebase"))
        mergeOrAbort.addButton(tr("&Skip"), QMessageBox::RejectRole);
    if (!abortCommand.isEmpty())
        mergeOrAbort.addButton(QMessageBox::Abort);
    switch (mergeOrAbort.exec()) {
    case QMessageBox::Abort:
        synchronousAbortCommand(workingDir, abortCommand);
        break;
    case QMessageBox::Ignore:
        break;
    default: // Merge or Skip
        if (mergeOrAbort.clickedButton() == mergeToolButton) {
            merge(workingDir);
        } else if (!abortCommand.isEmpty()) {
            QStringList arguments = QStringList() << abortCommand << QLatin1String("--skip");
            executeAndHandleConflicts(workingDir, arguments, abortCommand);
        }
    }
}

void GitClient::addFuture(const QFuture<void> &future)
{
    m_synchronizer.addFuture(future);
}

// Subversion: git svn
void GitClient::synchronousSubversionFetch(const QString &workingDirectory)
{
    QStringList args;
    args << QLatin1String("svn") << QLatin1String("fetch");
    // Disable UNIX terminals to suppress SSH prompting.
    const unsigned flags = VcsBasePlugin::SshPasswordPrompt
            | VcsBasePlugin::ShowStdOutInLogWindow
            | VcsBasePlugin::ShowSuccessMessage;
    vcsSynchronousExec(workingDirectory, args, flags);
}

void GitClient::subversionLog(const QString &workingDirectory)
{
    QStringList arguments;
    arguments << QLatin1String("svn") << QLatin1String("log");
    int logCount = settings().intValue(GitSettings::logCountKey);
    if (logCount > 0)
         arguments << (QLatin1String("--limit=") + QString::number(logCount));

    // Create a command editor, no highlighting or interaction.
    const QString title = tr("Git SVN Log");
    const Id editorId = Git::Constants::GIT_COMMAND_LOG_EDITOR_ID;
    const QString sourceFile = VcsBaseEditor::getSource(workingDirectory, QStringList());
    VcsBaseEditorWidget *editor = createVcsEditor(editorId, title, sourceFile, codecFor(CodecNone),
                                                  "svnLog", sourceFile);
    editor->setWorkingDirectory(workingDirectory);
    vcsExec(workingDirectory, arguments, editor);
}

void GitClient::push(const QString &workingDirectory, const QStringList &pushArgs)
{
    QStringList arguments(QLatin1String("push"));
    if (!pushArgs.isEmpty())
        arguments += pushArgs;
    vcsExec(workingDirectory, arguments, 0, true);
}

bool GitClient::synchronousMerge(const QString &workingDirectory, const QString &branch,
                                 bool allowFastForward)
{
    QString command = QLatin1String("merge");
    QStringList arguments(command);

    if (!allowFastForward)
        arguments << QLatin1String("--no-ff");
    arguments << branch;
    return executeAndHandleConflicts(workingDirectory, arguments, command);
}

bool GitClient::canRebase(const QString &workingDirectory) const
{
    const QString gitDir = findGitDirForRepository(workingDirectory);
    if (QFileInfo::exists(gitDir + QLatin1String("/rebase-apply"))
            || QFileInfo::exists(gitDir + QLatin1String("/rebase-merge"))) {
        VcsOutputWindow::appendError(
                    tr("Rebase, merge or am is in progress. Finish "
                       "or abort it and then try again."));
        return false;
    }
    return true;
}

void GitClient::rebase(const QString &workingDirectory, const QString &argument)
{
    VcsCommand *command = vcsExecAbortable(workingDirectory,
                                           QStringList() << QLatin1String("rebase") << argument);
    GitProgressParser::attachToCommand(command);
}

void GitClient::cherryPick(const QString &workingDirectory, const QString &argument)
{
    vcsExecAbortable(workingDirectory, QStringList() << QLatin1String("cherry-pick") << argument);
}

void GitClient::revert(const QString &workingDirectory, const QString &argument)
{
    vcsExecAbortable(workingDirectory, QStringList() << QLatin1String("revert") << argument);
}

// Executes a command asynchronously. Work tree is expected to be clean.
// Stashing is handled prior to this call.
VcsCommand *GitClient::vcsExecAbortable(const QString &workingDirectory,
                                        const QStringList &arguments)
{
    QTC_ASSERT(!arguments.isEmpty(), return 0);

    QString abortCommand = arguments.at(0);
    // Git might request an editor, so this must be done asynchronously
<<<<<<< HEAD
    VcsCommand *command = vcsExec(workingDirectory, arguments, 0, true, 0, workingDirectory);
    // ... and without timeout
    command->setDefaultTimeoutS(0);
    ConflictHandler::attachToCommand(command, abortCommand);

    return command;
=======
    // and without timeout
    QString gitCommand = arguments.first();
    VcsCommand *command = createCommand(workingDirectory, 0, true);
    new ConflictHandler(command, workingDirectory, gitCommand);
    if (hasProgress)
        command->setProgressParser(new GitProgressParser);
    command->addJob(arguments, -1);
    command->execute();
    command->setCookie(workingDirectory);
>>>>>>> bd964ab0
}

bool GitClient::synchronousRevert(const QString &workingDirectory, const QString &commit)
{
    QStringList arguments;
    const QString command = QLatin1String("revert");
    // Do not stash if --continue or --abort is given as the commit
    if (!commit.startsWith(QLatin1Char('-')) && !beginStashScope(workingDirectory, command))
        return false;

    arguments << command << QLatin1String("--no-edit") << commit;

    return executeAndHandleConflicts(workingDirectory, arguments, command);
}

bool GitClient::synchronousCherryPick(const QString &workingDirectory, const QString &commit)
{
    const QString command = QLatin1String("cherry-pick");
    // "commit" might be --continue or --abort
    const bool isRealCommit = !commit.startsWith(QLatin1Char('-'));
    if (isRealCommit && !beginStashScope(workingDirectory, command))
        return false;

    QStringList arguments(command);
    if (isRealCommit && isRemoteCommit(workingDirectory, commit))
        arguments << QLatin1String("-x");
    arguments << commit;

    return executeAndHandleConflicts(workingDirectory, arguments, command);
}

void GitClient::interactiveRebase(const QString &workingDirectory, const QString &commit, bool fixup)
{
    QStringList arguments;
    arguments << QLatin1String("rebase") << QLatin1String("-i");
    if (fixup)
        arguments << QLatin1String("--autosquash");
    arguments << commit + QLatin1Char('^');
<<<<<<< HEAD
    VcsOutputWindow::appendCommand(workingDirectory, vcsBinary(), arguments);
=======
>>>>>>> bd964ab0
    if (fixup)
        m_disableEditor = true;
    VcsCommand *command = vcsExecAbortable(workingDirectory, arguments);
    GitProgressParser::attachToCommand(command);
    if (fixup)
        m_disableEditor = false;
}

QString GitClient::msgNoChangedFiles()
{
    return tr("There are no modified files.");
}

QString GitClient::msgNoCommits(bool includeRemote)
{
    return includeRemote ? tr("No commits were found") : tr("No local commits were found");
}

void GitClient::stashPop(const QString &workingDirectory, const QString &stash)
{
    QStringList arguments(QLatin1String("stash"));
    arguments << QLatin1String("pop");
    if (!stash.isEmpty())
        arguments << stash;
    VcsCommand *cmd = vcsExec(workingDirectory, arguments, 0, true,
                              VcsBasePlugin::ExpectRepoChanges);
    ConflictHandler::attachToCommand(cmd);
}

bool GitClient::synchronousStashRestore(const QString &workingDirectory,
                                        const QString &stash,
                                        bool pop,
                                        const QString &branch /* = QString()*/) const
{
    QStringList arguments(QLatin1String("stash"));
    if (branch.isEmpty())
        arguments << QLatin1String(pop ? "pop" : "apply") << stash;
    else
        arguments << QLatin1String("branch") << branch << stash;
    return executeAndHandleConflicts(workingDirectory, arguments);
}

bool GitClient::synchronousStashRemove(const QString &workingDirectory,
                            const QString &stash /* = QString() */,
                            QString *errorMessage /* = 0 */) const
{
    QStringList arguments(QLatin1String("stash"));
    if (stash.isEmpty())
        arguments << QLatin1String("clear");
    else
        arguments << QLatin1String("drop") << stash;
    QByteArray outputText;
    QByteArray errorText;
    const bool rc = vcsFullySynchronousExec(workingDirectory, arguments, &outputText, &errorText);
    if (rc) {
        const QString output = commandOutputFromLocal8Bit(outputText);
        if (!output.isEmpty())
            VcsOutputWindow::append(output);
    } else {
        msgCannotRun(arguments, workingDirectory, errorText, errorMessage);
    }
    return rc;
}

bool GitClient::synchronousStashList(const QString &workingDirectory,
                                     QList<Stash> *stashes,
                                     QString *errorMessage /* = 0 */) const
{
    stashes->clear();
    QStringList arguments(QLatin1String("stash"));
    arguments << QLatin1String("list") << QLatin1String(noColorOption);
    QByteArray outputText;
    QByteArray errorText;
    const bool rc = vcsFullySynchronousExec(workingDirectory, arguments, &outputText, &errorText);
    if (!rc) {
        msgCannotRun(arguments, workingDirectory, errorText, errorMessage);
        return false;
    }
    Stash stash;
    foreach (const QString &line, commandOutputLinesFromLocal8Bit(outputText))
        if (stash.parseStashLine(line))
            stashes->push_back(stash);
    return true;
}

// Read a single-line config value, return trimmed
QString GitClient::readConfigValue(const QString &workingDirectory, const QString &configVar) const
{
    // msysGit always uses UTF-8 for configuration:
    // https://github.com/msysgit/msysgit/wiki/Git-for-Windows-Unicode-Support#convert-config-files
    static QTextCodec *codec = HostOsInfo::isWindowsHost()
            ? QTextCodec::codecForName("UTF-8")
            : QTextCodec::codecForLocale();
    QStringList arguments;
    arguments << QLatin1String("config") << configVar;

    QByteArray outputText;
    if (!vcsFullySynchronousExec(workingDirectory, arguments, &outputText, 0, silentFlags))
        return QString();
    if (HostOsInfo::isWindowsHost())
        outputText.replace("\r\n", "\n");

    return SynchronousProcess::normalizeNewlines(codec->toUnicode(outputText.trimmed()));
}

bool GitClient::cloneRepository(const QString &directory,const QByteArray &url)
{
    QDir workingDirectory(directory);
    const unsigned flags = VcsBasePlugin::SshPasswordPrompt
            | VcsBasePlugin::ShowStdOutInLogWindow
            | VcsBasePlugin::ShowSuccessMessage;

    if (workingDirectory.exists()) {
        if (!synchronousInit(workingDirectory.path()))
            return false;

        QStringList arguments(QLatin1String("remote"));
        arguments << QLatin1String("add") << QLatin1String("origin") << QLatin1String(url);
        if (!vcsFullySynchronousExec(workingDirectory.path(), arguments, 0))
            return false;

        arguments.clear();
        arguments << QLatin1String("fetch");
        const SynchronousProcessResponse resp
                = vcsSynchronousExec(workingDirectory.path(), arguments, flags);
        if (resp.result != SynchronousProcessResponse::Finished)
            return false;

        arguments.clear();
        arguments << QLatin1String("config")
                  << QLatin1String("branch.master.remote")
                  <<  QLatin1String("origin");
        if (!vcsFullySynchronousExec(workingDirectory.path(), arguments, 0))
            return false;

        arguments.clear();
        arguments << QLatin1String("config")
                  << QLatin1String("branch.master.merge")
                  << QLatin1String("refs/heads/master");
        if (!vcsFullySynchronousExec(workingDirectory.path(), arguments, 0))
            return false;

        return true;
    } else {
        QStringList arguments(QLatin1String("clone"));
        arguments << QLatin1String(url) << workingDirectory.dirName();
        workingDirectory.cdUp();
        const SynchronousProcessResponse resp
                = vcsSynchronousExec(workingDirectory.path(), arguments, flags);
        resetCachedVcsInfo(workingDirectory.absolutePath());
        return (resp.result == SynchronousProcessResponse::Finished);
    }
}

// determine version as '(major << 16) + (minor << 8) + patch' or 0.
unsigned GitClient::gitVersion(QString *errorMessage) const
{
    const FileName newGitBinary = vcsBinary();
    if (m_gitVersionForBinary != newGitBinary && !newGitBinary.isEmpty()) {
        // Do not execute repeatedly if that fails (due to git
        // not being installed) until settings are changed.
        m_cachedGitVersion = synchronousGitVersion(errorMessage);
        m_gitVersionForBinary = newGitBinary;
    }
    return m_cachedGitVersion;
}

// determine version as '(major << 16) + (minor << 8) + patch' or 0.
unsigned GitClient::synchronousGitVersion(QString *errorMessage) const
{
    if (vcsBinary().isEmpty())
        return 0;

    // run git --version
    QByteArray outputText;
    QByteArray errorText;
    const bool rc = vcsFullySynchronousExec(QString(), QStringList(QLatin1String("--version")),
                                            &outputText, &errorText, silentFlags);
    if (!rc) {
        msgCannotRun(tr("Cannot determine Git version: %1")
                     .arg(commandOutputFromLocal8Bit(errorText)),
                     errorMessage);
        return 0;
    }
    // cut 'git version 1.6.5.1.sha'
    // another form: 'git version 1.9.rc1'
    const QString output = commandOutputFromLocal8Bit(outputText);
    QRegExp versionPattern(QLatin1String("^[^\\d]+(\\d+)\\.(\\d+)\\.(\\d+|rc\\d).*$"));
    QTC_ASSERT(versionPattern.isValid(), return 0);
    QTC_ASSERT(versionPattern.exactMatch(output), return 0);
    const unsigned majorV = versionPattern.cap(1).toUInt(0, 16);
    const unsigned minorV = versionPattern.cap(2).toUInt(0, 16);
    const unsigned patchV = versionPattern.cap(3).toUInt(0, 16);
    return version(majorV, minorV, patchV);
}

GitClient::StashInfo::StashInfo() :
    m_client(GitPlugin::instance()->client()),
    m_pushAction(NoPush)
{
}

bool GitClient::StashInfo::init(const QString &workingDirectory, const QString &command,
                                StashFlag flag, PushAction pushAction)
{
    m_workingDir = workingDirectory;
    m_flags = flag;
    m_pushAction = pushAction;
    QString errorMessage;
    QString statusOutput;
    switch (m_client->gitStatus(m_workingDir, StatusMode(NoUntracked | NoSubmodules),
                              &statusOutput, &errorMessage)) {
    case GitClient::StatusChanged:
        if (m_flags & NoPrompt)
            executeStash(command, &errorMessage);
        else
            stashPrompt(command, statusOutput, &errorMessage);
        break;
    case GitClient::StatusUnchanged:
        m_stashResult = StashUnchanged;
        break;
    case GitClient::StatusFailed:
        m_stashResult = StashFailed;
        break;
    }

    if (m_stashResult == StashFailed)
        VcsOutputWindow::appendError(errorMessage);
    return !stashingFailed();
}

void GitClient::StashInfo::stashPrompt(const QString &command, const QString &statusOutput,
                                       QString *errorMessage)
{
    QMessageBox msgBox(QMessageBox::Question, tr("Uncommitted Changes Found"),
                       tr("What would you like to do with local changes in:")
                       + QLatin1String("\n\n\"")
                       + QDir::toNativeSeparators(m_workingDir) + QLatin1Char('\"'),
                       QMessageBox::NoButton, ICore::mainWindow());

    msgBox.setDetailedText(statusOutput);

    QPushButton *stashAndPopButton = msgBox.addButton(tr("Stash && Pop"), QMessageBox::AcceptRole);
    stashAndPopButton->setToolTip(tr("Stash local changes and pop when %1 finishes.").arg(command));

    QPushButton *stashButton = msgBox.addButton(tr("Stash"), QMessageBox::AcceptRole);
    stashButton->setToolTip(tr("Stash local changes and execute %1.").arg(command));

    QPushButton *discardButton = msgBox.addButton(tr("Discard"), QMessageBox::AcceptRole);
    discardButton->setToolTip(tr("Discard (reset) local changes and execute %1.").arg(command));

    QPushButton *ignoreButton = 0;
    if (m_flags & AllowUnstashed) {
        ignoreButton = msgBox.addButton(QMessageBox::Ignore);
        ignoreButton->setToolTip(tr("Execute %1 with local changes in working directory.")
                                 .arg(command));
    }

    QPushButton *cancelButton = msgBox.addButton(QMessageBox::Cancel);
    cancelButton->setToolTip(tr("Cancel %1.").arg(command));

    msgBox.exec();

    if (msgBox.clickedButton() == discardButton) {
        m_stashResult = m_client->synchronousReset(m_workingDir, QStringList(), errorMessage) ?
                        StashUnchanged : StashFailed;
    } else if (msgBox.clickedButton() == ignoreButton) { // At your own risk, so.
        m_stashResult = NotStashed;
    } else if (msgBox.clickedButton() == cancelButton) {
        m_stashResult = StashCanceled;
    } else if (msgBox.clickedButton() == stashButton) {
        const bool result = m_client->executeSynchronousStash(
                    m_workingDir, creatorStashMessage(command), false, errorMessage);
        m_stashResult = result ? StashUnchanged : StashFailed;
    } else if (msgBox.clickedButton() == stashAndPopButton) {
        executeStash(command, errorMessage);
    }
}

void GitClient::StashInfo::executeStash(const QString &command, QString *errorMessage)
{
    m_message = creatorStashMessage(command);
    if (!m_client->executeSynchronousStash(m_workingDir, m_message, false, errorMessage))
        m_stashResult = StashFailed;
    else
        m_stashResult = Stashed;
 }

bool GitClient::StashInfo::stashingFailed() const
{
    switch (m_stashResult) {
    case StashCanceled:
    case StashFailed:
        return true;
    case NotStashed:
        return !(m_flags & AllowUnstashed);
    default:
        return false;
    }
}

void GitClient::StashInfo::end()
{
    if (m_stashResult == Stashed) {
        QString stashName;
        if (m_client->stashNameFromMessage(m_workingDir, m_message, &stashName))
            m_client->stashPop(m_workingDir, stashName);
    }

    if (m_pushAction == NormalPush)
        m_client->push(m_workingDir);
    else if (m_pushAction == PushToGerrit)
        GitPlugin::instance()->gerritPlugin()->push(m_workingDir);

    m_pushAction = NoPush;
    m_stashResult = NotStashed;
}

} // namespace Internal
} // namespace Git

#include "gitclient.moc"<|MERGE_RESOLUTION|>--- conflicted
+++ resolved
@@ -1850,51 +1850,6 @@
     return true;
 }
 
-<<<<<<< HEAD
-=======
-// Factory function to create an asynchronous command
-VcsCommand *GitClient::createCommand(const QString &workingDirectory,
-                                     VcsBaseEditorWidget* editor,
-                                     bool useOutputToWindow,
-                                     int editorLineNumber)
-{
-    GitEditorWidget *gitEditor = qobject_cast<GitEditorWidget *>(editor);
-    auto command = new VcsCommand(gitExecutable(), workingDirectory, processEnvironment());
-    command->setCodec(getSourceCodec(currentDocumentPath()));
-    command->setCookie(QVariant(editorLineNumber));
-    if (gitEditor) {
-        gitEditor->setCommand(command);
-        connect(command, &VcsCommand::finished,
-                gitEditor, &GitEditorWidget::commandFinishedGotoLine);
-    }
-    if (useOutputToWindow) {
-        command->addFlags(VcsBasePlugin::ShowStdOutInLogWindow);
-        command->addFlags(VcsBasePlugin::ShowSuccessMessage);
-        if (editor) // assume that the commands output is the important thing
-            command->addFlags(VcsBasePlugin::SilentOutput);
-    } else if (gitEditor) {
-        connect(command, &VcsCommand::output, gitEditor, &GitEditorWidget::setPlainTextFiltered);
-    }
-
-    return command;
-}
-
-// Execute a single command
-VcsCommand *GitClient::executeGit(const QString &workingDirectory,
-                                  const QStringList &arguments,
-                                  VcsBaseEditorWidget* editor,
-                                  bool useOutputToWindow,
-                                  unsigned additionalFlags,
-                                  int editorLineNumber)
-{
-    VcsCommand *command = createCommand(workingDirectory, editor, useOutputToWindow, editorLineNumber);
-    command->addJob(arguments, settings()->intValue(GitSettings::timeoutKey));
-    command->addFlags(additionalFlags);
-    command->execute();
-    return command;
-}
-
->>>>>>> bd964ab0
 QProcessEnvironment GitClient::processEnvironment() const
 {
     QProcessEnvironment environment = VcsBaseClientImpl::processEnvironment();
@@ -2965,24 +2920,12 @@
 
     QString abortCommand = arguments.at(0);
     // Git might request an editor, so this must be done asynchronously
-<<<<<<< HEAD
     VcsCommand *command = vcsExec(workingDirectory, arguments, 0, true, 0, workingDirectory);
     // ... and without timeout
     command->setDefaultTimeoutS(0);
     ConflictHandler::attachToCommand(command, abortCommand);
 
     return command;
-=======
-    // and without timeout
-    QString gitCommand = arguments.first();
-    VcsCommand *command = createCommand(workingDirectory, 0, true);
-    new ConflictHandler(command, workingDirectory, gitCommand);
-    if (hasProgress)
-        command->setProgressParser(new GitProgressParser);
-    command->addJob(arguments, -1);
-    command->execute();
-    command->setCookie(workingDirectory);
->>>>>>> bd964ab0
 }
 
 bool GitClient::synchronousRevert(const QString &workingDirectory, const QString &commit)
@@ -3021,10 +2964,6 @@
     if (fixup)
         arguments << QLatin1String("--autosquash");
     arguments << commit + QLatin1Char('^');
-<<<<<<< HEAD
-    VcsOutputWindow::appendCommand(workingDirectory, vcsBinary(), arguments);
-=======
->>>>>>> bd964ab0
     if (fixup)
         m_disableEditor = true;
     VcsCommand *command = vcsExecAbortable(workingDirectory, arguments);
