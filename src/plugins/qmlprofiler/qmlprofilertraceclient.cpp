/****************************************************************************
**
** Copyright (C) 2016 The Qt Company Ltd.
** Contact: https://www.qt.io/licensing/
**
** This file is part of Qt Creator.
**
** Commercial License Usage
** Licensees holding valid commercial Qt licenses may use this file in
** accordance with the commercial license agreement provided with the
** Software or, alternatively, in accordance with the terms contained in
** a written agreement between you and The Qt Company. For licensing terms
** and conditions see https://www.qt.io/terms-conditions. For further
** information use the contact form at https://www.qt.io/contact-us.
**
** GNU General Public License Usage
** Alternatively, this file may be used under the terms of the GNU
** General Public License version 3 as published by the Free Software
** Foundation with exceptions as appearing in the file LICENSE.GPL3-EXCEPT
** included in the packaging of this file. Please review the following
** information to ensure the GNU General Public License requirements will
** be met: https://www.gnu.org/licenses/gpl-3.0.html.
**
****************************************************************************/

#include "qmlprofilertraceclient.h"
#include "qmltypedevent.h"
#include "qmlprofilermodelmanager.h"

#include <qmldebug/qmlenginecontrolclient.h>
#include <qmldebug/qdebugmessageclient.h>
#include <qmldebug/qpacketprotocol.h>
#include <utils/qtcassert.h>

#include <QQueue>

namespace QmlProfiler {

class QmlProfilerTraceClientPrivate {
public:
    QmlProfilerTraceClientPrivate(QmlProfilerTraceClient *q,
                                  QmlDebug::QmlDebugConnection *connection,
                                  QmlProfilerModelManager *modelManager)
        : q(q)
        , modelManager(modelManager)
        , engineControl(connection)
        , maximumTime(0)
        , recording(false)
        , requestedFeatures(0)
        , recordedFeatures(0)
        , flushInterval(0)
    {
    }

    void sendRecordingStatus(int engineId);
    bool updateFeatures(ProfileFeature feature);
    int resolveType(const QmlTypedEvent &type);
    int resolveStackTop();
    void forwardEvents(const QmlEvent &last);
    void processCurrentEvent();
    void finalize();

    QmlProfilerTraceClient *q;
    QmlProfilerModelManager *modelManager;
    QmlDebug::QmlEngineControlClient engineControl;
    QScopedPointer<QmlDebug::QDebugMessageClient> messageClient;
    qint64 maximumTime;
    bool recording;
    quint64 requestedFeatures;
    quint64 recordedFeatures;
    quint32 flushInterval;

    // Reuse the same event, so that we don't have to constantly reallocate all the data.
    QmlTypedEvent currentEvent;
    QHash<QmlEventType, int> eventTypeIds;
    QHash<qint64, int> serverTypeIds;
    QStack<QmlTypedEvent> rangesInProgress;
    QQueue<QmlEvent> pendingMessages;
    QQueue<QmlEvent> pendingDebugMessages;
};

int QmlProfilerTraceClientPrivate::resolveType(const QmlTypedEvent &event)
{
    int typeIndex = -1;
    if (event.serverTypeId != 0) {
        QHash<qint64, int>::ConstIterator it = serverTypeIds.constFind(event.serverTypeId);

        if (it != serverTypeIds.constEnd()) {
            typeIndex = it.value();
        } else {
            typeIndex = modelManager->numLoadedEventTypes();
            modelManager->addEventType(event.type);
            serverTypeIds[event.serverTypeId] = typeIndex;
        }
    } else {
        QHash<QmlEventType, int>::ConstIterator it = eventTypeIds.constFind(event.type);

        if (it != eventTypeIds.constEnd()) {
            typeIndex = it.value();
        } else {
            typeIndex = modelManager->numLoadedEventTypes();
            modelManager->addEventType(event.type);
            eventTypeIds[event.type] = typeIndex;
        }
    }
    return typeIndex;
}

int QmlProfilerTraceClientPrivate::resolveStackTop()
{
    if (rangesInProgress.isEmpty())
        return -1;

    QmlTypedEvent &typedEvent = rangesInProgress.top();
    int typeIndex = typedEvent.event.typeIndex();
    if (typeIndex >= 0)
        return typeIndex;

    typeIndex = resolveType(typedEvent);
    typedEvent.event.setTypeIndex(typeIndex);
    while (!pendingMessages.isEmpty()
           && pendingMessages.head().timestamp() < typedEvent.event.timestamp()) {
        forwardEvents(pendingMessages.dequeue());
    }
    forwardEvents(typedEvent.event);
    return typeIndex;
}

void QmlProfilerTraceClientPrivate::forwardEvents(const QmlEvent &last)
{
    while (!pendingDebugMessages.isEmpty()
           && pendingDebugMessages.front().timestamp() <= last.timestamp()) {
         modelManager->addEvent(pendingDebugMessages.dequeue());
    }
    modelManager->addEvent(last);
}

void QmlProfilerTraceClientPrivate::processCurrentEvent()
{
    // RangeData and RangeLocation always apply to the range on the top of the stack. Furthermore,
    // all ranges are perfectly nested. This is why we can defer the type resolution until either
    // the range ends or a child range starts. With only the information in RangeStart we wouldn't
    // be able to uniquely identify the event type.
    Message rangeStage = currentEvent.type.rangeType() == MaximumRangeType ?
                currentEvent.type.message() : currentEvent.event.rangeStage();
    switch (rangeStage) {
    case RangeStart:
        resolveStackTop();
        rangesInProgress.push(currentEvent);
        break;
    case RangeEnd: {
        int typeIndex = resolveStackTop();
        if (typeIndex == -1)
            break;
        currentEvent.event.setTypeIndex(typeIndex);
        while (!pendingMessages.isEmpty())
            forwardEvents(pendingMessages.dequeue());
        forwardEvents(currentEvent.event);
        rangesInProgress.pop();
        break;
    }
    case RangeData:
        if (!rangesInProgress.isEmpty())
            rangesInProgress.top().type.setData(currentEvent.type.data());
        break;
    case RangeLocation:
        if (!rangesInProgress.isEmpty())
            rangesInProgress.top().type.setLocation(currentEvent.type.location());
        break;
    case DebugMessage:
        currentEvent.event.setTypeIndex(resolveType(currentEvent));
        pendingDebugMessages.enqueue(currentEvent.event);
        break;
    default: {
        int typeIndex = resolveType(currentEvent);
        currentEvent.event.setTypeIndex(typeIndex);
        if (rangesInProgress.isEmpty())
            forwardEvents(currentEvent.event);
        else
            pendingMessages.enqueue(currentEvent.event);
        break;
    }
    }
}

void QmlProfilerTraceClientPrivate::finalize()
{
    while (!rangesInProgress.isEmpty()) {
        currentEvent = rangesInProgress.top();
        currentEvent.event.setRangeStage(RangeEnd);
        currentEvent.event.setTimestamp(maximumTime);
        processCurrentEvent();
    }
    QTC_CHECK(pendingMessages.isEmpty());
    while (!pendingDebugMessages.isEmpty())
        modelManager->addEvent(pendingDebugMessages.dequeue());
}

void QmlProfilerTraceClientPrivate::sendRecordingStatus(int engineId)
{
    QmlDebug::QPacket stream(q->dataStreamVersion());
    stream << recording << engineId; // engineId -1 is OK. It means "all of them"
    if (recording) {
        stream << requestedFeatures << flushInterval;
        stream << true; // yes, we support type IDs
    }
    q->sendMessage(stream.data());
}

QmlProfilerTraceClient::QmlProfilerTraceClient(QmlDebug::QmlDebugConnection *client,
                                               QmlProfilerModelManager *modelManager,
                                               quint64 features)
    : QmlDebugClient(QLatin1String("CanvasFrameRate"), client)
    , d(new QmlProfilerTraceClientPrivate(this, client, modelManager))
{
    setRequestedFeatures(features);
    connect(&d->engineControl, &QmlDebug::QmlEngineControlClient::engineAboutToBeAdded,
            this, &QmlProfilerTraceClient::sendRecordingStatus);
}

QmlProfilerTraceClient::~QmlProfilerTraceClient()
{
    //Disable profiling if started by client
    //Profiling data will be lost!!
    if (isRecording())
        setRecording(false);
    delete d;
}

<<<<<<< HEAD
void QmlProfilerTraceClient::clear()
{
    d->serverTypeIds.clear();
    d->eventTypeIds.clear();
=======
void QmlProfilerTraceClient::clearEvents()
{
>>>>>>> 32786ea9
    d->rangesInProgress.clear();
    d->pendingMessages.clear();
    d->pendingDebugMessages.clear();
    if (d->recordedFeatures != 0) {
        d->recordedFeatures = 0;
        emit recordedFeaturesChanged(0);
    }
    emit cleared();
}

void QmlProfilerTraceClient::clearData()
{
    d->eventTypeIds.clear();
    d->serverTypeIds.clear();
    clearEvents();
}

void QmlProfilerTraceClient::sendRecordingStatus(int engineId)
{
    d->sendRecordingStatus(engineId);
}

bool QmlProfilerTraceClient::isRecording() const
{
    return d->recording;
}

void QmlProfilerTraceClient::setRecording(bool v)
{
    if (v == d->recording)
        return;

    d->recording = v;

    if (state() == Enabled)
        sendRecordingStatus();

    emit recordingChanged(v);
}

quint64 QmlProfilerTraceClient::recordedFeatures() const
{
    return d->recordedFeatures;
}

void QmlProfilerTraceClient::setRequestedFeatures(quint64 features)
{
    d->requestedFeatures = features;
    if (features & static_cast<quint64>(1) << ProfileDebugMessages) {
        d->messageClient.reset(new QmlDebug::QDebugMessageClient(connection()));
        connect(d->messageClient.data(), &QmlDebug::QDebugMessageClient::message, this,
                [this](QtMsgType type, const QString &text,
                       const QmlDebug::QDebugContextInfo &context)
        {
            QTC_ASSERT(d->updateFeatures(ProfileDebugMessages), return);
            d->currentEvent.event.setTimestamp(context.timestamp > 0 ? context.timestamp : 0);
            d->currentEvent.event.setTypeIndex(-1);
            d->currentEvent.event.setString(text);
            d->currentEvent.type = QmlEventType(DebugMessage, MaximumRangeType, type,
                                                QmlEventLocation(context.file, context.line, 1));
            d->currentEvent.serverTypeId = 0;
            d->processCurrentEvent();
        });
    } else {
        d->messageClient.reset();
    }
}

void QmlProfilerTraceClient::setFlushInterval(quint32 flushInterval)
{
    d->flushInterval = flushInterval;
}

bool QmlProfilerTraceClientPrivate::updateFeatures(ProfileFeature feature)
{
    quint64 flag = 1ULL << feature;
    if (!(requestedFeatures & flag))
        return false;
    if (!(recordedFeatures & flag)) {
        recordedFeatures |= flag;
        emit q->recordedFeaturesChanged(recordedFeatures);
    }
    return true;
}

void QmlProfilerTraceClient::stateChanged(State status)
{
    if (status == Enabled)
        sendRecordingStatus(-1);
    else
        d->finalize();
}

void QmlProfilerTraceClient::messageReceived(const QByteArray &data)
{
    QmlDebug::QPacket stream(dataStreamVersion(), data);

    stream >> d->currentEvent;

    d->maximumTime = qMax(d->currentEvent.event.timestamp(), d->maximumTime);
    if (d->currentEvent.type.message() == Complete) {
        d->finalize();
        emit complete(d->maximumTime);
    } else if (d->currentEvent.type.message() == Event
               && d->currentEvent.type.detailType() == StartTrace) {
        emit traceStarted(d->currentEvent.event.timestamp(),
                          d->currentEvent.event.numbers<QList<int>, qint32>());
    } else if (d->currentEvent.type.message() == Event
               && d->currentEvent.type.detailType() == EndTrace) {
        emit traceFinished(d->currentEvent.event.timestamp(),
                           d->currentEvent.event.numbers<QList<int>, qint32>());
    } else if (d->updateFeatures(d->currentEvent.type.feature())) {
        d->processCurrentEvent();
    }
}

} // namespace QmlProfiler<|MERGE_RESOLUTION|>--- conflicted
+++ resolved
@@ -227,15 +227,8 @@
     delete d;
 }
 
-<<<<<<< HEAD
-void QmlProfilerTraceClient::clear()
-{
-    d->serverTypeIds.clear();
-    d->eventTypeIds.clear();
-=======
 void QmlProfilerTraceClient::clearEvents()
 {
->>>>>>> 32786ea9
     d->rangesInProgress.clear();
     d->pendingMessages.clear();
     d->pendingDebugMessages.clear();
@@ -246,7 +239,7 @@
     emit cleared();
 }
 
-void QmlProfilerTraceClient::clearData()
+void QmlProfilerTraceClient::clear()
 {
     d->eventTypeIds.clear();
     d->serverTypeIds.clear();
