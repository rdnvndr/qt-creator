/****************************************************************************
**
** Copyright (C) 2016 The Qt Company Ltd.
** Contact: https://www.qt.io/licensing/
**
** This file is part of Qt Creator.
**
** Commercial License Usage
** Licensees holding valid commercial Qt licenses may use this file in
** accordance with the commercial license agreement provided with the
** Software or, alternatively, in accordance with the terms contained in
** a written agreement between you and The Qt Company. For licensing terms
** and conditions see https://www.qt.io/terms-conditions. For further
** information use the contact form at https://www.qt.io/contact-us.
**
** GNU General Public License Usage
** Alternatively, this file may be used under the terms of the GNU
** General Public License version 3 as published by the Free Software
** Foundation with exceptions as appearing in the file LICENSE.GPL3-EXCEPT
** included in the packaging of this file. Please review the following
** information to ensure the GNU General Public License requirements will
** be met: https://www.gnu.org/licenses/gpl-3.0.html.
**
****************************************************************************/

#include "qmlprofilerclientmanager.h"
#include "qmlprofilertool.h"
#include "qmlprofilermodelmanager.h"
#include "qmlprofilerstatemanager.h"

#include <utils/qtcassert.h>

namespace QmlProfiler {
namespace Internal {

QmlProfilerClientManager::QmlProfilerClientManager(QObject *parent) :
    QmlDebug::QmlDebugConnectionManager(parent)
{
    setObjectName(QLatin1String("QML Profiler Connections"));
}

void QmlProfilerClientManager::setModelManager(QmlProfilerModelManager *modelManager)
{
    QTC_ASSERT(!connection() && !m_clientPlugin, disconnectFromServer());
    m_modelManager = modelManager;
}

void QmlProfilerClientManager::setProfilerStateManager(QmlProfilerStateManager *profilerState)
{
    // Don't do this while connecting
    QTC_ASSERT(!connection() && !m_clientPlugin, disconnectFromServer());
    m_profilerState = profilerState;
}

void QmlProfilerClientManager::setFlushInterval(quint32 flushInterval)
{
    m_flushInterval = flushInterval;
}

void QmlProfilerClientManager::clearBufferedData()
{
    if (m_clientPlugin)
        m_clientPlugin->clearData();
}

void QmlProfilerClientManager::stopRecording()
{
    QTC_ASSERT(m_clientPlugin, return);
    m_clientPlugin->setRecording(false);
}

void QmlProfilerClientManager::createClients()
{
    QTC_ASSERT(m_profilerState, return);
    QTC_ASSERT(m_modelManager, return);
    QTC_ASSERT(!m_clientPlugin, return);

    // false by default (will be set to true when connected)
    m_profilerState->setServerRecording(false);
    m_profilerState->setRecordedFeatures(0);
    m_clientPlugin = new QmlProfilerTraceClient(connection(), m_modelManager,
                                                m_profilerState->requestedFeatures());
    QTC_ASSERT(m_clientPlugin, return);

    m_clientPlugin->setFlushInterval(m_flushInterval);

    QObject::connect(m_clientPlugin.data(), &QmlProfilerTraceClient::traceFinished,
                     m_modelManager->traceTime(), &QmlProfilerTraceTime::increaseEndTime);

    QObject::connect(m_profilerState.data(), &QmlProfilerStateManager::requestedFeaturesChanged,
                     m_clientPlugin.data(), &QmlProfilerTraceClient::setRequestedFeatures);
    QObject::connect(m_clientPlugin.data(), &QmlProfilerTraceClient::recordedFeaturesChanged,
                     m_profilerState.data(), &QmlProfilerStateManager::setRecordedFeatures);

    QObject::connect(m_clientPlugin.data(), &QmlProfilerTraceClient::traceStarted,
                     this, [this](qint64 time) {
        m_profilerState->setServerRecording(true);
        m_modelManager->traceTime()->decreaseStartTime(time);
    });

    QObject::connect(m_clientPlugin, &QmlProfilerTraceClient::complete, this, [this](qint64 time) {
        m_modelManager->traceTime()->increaseEndTime(time);
        m_profilerState->setServerRecording(false);
    });

    QObject::connect(m_profilerState.data(), &QmlProfilerStateManager::clientRecordingChanged,
                     m_clientPlugin.data(), &QmlProfilerTraceClient::setRecording);

    QObject::connect(this, &QmlDebug::QmlDebugConnectionManager::connectionOpened,
                     m_clientPlugin.data(), [this]() {
        m_clientPlugin->setRecording(m_profilerState->clientRecording());
    });
}

void QmlProfilerClientManager::destroyClients()
{
    QTC_ASSERT(m_clientPlugin, return);
    m_clientPlugin->disconnect();
    m_clientPlugin->deleteLater();

    QTC_ASSERT(m_profilerState, return);
    QObject::disconnect(m_profilerState.data(), &QmlProfilerStateManager::requestedFeaturesChanged,
                        m_clientPlugin.data(), &QmlProfilerTraceClient::setRequestedFeatures);
    QObject::disconnect(m_profilerState.data(), &QmlProfilerStateManager::clientRecordingChanged,
<<<<<<< HEAD
                        m_clientPlugin.data(), &QmlProfilerTraceClient::setRecording);
    m_clientPlugin.clear();
=======
                        m_qmlclientplugin.data(), &QmlProfilerTraceClient::setRecording);
}

bool QmlProfilerClientManager::isConnected() const
{
    return m_connection && m_connection->isConnected();
}

void QmlProfilerClientManager::disconnectClient()
{
    // This might be called indirectly by QDebugConnectionPrivate::readyRead().
    // Therefore, allow the function to complete before deleting the object.
    if (m_connection) {
        // Don't receive any more signals from the connection or the client
        disconnectClientSignals();

        QTC_ASSERT(m_connection && m_qmlclientplugin, return);
        m_qmlclientplugin.take()->deleteLater();
        m_connection.take()->deleteLater();
    }
}

void QmlProfilerClientManager::qmlDebugConnectionOpened()
{
    logState(tr("Debug connection opened"));
    QTC_ASSERT(m_profilerState, return);
    QTC_ASSERT(m_connection && m_qmlclientplugin, return);
    QTC_ASSERT(m_connection->isConnected(), return);
    stopConnectionTimer();
    m_qmlclientplugin->setRecording(m_profilerState->clientRecording());
    emit connectionOpened();
}

void QmlProfilerClientManager::qmlDebugConnectionClosed()
{
    logState(tr("Debug connection closed"));
    QTC_ASSERT(m_connection && m_qmlclientplugin, return);
    QTC_ASSERT(!m_connection->isConnected(), return);
    disconnectClient();
    m_profilerState->setServerRecording(false);
    emit connectionClosed();
}

void QmlProfilerClientManager::qmlDebugConnectionFailed()
{
    logState(tr("Debug connection failed"));
    QTC_ASSERT(m_connection && m_qmlclientplugin, return);
    QTC_ASSERT(!m_connection->isConnected(), /**/);

    disconnectClient();
    // The retry handler, driven by m_connectionTimer should decide to retry or signal a failure.

    QTC_ASSERT(m_connectionTimer.isActive(), emit connectionFailed());
}

void QmlProfilerClientManager::logState(const QString &msg)
{
    QmlProfilerTool::logState(QLatin1String("QML Profiler: ") + msg);
}

void QmlProfilerClientManager::setProfilerStateManager(QmlProfilerStateManager *profilerState)
{
    // Don't do this while connecting
    QTC_ASSERT(m_connection.isNull() && m_qmlclientplugin.isNull(), disconnectClient());

    m_profilerState = profilerState;
>>>>>>> 1bb6ebd5
}

void QmlProfilerClientManager::logState(const QString &message)
{
    QmlProfilerTool::logState(QLatin1String("QML Profiler: ") + message);
}

} // namespace Internal
} // namespace QmlProfiler<|MERGE_RESOLUTION|>--- conflicted
+++ resolved
@@ -110,6 +110,10 @@
                      m_clientPlugin.data(), [this]() {
         m_clientPlugin->setRecording(m_profilerState->clientRecording());
     });
+    QObject::connect(this, &QmlDebug::QmlDebugConnectionManager::connectionClosed,
+                     m_clientPlugin.data(), [this]() {
+        m_profilerState->setServerRecording(false);
+    });
 }
 
 void QmlProfilerClientManager::destroyClients()
@@ -122,77 +126,8 @@
     QObject::disconnect(m_profilerState.data(), &QmlProfilerStateManager::requestedFeaturesChanged,
                         m_clientPlugin.data(), &QmlProfilerTraceClient::setRequestedFeatures);
     QObject::disconnect(m_profilerState.data(), &QmlProfilerStateManager::clientRecordingChanged,
-<<<<<<< HEAD
                         m_clientPlugin.data(), &QmlProfilerTraceClient::setRecording);
     m_clientPlugin.clear();
-=======
-                        m_qmlclientplugin.data(), &QmlProfilerTraceClient::setRecording);
-}
-
-bool QmlProfilerClientManager::isConnected() const
-{
-    return m_connection && m_connection->isConnected();
-}
-
-void QmlProfilerClientManager::disconnectClient()
-{
-    // This might be called indirectly by QDebugConnectionPrivate::readyRead().
-    // Therefore, allow the function to complete before deleting the object.
-    if (m_connection) {
-        // Don't receive any more signals from the connection or the client
-        disconnectClientSignals();
-
-        QTC_ASSERT(m_connection && m_qmlclientplugin, return);
-        m_qmlclientplugin.take()->deleteLater();
-        m_connection.take()->deleteLater();
-    }
-}
-
-void QmlProfilerClientManager::qmlDebugConnectionOpened()
-{
-    logState(tr("Debug connection opened"));
-    QTC_ASSERT(m_profilerState, return);
-    QTC_ASSERT(m_connection && m_qmlclientplugin, return);
-    QTC_ASSERT(m_connection->isConnected(), return);
-    stopConnectionTimer();
-    m_qmlclientplugin->setRecording(m_profilerState->clientRecording());
-    emit connectionOpened();
-}
-
-void QmlProfilerClientManager::qmlDebugConnectionClosed()
-{
-    logState(tr("Debug connection closed"));
-    QTC_ASSERT(m_connection && m_qmlclientplugin, return);
-    QTC_ASSERT(!m_connection->isConnected(), return);
-    disconnectClient();
-    m_profilerState->setServerRecording(false);
-    emit connectionClosed();
-}
-
-void QmlProfilerClientManager::qmlDebugConnectionFailed()
-{
-    logState(tr("Debug connection failed"));
-    QTC_ASSERT(m_connection && m_qmlclientplugin, return);
-    QTC_ASSERT(!m_connection->isConnected(), /**/);
-
-    disconnectClient();
-    // The retry handler, driven by m_connectionTimer should decide to retry or signal a failure.
-
-    QTC_ASSERT(m_connectionTimer.isActive(), emit connectionFailed());
-}
-
-void QmlProfilerClientManager::logState(const QString &msg)
-{
-    QmlProfilerTool::logState(QLatin1String("QML Profiler: ") + msg);
-}
-
-void QmlProfilerClientManager::setProfilerStateManager(QmlProfilerStateManager *profilerState)
-{
-    // Don't do this while connecting
-    QTC_ASSERT(m_connection.isNull() && m_qmlclientplugin.isNull(), disconnectClient());
-
-    m_profilerState = profilerState;
->>>>>>> 1bb6ebd5
 }
 
 void QmlProfilerClientManager::logState(const QString &message)
