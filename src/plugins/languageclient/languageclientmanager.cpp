// Copyright (C) 2018 The Qt Company Ltd.
// SPDX-License-Identifier: LicenseRef-Qt-Commercial OR GPL-3.0-only WITH Qt-GPL-exception-1.0

#include "languageclientmanager.h"

#include "languageclientsymbolsupport.h"
#include "languageclienttr.h"
#include "locatorfilter.h"

#include <coreplugin/editormanager/editormanager.h>
#include <coreplugin/editormanager/ieditor.h>
#include <coreplugin/find/searchresultwindow.h>
#include <coreplugin/icore.h>
#include <coreplugin/navigationwidget.h>

#include <extensionsystem/pluginmanager.h>

#include <languageserverprotocol/messages.h>
#include <languageserverprotocol/progresssupport.h>

#include <projectexplorer/project.h>
#include <projectexplorer/projectexplorer.h>
#include <projectexplorer/projectmanager.h>

#include <texteditor/ioutlinewidget.h>
#include <texteditor/textdocument.h>
#include <texteditor/texteditor.h>
#include <texteditor/textmark.h>

#include <utils/algorithm.h>
#include <utils/theme/theme.h>
#include <utils/utilsicons.h>

#include <QTimer>

using namespace ExtensionSystem;
using namespace LanguageServerProtocol;

namespace LanguageClient {

static Q_LOGGING_CATEGORY(Log, "qtc.languageclient.manager", QtWarningMsg)

static LanguageClientManager *managerInstance = nullptr;

class LanguageClientManagerPrivate
{
    LanguageCurrentDocumentFilter m_currentDocumentFilter;
    LanguageAllSymbolsFilter m_allSymbolsFilter;
    LanguageClassesFilter m_classFilter;
    LanguageFunctionsFilter m_functionFilter;
};

LanguageClientManager::LanguageClientManager(QObject *parent)
    : QObject(parent)
{
    setObjectName("LanguageClientManager");

    managerInstance = this;
    d.reset(new LanguageClientManagerPrivate);
    using namespace Core;
    using namespace ProjectExplorer;
    connect(EditorManager::instance(), &EditorManager::editorOpened,
            this, &LanguageClientManager::editorOpened);
    connect(EditorManager::instance(), &EditorManager::documentOpened,
            this, &LanguageClientManager::documentOpened);
    connect(EditorManager::instance(), &EditorManager::documentClosed,
            this, &LanguageClientManager::documentClosed);
    connect(ProjectManager::instance(), &ProjectManager::projectAdded,
            this, &LanguageClientManager::projectAdded);
    connect(ProjectManager::instance(), &ProjectManager::projectRemoved,
            this, [this](Project *project) { project->disconnect(this); });

    ExtensionSystem::PluginManager::addObject(this);
}

LanguageClientManager::~LanguageClientManager()
{
    ExtensionSystem::PluginManager::removeObject(this);
    QTC_ASSERT(m_clients.isEmpty(), qDeleteAll(m_clients));
    qDeleteAll(m_currentSettings);
    managerInstance = nullptr;
}

void LanguageClient::LanguageClientManager::addClient(Client *client)
{
    QTC_ASSERT(managerInstance, return);
    QTC_ASSERT(client, return);

    if (managerInstance->m_clients.contains(client))
        return;

    qCDebug(Log) << "add client: " << client->name() << client;
    managerInstance->m_clients << client;
    connect(client, &Client::finished, managerInstance, [client]() { clientFinished(client); });
    connect(client,
            &Client::initialized,
            managerInstance,
            [client](const LanguageServerProtocol::ServerCapabilities &capabilities) {
                emit managerInstance->clientInitialized(client);
                managerInstance->m_inspector.clientInitialized(client->name(), capabilities);
            });
    connect(client,
            &Client::capabilitiesChanged,
            managerInstance,
            [client](const DynamicCapabilities &capabilities) {
                managerInstance->m_inspector.updateCapabilities(client->name(), capabilities);
            });
    connect(client,
            &Client::destroyed,
            managerInstance, [client]() {
                QTC_ASSERT(!managerInstance->m_clients.contains(client),
                           managerInstance->m_clients.removeAll(client));
                for (QList<Client *> &clients : managerInstance->m_clientsForSetting) {
                    QTC_CHECK(clients.removeAll(client) == 0);
                }
            });

    ProjectExplorer::Project *project = client->project();
    if (!project)
        project = ProjectExplorer::ProjectManager::startupProject();
    if (project)
        client->updateConfiguration(ProjectSettings(project).workspaceConfiguration());

    emit managerInstance->clientAdded(client);
}

void LanguageClientManager::restartClient(Client *client)
{
    QTC_ASSERT(managerInstance, return);
    if (!client)
        return;
    managerInstance->m_restartingClients.insert(client);
    if (client->reachable())
        client->shutdown();
}

void LanguageClientManager::clientStarted(Client *client)
{
    qCDebug(Log) << "client started: " << client->name() << client;
    QTC_ASSERT(managerInstance, return);
    QTC_ASSERT(client, return);
    if (client->state() != Client::Uninitialized) // do not proceed if we already received an error
        return;
    if (PluginManager::isShuttingDown()) {
        clientFinished(client);
        return;
    }
    client->initialize();
    const QList<TextEditor::TextDocument *> &clientDocs
        = managerInstance->m_clientForDocument.keys(client);
    for (TextEditor::TextDocument *document : clientDocs)
        client->openDocument(document);
}

void LanguageClientManager::clientFinished(Client *client)
{
    QTC_ASSERT(managerInstance, return);

    if (managerInstance->m_restartingClients.remove(client)) {
        client->resetRestartCounter();
        client->reset();
        client->start();
        return;
    }

    constexpr int restartTimeoutS = 5;
    const bool unexpectedFinish = client->state() != Client::Shutdown
                                  && client->state() != Client::ShutdownRequested;

    const QList<TextEditor::TextDocument *> &clientDocs
        = managerInstance->m_clientForDocument.keys(client);
    if (unexpectedFinish) {
        if (!PluginManager::isShuttingDown()) {
            const bool shouldRestart = client->state() > Client::FailedToInitialize;
            if (shouldRestart && client->reset()) {
                qCDebug(Log) << "restart unexpectedly finished client: " << client->name() << client;
                client->log(
                    Tr::tr("Unexpectedly finished. Restarting in %1 seconds.").arg(restartTimeoutS));
                QTimer::singleShot(restartTimeoutS * 1000, client, [client]() { client->start(); });
                for (TextEditor::TextDocument *document : clientDocs) {
                    client->deactivateDocument(document);
                    if (Core::EditorManager::currentEditor()->document() == document)
                        TextEditor::IOutlineWidgetFactory::updateOutline();
                }
                return;
            }
            qCDebug(Log) << "client finished unexpectedly: " << client->name() << client;
            client->log(Tr::tr("Unexpectedly finished."));
        }
    }

    if (unexpectedFinish || !QTC_GUARD(clientDocs.isEmpty())) {
        for (TextEditor::TextDocument *document : clientDocs)
            openDocumentWithClient(document, nullptr);
    }

    deleteClient(client, unexpectedFinish);
    if (isShutdownFinished())
        emit managerInstance->shutdownFinished();
}

Client *LanguageClientManager::startClient(const BaseSettings *setting,
                                           ProjectExplorer::Project *project)
{
    QTC_ASSERT(managerInstance, return nullptr);
    QTC_ASSERT(setting, return nullptr);
    QTC_ASSERT(setting->isValid(), return nullptr);
    Client *client = setting->createClient(project);
    qCDebug(Log) << "start client: " << client->name() << client;
    QTC_ASSERT(client, return nullptr);
    client->start();
    managerInstance->m_clientsForSetting[setting->m_id].append(client);
    return client;
}

const QList<Client *> LanguageClientManager::clients()
{
    QTC_ASSERT(managerInstance, return {});
    return managerInstance->m_clients;
}

void LanguageClientManager::shutdownClient(Client *client)
{
    if (!client)
        return;
    qCDebug(Log) << "request client shutdown: " << client->name() << client;
    // reset and deactivate the documents for that client by assigning a null client already when
    // requesting the shutdown so they can get reassigned to another server right after this request
    for (TextEditor::TextDocument *document : managerInstance->m_clientForDocument.keys(client))
        openDocumentWithClient(document, nullptr);
    if (client->reachable())
        client->shutdown();
    else if (client->state() != Client::Shutdown && client->state() != Client::ShutdownRequested)
        deleteClient(client);
}

void LanguageClientManager::deleteClient(Client *client, bool unexpected)
{
    QTC_ASSERT(managerInstance, return);
    QTC_ASSERT(client, return);
    qCDebug(Log) << "delete client: " << client->name() << client;
    client->disconnect(managerInstance);
    managerInstance->m_clients.removeAll(client);
    for (QList<Client *> &clients : managerInstance->m_clientsForSetting)
        clients.removeAll(client);

    // a deleteLater is not sufficient here as it pastes the delete later event at the end
    // of the main event loop and when the plugins are shutdown we spawn an additional eventloop
    // that will not handle the delete later event. Use invokeMethod with Qt::QueuedConnection
    // instead.
    QMetaObject::invokeMethod(client, [client] {delete client;}, Qt::QueuedConnection);
    managerInstance->trackClientDeletion(client);

    if (!PluginManager::isShuttingDown())
        emit instance()->clientRemoved(client, unexpected);
}

void LanguageClientManager::shutdown()
{
    QTC_ASSERT(managerInstance, return);
    qCDebug(Log) << "shutdown manager";
    const auto clients = managerInstance->clients();
    for (Client *client : clients)
        shutdownClient(client);
    QTimer::singleShot(3000, managerInstance, [] {
        const auto clients = managerInstance->clients();
        for (Client *client : clients)
            deleteClient(client);
        emit managerInstance->shutdownFinished();
    });
}

LanguageClientManager *LanguageClientManager::instance()
{
    return managerInstance;
}

QList<Client *> LanguageClientManager::clientsSupportingDocument(
    const TextEditor::TextDocument *doc, bool onlyReachable)
{
    QTC_ASSERT(managerInstance, return {});
    QTC_ASSERT(doc, return {};);
    return Utils::filtered(
        onlyReachable ? managerInstance->reachableClients() : managerInstance->m_clients,
        [doc](Client *client) { return client->isSupportedDocument(doc); });
}

void LanguageClientManager::writeSettings()
{
    LanguageClientSettings::toSettings(Core::ICore::settings(), managerInstance->m_currentSettings);
}

void LanguageClientManager::applySettings()
{
    QTC_ASSERT(managerInstance, return);
    qDeleteAll(managerInstance->m_currentSettings);
    managerInstance->m_currentSettings
        = Utils::transform(LanguageClientSettings::pageSettings(), &BaseSettings::copy);
    const QList<BaseSettings *> restarts = LanguageClientSettings::changedSettings();
    writeSettings();

    for (BaseSettings *settings : restarts)
        applySettings(settings);
}

<<<<<<< HEAD
void LanguageClientManager::applySettings(const QString &settingsId)
{
    if (BaseSettings *settings = Utils::findOrDefault(
            LanguageClientSettings::pageSettings(), Utils::equal(&BaseSettings::m_id, settingsId))) {
        applySettings(settings);
    }
}

=======
>>>>>>> 9e35457b
void LanguageClientManager::applySettings(BaseSettings *setting)
{
    QList<TextEditor::TextDocument *> documents;
    const QList<Client *> currentClients = clientsForSetting(setting);
    for (Client *client : currentClients) {
        documents << managerInstance->m_clientForDocument.keys(client);
        shutdownClient(client);
    }
    for (auto document : std::as_const(documents))
        managerInstance->m_clientForDocument.remove(document);
<<<<<<< HEAD
    if (!setting->isValid())
        return;
    switch (setting->m_startBehavior) {
    case BaseSettings::AlwaysOn: {
        if (!setting->m_enabled)
            return;
        Client *client = startClient(setting);
        for (TextEditor::TextDocument *document : std::as_const(documents))
            managerInstance->m_clientForDocument[document] = client;
        break;
    }
    case BaseSettings::RequiresFile: {
        if (!setting->m_enabled)
            return;
        Client *client = nullptr;
        for (TextEditor::TextDocument *previousDocument : std::as_const(documents)) {
            if (setting->m_languageFilter.isSupported(previousDocument)) {
                if (!client)
                    client = startClient(setting);
                openDocumentWithClient(previousDocument, client);
            }
=======
    if (!setting->isValid() || !setting->m_enabled)
        return;
    if (setting->m_startBehavior == BaseSettings::AlwaysOn || BaseSettings::RequiresFile) {
        auto ensureClient = [setting, client = static_cast<Client *>(nullptr)]() mutable {
            if (!client)
                client = startClient(setting);
            return client;
        };
        if (setting->m_startBehavior == BaseSettings::AlwaysOn)
            ensureClient();

        for (TextEditor::TextDocument *previousDocument : std::as_const(documents)) {
            if (setting->m_languageFilter.isSupported(previousDocument))
                openDocumentWithClient(previousDocument, ensureClient());
>>>>>>> 9e35457b
        }
        const QList<Core::IDocument *> &openedDocuments = Core::DocumentModel::openedDocuments();
        for (Core::IDocument *document : openedDocuments) {
            if (documents.contains(document))
                continue; // already handled above
            if (auto textDocument = qobject_cast<TextEditor::TextDocument *>(document)) {
<<<<<<< HEAD
                if (setting->m_languageFilter.isSupported(document)) {
                    if (!client)
                        client = startClient(setting);
                    client->openDocument(textDocument);
                }
            }
        }
        break;
    }
    case BaseSettings::RequiresProject: {
=======
                if (setting->m_languageFilter.isSupported(document))
                    ensureClient()->openDocument(textDocument);
            }
        }
    } else if (setting->m_startBehavior == BaseSettings::RequiresProject) {
>>>>>>> 9e35457b
        const QList<Core::IDocument *> &openedDocuments = Core::DocumentModel::openedDocuments();
        QHash<ProjectExplorer::Project *, Client *> clientForProject;
        for (Core::IDocument *document : openedDocuments) {
            auto textDocument = qobject_cast<TextEditor::TextDocument *>(document);
            if (!textDocument || !setting->m_languageFilter.isSupported(textDocument))
                continue;
            const Utils::FilePath filePath = textDocument->filePath();
            for (ProjectExplorer::Project *project :
                 ProjectExplorer::ProjectManager::projects()) {
<<<<<<< HEAD
                const bool settingIsEnabled
                    = ProjectSettings(project).enabledSettings().contains(setting->m_id)
                      || (setting->m_enabled
                          && !ProjectSettings(project).disabledSettings().contains(setting->m_id));
                if (!settingIsEnabled)
                    continue;
=======
>>>>>>> 9e35457b
                if (project->isKnownFile(filePath)) {
                    Client *client = clientForProject[project];
                    if (!client) {
                        client = startClient(setting, project);
                        if (!client)
                            continue;
                        clientForProject[project] = client;
                    }
                    client->openDocument(textDocument);
                }
            }
        }
        break;
    }
    default:
        break;
    }
}

QList<BaseSettings *> LanguageClientManager::currentSettings()
{
    QTC_ASSERT(managerInstance, return {});
    return managerInstance->m_currentSettings;
}

void LanguageClientManager::registerClientSettings(BaseSettings *settings)
{
    QTC_ASSERT(managerInstance, return);
    LanguageClientSettings::addSettings(settings);
    managerInstance->applySettings();
}

void LanguageClientManager::enableClientSettings(const QString &settingsId, bool enable)
{
    QTC_ASSERT(managerInstance, return);
    LanguageClientSettings::enableSettings(settingsId, enable);
    managerInstance->applySettings();
}

QList<Client *> LanguageClientManager::clientsForSettingId(const QString &settingsId)
{
    QTC_ASSERT(managerInstance, return {});
    auto instance = managerInstance;
    return instance->m_clientsForSetting.value(settingsId);
}

QList<Client *> LanguageClientManager::clientsForSetting(const BaseSettings *setting)
{
    QTC_ASSERT(setting, return {});
    return clientsForSettingId(setting->m_id);
}

const BaseSettings *LanguageClientManager::settingForClient(Client *client)
{
    QTC_ASSERT(managerInstance, return nullptr);
    for (auto it = managerInstance->m_clientsForSetting.cbegin();
         it != managerInstance->m_clientsForSetting.cend(); ++it) {
        const QString &id = it.key();
        for (const Client *settingClient : it.value()) {
            if (settingClient == client) {
                return Utils::findOrDefault(managerInstance->m_currentSettings,
                                            [id](BaseSettings *setting) {
                                                return setting->m_id == id;
                                            });
            }
        }
    }
    return nullptr;
}

QList<Client *> LanguageClientManager::clientsByName(const QString &name)
{
    QTC_ASSERT(managerInstance, return {});

    return Utils::filtered(managerInstance->m_clients, [name](const Client *client) {
        return client->name() == name;
    });
}

void LanguageClientManager::updateWorkspaceConfiguration(const ProjectExplorer::Project *project,
                                                         const QJsonValue &json)
{
    for (Client *client : managerInstance->m_clients) {
        ProjectExplorer::Project *clientProject = client->project();
        if (!clientProject || clientProject == project)
            client->updateConfiguration(json);
    }
}

Client *LanguageClientManager::clientForDocument(TextEditor::TextDocument *document)
{
    QTC_ASSERT(managerInstance, return nullptr);
    return document == nullptr ? nullptr
                               : managerInstance->m_clientForDocument.value(document).data();
}

Client *LanguageClientManager::clientForFilePath(const Utils::FilePath &filePath)
{
    return clientForDocument(TextEditor::TextDocument::textDocumentForFilePath(filePath));
}

const QList<Client *> LanguageClientManager::clientsForProject(
        const ProjectExplorer::Project *project)
{
    return Utils::filtered(managerInstance->m_clients, [project](const Client *c) {
        return c->project() == project;
    });
}

void LanguageClientManager::openDocumentWithClient(TextEditor::TextDocument *document, Client *client)
{
    if (!document)
        return;
    Client *currentClient = clientForDocument(document);
    if (client == currentClient)
        return;
    const bool firstOpen = !managerInstance->m_clientForDocument.remove(document);
    if (firstOpen) {
        connect(
            document, &QObject::destroyed, managerInstance, [document, path = document->filePath()] {
                const QPointer<Client> client = managerInstance->m_clientForDocument.take(document);
                QTC_ASSERT(!client, client->hideDiagnostics(path));
            });
    }
    if (currentClient)
        currentClient->deactivateDocument(document);
    managerInstance->m_clientForDocument[document] = client;
    if (client) {
        qCDebug(Log) << "open" << document->filePath() << "with" << client->name() << client;
        if (!client->documentOpen(document))
            client->openDocument(document);
        else
            client->activateDocument(document);
    } else if (Core::EditorManager::currentDocument() == document) {
        TextEditor::IOutlineWidgetFactory::updateOutline();
    }
}

void LanguageClientManager::logJsonRpcMessage(const LspLogMessage::MessageSender sender,
                                              const QString &clientName,
                                              const LanguageServerProtocol::JsonRpcMessage &message)
{
    instance()->m_inspector.log(sender, clientName, message);
}

void LanguageClientManager::showInspector()
{
    QString clientName;
    if (Client *client = clientForDocument(TextEditor::TextDocument::currentTextDocument()))
        clientName = client->name();
    instance()->m_inspector.show(clientName);
}

QList<Client *> LanguageClientManager::reachableClients()
{
    return Utils::filtered(m_clients, &Client::reachable);
}

void LanguageClientManager::editorOpened(Core::IEditor *editor)
{
    using namespace TextEditor;
    using namespace Core;

    if (auto *textEditor = qobject_cast<BaseTextEditor *>(editor)) {
        if (TextEditorWidget *widget = textEditor->editorWidget()) {
            connect(widget, &TextEditorWidget::requestLinkAt, this,
                    [document = textEditor->textDocument()]
                    (const QTextCursor &cursor, const Utils::LinkHandler &callback, bool resolveTarget) {
                        if (auto client = clientForDocument(document)) {
                            client->findLinkAt(document,
                                               cursor,
                                               callback,
                                               resolveTarget,
                                               LinkTarget::SymbolDef);
                        }
                    });
            connect(widget, &TextEditorWidget::requestTypeAt, this,
                    [document = textEditor->textDocument()]
                    (const QTextCursor &cursor, const Utils::LinkHandler &callback, bool resolveTarget) {
                        if (auto client = clientForDocument(document)) {
                            client->findLinkAt(document,
                                               cursor,
                                               callback,
                                               resolveTarget,
                                               LinkTarget::SymbolTypeDef);
                        }
                    });
            connect(widget, &TextEditorWidget::requestUsages, this,
                    [document = textEditor->textDocument()](const QTextCursor &cursor) {
                        if (auto client = clientForDocument(document))
                            client->symbolSupport().findUsages(document, cursor);
                    });
            connect(widget, &TextEditorWidget::requestRename, this,
                    [document = textEditor->textDocument()](const QTextCursor &cursor) {
                        if (auto client = clientForDocument(document))
                            client->symbolSupport().renameSymbol(document, cursor);
                    });
            connect(widget, &TextEditorWidget::requestCallHierarchy, this,
                    [this, document = textEditor->textDocument()]() {
                        if (clientForDocument(document)) {
                            emit openCallHierarchy();
                            NavigationWidget::activateSubWidget(Constants::CALL_HIERARCHY_FACTORY_ID,
                                                                Side::Left);
                        }
                    });
            connect(widget, &TextEditorWidget::cursorPositionChanged, this, [widget]() {
                if (Client *client = clientForDocument(widget->textDocument()))
                    if (client->reachable())
                        client->cursorPositionChanged(widget);
            });
            if (TextEditor::TextDocument *document = textEditor->textDocument()) {
                if (Client *client = m_clientForDocument[document])
                    client->activateEditor(editor);
                else
                    autoSetupLanguageServer(document);
            }
        }
    }
}

static QList<BaseSettings *> sortedSettingsForDocument(Core::IDocument *document)
{
    const QList<BaseSettings *> prefilteredSettings
        = Utils::filtered(LanguageClientManager::currentSettings(), [](BaseSettings *setting) {
              return setting->isValid() && setting->m_enabled;
          });

    const Utils::MimeType mimeType = Utils::mimeTypeForName(document->mimeType());
    if (mimeType.isValid()) {
        QList<BaseSettings *> result;
        // prefer exact mime type matches
        result << Utils::filtered(prefilteredSettings, [mimeType](BaseSettings *setting) {
            return setting->m_languageFilter.mimeTypes.contains(mimeType.name());
        });

        // add filePath matches next
        result << Utils::filtered(prefilteredSettings, [document](BaseSettings *setting) {
            return setting->m_languageFilter.isSupported(document->filePath(), {});
        });

        // add parent mime type matches last
        Utils::visitMimeParents(mimeType, [&](const Utils::MimeType &mt) -> bool {
            result << Utils::filtered(prefilteredSettings, [mt](BaseSettings *setting) {
                return setting->m_languageFilter.mimeTypes.contains(mt.name());
            });
            return true; // continue
        });
        return result;
    }

    return Utils::filtered(prefilteredSettings, [document](BaseSettings *setting) {
        return setting->m_languageFilter.isSupported(document);
    });
}

void LanguageClientManager::documentOpened(Core::IDocument *document)
{
    auto textDocument = qobject_cast<TextEditor::TextDocument *>(document);
    if (!textDocument)
        return;

    // check whether we have to start servers for this document
    const QList<BaseSettings *> settings = sortedSettingsForDocument(document);
    QList<Client *> allClients;
    for (BaseSettings *setting : settings) {
        QList<Client *> clients = clientsForSetting(setting);
        if (setting->m_startBehavior == BaseSettings::RequiresProject) {
            const Utils::FilePath &filePath = document->filePath();
            for (ProjectExplorer::Project *project : ProjectExplorer::ProjectManager::projects()) {
                // check whether file is part of this project
                if (!project->isKnownFile(filePath))
                    continue;

                // check whether we already have a client running for this project
                Client *clientForProject
                    = Utils::findOrDefault(clients, Utils::equal(&Client::project, project));
                if (!clientForProject)
                    clientForProject = startClient(setting, project);

                QTC_ASSERT(clientForProject, continue);
                openDocumentWithClient(textDocument, clientForProject);
                // Since we already opened the document in this client we remove the client
                // from the list of clients that receive the openDocument call
                clients.removeAll(clientForProject);
            }
        } else if (setting->m_startBehavior == BaseSettings::RequiresFile && clients.isEmpty()) {
            clients << startClient(setting);
        }
        allClients << clients;
    }
    for (auto client : std::as_const(allClients)) {
        if (m_clientForDocument[textDocument])
            client->openDocument(textDocument);
        else
            openDocumentWithClient(textDocument, client);
    }
}

void LanguageClientManager::documentClosed(Core::IDocument *document)
{
    if (auto textDocument = qobject_cast<TextEditor::TextDocument *>(document)) {
        openDocumentWithClient(textDocument, nullptr);
        for (auto client : std::as_const(managerInstance->m_clients)) {
            if (client->documentOpen(textDocument))
                client->closeDocument(textDocument);
        }
    }
}

void LanguageClientManager::updateProject(ProjectExplorer::Project *project)
{
    for (BaseSettings *setting : std::as_const(m_currentSettings)) {
        if (setting->isValid()
            && setting->m_enabled
            && setting->m_startBehavior == BaseSettings::RequiresProject) {
            if (Utils::findOrDefault(clientsForSetting(setting),
                                     [project](const QPointer<Client> &client) {
                                         return client->project() == project;
                                     })
                == nullptr) {
                Client *newClient = nullptr;
                const QList<Core::IDocument *> &openedDocuments = Core::DocumentModel::openedDocuments();
                for (Core::IDocument *doc : openedDocuments) {
                    if (setting->m_languageFilter.isSupported(doc)
                        && project->isKnownFile(doc->filePath())) {
                        if (auto textDoc = qobject_cast<TextEditor::TextDocument *>(doc)) {
                            if (!newClient)
                                newClient = startClient(setting, project);
                            if (!newClient)
                                break;
                            newClient->openDocument(textDoc);
                        }
                    }
                }
            }
        }
    }
}

void LanguageClientManager::projectAdded(ProjectExplorer::Project *project)
{
    connect(project, &ProjectExplorer::Project::fileListChanged, this, [this, project]() {
        updateProject(project);
    });
    const QList<Client *> &clients = reachableClients();
    for (Client *client : clients)
        client->projectOpened(project);
}

void LanguageClientManager::trackClientDeletion(Client *client)
{
    QTC_ASSERT(!m_scheduledForDeletion.contains(client->id()), return);
    m_scheduledForDeletion.insert(client->id());
    connect(client, &QObject::destroyed, this, [this, id = client->id()] {
        m_scheduledForDeletion.remove(id);
        if (isShutdownFinished())
            emit shutdownFinished();
    });
}

bool LanguageClientManager::isShutdownFinished()
{
    if (!PluginManager::isShuttingDown())
        return false;
    QTC_ASSERT(managerInstance, return true);
    return managerInstance->m_clients.isEmpty()
           && managerInstance->m_scheduledForDeletion.isEmpty();
}

void setupLanguageClientManager(QObject *guard)
{
    (void) new LanguageClientManager(guard);
}

} // namespace LanguageClient<|MERGE_RESOLUTION|>--- conflicted
+++ resolved
@@ -303,7 +303,6 @@
         applySettings(settings);
 }
 
-<<<<<<< HEAD
 void LanguageClientManager::applySettings(const QString &settingsId)
 {
     if (BaseSettings *settings = Utils::findOrDefault(
@@ -312,8 +311,6 @@
     }
 }
 
-=======
->>>>>>> 9e35457b
 void LanguageClientManager::applySettings(BaseSettings *setting)
 {
     QList<TextEditor::TextDocument *> documents;
@@ -324,32 +321,11 @@
     }
     for (auto document : std::as_const(documents))
         managerInstance->m_clientForDocument.remove(document);
-<<<<<<< HEAD
     if (!setting->isValid())
         return;
-    switch (setting->m_startBehavior) {
-    case BaseSettings::AlwaysOn: {
+    if (setting->m_startBehavior == BaseSettings::AlwaysOn || BaseSettings::RequiresFile) {
         if (!setting->m_enabled)
             return;
-        Client *client = startClient(setting);
-        for (TextEditor::TextDocument *document : std::as_const(documents))
-            managerInstance->m_clientForDocument[document] = client;
-        break;
-    }
-    case BaseSettings::RequiresFile: {
-        if (!setting->m_enabled)
-            return;
-        Client *client = nullptr;
-        for (TextEditor::TextDocument *previousDocument : std::as_const(documents)) {
-            if (setting->m_languageFilter.isSupported(previousDocument)) {
-                if (!client)
-                    client = startClient(setting);
-                openDocumentWithClient(previousDocument, client);
-            }
-=======
-    if (!setting->isValid() || !setting->m_enabled)
-        return;
-    if (setting->m_startBehavior == BaseSettings::AlwaysOn || BaseSettings::RequiresFile) {
         auto ensureClient = [setting, client = static_cast<Client *>(nullptr)]() mutable {
             if (!client)
                 client = startClient(setting);
@@ -361,31 +337,17 @@
         for (TextEditor::TextDocument *previousDocument : std::as_const(documents)) {
             if (setting->m_languageFilter.isSupported(previousDocument))
                 openDocumentWithClient(previousDocument, ensureClient());
->>>>>>> 9e35457b
         }
         const QList<Core::IDocument *> &openedDocuments = Core::DocumentModel::openedDocuments();
         for (Core::IDocument *document : openedDocuments) {
             if (documents.contains(document))
                 continue; // already handled above
             if (auto textDocument = qobject_cast<TextEditor::TextDocument *>(document)) {
-<<<<<<< HEAD
-                if (setting->m_languageFilter.isSupported(document)) {
-                    if (!client)
-                        client = startClient(setting);
-                    client->openDocument(textDocument);
-                }
-            }
-        }
-        break;
-    }
-    case BaseSettings::RequiresProject: {
-=======
                 if (setting->m_languageFilter.isSupported(document))
                     ensureClient()->openDocument(textDocument);
             }
         }
     } else if (setting->m_startBehavior == BaseSettings::RequiresProject) {
->>>>>>> 9e35457b
         const QList<Core::IDocument *> &openedDocuments = Core::DocumentModel::openedDocuments();
         QHash<ProjectExplorer::Project *, Client *> clientForProject;
         for (Core::IDocument *document : openedDocuments) {
@@ -395,15 +357,12 @@
             const Utils::FilePath filePath = textDocument->filePath();
             for (ProjectExplorer::Project *project :
                  ProjectExplorer::ProjectManager::projects()) {
-<<<<<<< HEAD
                 const bool settingIsEnabled
                     = ProjectSettings(project).enabledSettings().contains(setting->m_id)
                       || (setting->m_enabled
                           && !ProjectSettings(project).disabledSettings().contains(setting->m_id));
                 if (!settingIsEnabled)
                     continue;
-=======
->>>>>>> 9e35457b
                 if (project->isKnownFile(filePath)) {
                     Client *client = clientForProject[project];
                     if (!client) {
@@ -416,10 +375,6 @@
                 }
             }
         }
-        break;
-    }
-    default:
-        break;
     }
 }
 
