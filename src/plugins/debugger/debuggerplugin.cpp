--- conflicted
+++ resolved
@@ -1589,13 +1589,9 @@
 {
     AttachCoreDialog dlg(mainWindow());
 
-<<<<<<< HEAD
-    dlg.setKitId(Id::fromSetting(configValue(_("LastExternalKit"))));
-=======
     const QString lastExternalKit = configValue(_("LastExternalKit")).toString();
     if (!lastExternalKit.isEmpty())
-        dlg.setKitId(Id(lastExternalKit));
->>>>>>> f409fdd6
+        dlg.setKitId(Id::fromString(lastExternalKit));
     dlg.setLocalExecutableFile(configValue(_("LastExternalExecutableFile")).toString());
     dlg.setLocalCoreFile(configValue(_("LastLocalCoreFile")).toString());
     dlg.setRemoteCoreFile(configValue(_("LastRemoteCoreFile")).toString());
