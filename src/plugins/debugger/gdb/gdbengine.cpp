--- conflicted
+++ resolved
@@ -1254,21 +1254,15 @@
                        || m_debuggingHelperState == DebuggingHelperLoadTried;
     // Don't load helpers on stops triggered by signals unless it's
     // an intentional trap.
-<<<<<<< HEAD
-    if (initHelpers && reason == "signal-received") {
+    if (initHelpers
+            && m_gdbAdapter->dumperHandling() != AbstractGdbAdapter::DumperLoadedByGdbPreload
+            && reason == "signal-received") {
         QByteArray name = data.findChild("signal-name").data();
         if (name != STOP_SIGNAL
             && (startParameters().startMode != StartRemote
                 || name != CROSS_STOP_SIGNAL))
             initHelpers = false;
     }
-=======
-    if (initHelpers
-            && m_gdbAdapter->dumperHandling() != AbstractGdbAdapter::DumperLoadedByGdbPreload
-            && reason == "signal-received"
-            && data.findChild("signal-name").data() != "SIGTRAP")
-        initHelpers = false;
->>>>>>> fc52fd89
     if (isSynchroneous())
         initHelpers = false;
     if (initHelpers) {
