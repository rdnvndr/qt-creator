--- conflicted
+++ resolved
@@ -764,7 +764,7 @@
         if (sp.startMode == AttachCrashedExternal) {
             arguments << QLatin1String("-e") << sp.crashParameter << QLatin1String("-g");
         } else {
-            if (isConsole(startParameters()))
+            if (isCreatorConsole(startParameters(), *m_options))
                 arguments << QLatin1String("-pr") << QLatin1String("-pb");
         }
         break;
@@ -842,12 +842,6 @@
 {
     if (debug)
         qDebug("runEngine");
-<<<<<<< HEAD
-    // Resume the threads frozen by the console stub.
-    if (isCreatorConsole(startParameters(), *m_options))
-        postCommand("~* m", 0);
-=======
->>>>>>> 5ded3e2f
     foreach (const QString &breakEvent, m_options->breakEvents)
             postCommand(QByteArray("sxe ") + breakEvent.toAscii(), 0);
     postCommand("g", 0);
