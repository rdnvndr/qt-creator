--- conflicted
+++ resolved
@@ -169,11 +169,7 @@
             runControl->requestPerfChannel();
             return createQdbDeviceInferiorWorker(runControl, NoQmlDebugServices, true);
         });
-<<<<<<< HEAD
-        addSupportedRunMode(PerfProfiler::Constants::PERF_PROFILER_RUN_MODE);
-=======
         addSupportedRunMode(ProjectExplorer::Constants::PERFPROFILER_RUNNER);
->>>>>>> 46226e93
         addSupportedDeviceType(Qdb::Constants::QdbLinuxOsType);
         addSupportedRunConfig(Constants::QdbRunConfigurationId);
     }
