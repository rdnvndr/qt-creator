// Copyright (C) 2016 The Qt Company Ltd.
// SPDX-License-Identifier: LicenseRef-Qt-Commercial OR GPL-3.0-only WITH Qt-GPL-exception-1.0

#pragma once

#include <projectexplorer/devicesupport/idevicefwd.h>

<<<<<<< HEAD
#include <utils/result.h>

#include <QProgressDialog>

namespace Utils { class FilePath; }

namespace RemoteLinux::Internal {

class PublicKeyDeploymentDialogPrivate;

class PublicKeyDeploymentDialog : public QProgressDialog
{
    Q_OBJECT
public:
    // Asks for public key and returns null if the file dialog is canceled.
    static PublicKeyDeploymentDialog *createDialog(const ProjectExplorer::DeviceConstRef &device);

    PublicKeyDeploymentDialog(const ProjectExplorer::DeviceConstRef &device,
                              const Utils::FilePath &publicKeyFileName);

    ~PublicKeyDeploymentDialog() override;

private:
    void handleDeploymentDone(const Utils::Result<> &result);

    Internal::PublicKeyDeploymentDialogPrivate * const d;
};
=======
#include <utils/filepath.h>

namespace RemoteLinux::Internal {

// Asks for public key and returns true if the file dialog is not canceled.
bool runPublicKeyDeploymentDialog(const ProjectExplorer::DeviceConstRef &device,
                                  const Utils::FilePath &publicKeyFilePath = {});
>>>>>>> 46226e93

} // namespace RemoteLinux::Internal<|MERGE_RESOLUTION|>--- conflicted
+++ resolved
@@ -5,35 +5,6 @@
 
 #include <projectexplorer/devicesupport/idevicefwd.h>
 
-<<<<<<< HEAD
-#include <utils/result.h>
-
-#include <QProgressDialog>
-
-namespace Utils { class FilePath; }
-
-namespace RemoteLinux::Internal {
-
-class PublicKeyDeploymentDialogPrivate;
-
-class PublicKeyDeploymentDialog : public QProgressDialog
-{
-    Q_OBJECT
-public:
-    // Asks for public key and returns null if the file dialog is canceled.
-    static PublicKeyDeploymentDialog *createDialog(const ProjectExplorer::DeviceConstRef &device);
-
-    PublicKeyDeploymentDialog(const ProjectExplorer::DeviceConstRef &device,
-                              const Utils::FilePath &publicKeyFileName);
-
-    ~PublicKeyDeploymentDialog() override;
-
-private:
-    void handleDeploymentDone(const Utils::Result<> &result);
-
-    Internal::PublicKeyDeploymentDialogPrivate * const d;
-};
-=======
 #include <utils/filepath.h>
 
 namespace RemoteLinux::Internal {
@@ -41,6 +12,5 @@
 // Asks for public key and returns true if the file dialog is not canceled.
 bool runPublicKeyDeploymentDialog(const ProjectExplorer::DeviceConstRef &device,
                                   const Utils::FilePath &publicKeyFilePath = {});
->>>>>>> 46226e93
 
 } // namespace RemoteLinux::Internal