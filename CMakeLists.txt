--- conflicted
+++ resolved
@@ -78,17 +78,12 @@
   REQUIRED
 )
 
-<<<<<<< HEAD
-option(WITH_QMLDESIGNER "Build QmlDesigner" ${ENV_QTC_WITH_QMLDESIGNER})
-add_feature_info("Build QmlDesigner and related code" ${WITH_QMLDESIGNER} "")
-=======
 if (Qt6_VERSION VERSION_GREATER_EQUAL 6.5.4)
     option(WITH_QMLDESIGNER "Build QmlDesigner" ${ENV_QTC_WITH_QMLDESIGNER})
 else()
     option(WITH_QMLDESIGNER "Build QmlDesigner" OFF)
 endif()
 add_feature_info("Build QmlDesigner and related code (only if Qt is 6.5.4 or newer)" ${WITH_QMLDESIGNER} "")
->>>>>>> fb4e1c5a
 
 # hack for Qbs which still supports Qt5 and Qt6
 if (TARGET Qt6::Core5CompatPrivate)
